--- conflicted
+++ resolved
@@ -9,11 +9,7 @@
         "@uniswap/permit2": "github:Uniswap/permit2",
       },
       "devDependencies": {
-<<<<<<< HEAD
-        "forge-std": "github:foundry-rs/forge-std#v1.9.7",
-=======
         "forge-std": "github:foundry-rs/forge-std#v1.10.0",
->>>>>>> a6f385ae
         "quicktype": "^23.2.6",
         "solhint": "^6.0.1",
         "sp1-contracts": "github:succinctlabs/sp1-contracts#v5.0.0",
@@ -167,15 +163,11 @@
 
     "fast-json-stable-stringify": ["fast-json-stable-stringify@2.1.0", "", {}, "sha512-lhd/wF+Lk98HZoTCtlVraHtfh5XYijIjalXck7saUtuanSDyLMxnHhSXEDJqHxD7msR8D0uCmqlkwjCV8xvwHw=="],
 
-    "fast-uri": ["fast-uri@3.0.6", "", {}, "sha512-Atfo14OibSv5wAp4VWNsFYE1AchQRTv9cBGWET4pZWHzYshFSS9NQI6I57rdKn9croWVMbYFbLhJ+yJvmZIIHw=="],
+    "fast-uri": ["fast-uri@3.1.0", "", {}, "sha512-iPeeDKJSWf4IEOasVVrknXpaBV0IApz/gp7S2bb7Z4Lljbl2MGJRqInZiUrQwV16cpzw/D3S5j5Julj/gT52AA=="],
 
     "find-replace": ["find-replace@3.0.0", "", { "dependencies": { "array-back": "^3.0.1" } }, "sha512-6Tb2myMioCAgv5kfvP5/PkZZ/ntTpVK39fHY7WkWBgvbeE+VHd/tZuZ4mrC+bxh4cfOZeYKVPaJIZtZXV7GNCQ=="],
 
-<<<<<<< HEAD
-    "forge-std": ["forge-std@github:foundry-rs/forge-std#77041d2", {}, "foundry-rs-forge-std-77041d2"],
-=======
     "forge-std": ["forge-std@github:foundry-rs/forge-std#8bbcf6e", {}, "foundry-rs-forge-std-8bbcf6e"],
->>>>>>> a6f385ae
 
     "form-data-encoder": ["form-data-encoder@2.1.4", "", {}, "sha512-yDYSgNMraqvnxiEXO4hi88+YZxaHC6QKzb5N84iRCTDeRO7ZALpir/lVmf/uXUhnwUr2O4HU8s/n6x+yNjQkHw=="],
 
