[workspace]
members = [
    "packages/ethereum/light-client",
    "packages/ethereum/trie-db",
    "packages/ethereum/types",
    "packages/ethereum/apis",
    "packages/ethereum/tree_hash",
    "packages/attestor/light-client",
    "packages/attestor/packet-membership",
    "packages/tendermint-light-client/update-client",
    "packages/tendermint-light-client/membership",
    "packages/tendermint-light-client/misbehaviour",
    "packages/tendermint-light-client/uc-and-membership",
    "packages/solidity",
    "packages/relayer/lib",
    "packages/relayer/core",
    "packages/relayer/modules/eth-to-cosmos",
    "packages/relayer/modules/cosmos-to-eth",
    "packages/relayer/modules/cosmos-to-cosmos",
<<<<<<< HEAD
    "packages/relayer/modules/eth-to-cosmos-attested",
    "packages/relayer/modules/cosmos-to-eth-attested",
=======
    "packages/relayer/modules/attested-to-cosmos",
>>>>>>> f7f94ad1
    "packages/relayer/modules/eth-to-cosmos-compat",
    "packages/sp1-ics07-tendermint-prover",
    "packages/utils",
    "programs/relayer",
    "programs/operator",
    "programs/cw-ics08-wasm-eth",
    "programs/cw-ics08-wasm-attestor",
    "programs/ibc-attestor",
    "programs/sig-aggregator",
    "packages/ethereum/keys"
]
resolver = "2"

[workspace.package]
version    = "0.1.0"
edition    = "2021"
license    = "MIT"
repository = "https://github.com/cosmos/solidity-ibc-eureka"
keywords   = ["cosmos", "ibc", "sp1", "tendermint", "ethereum", "bridge", "solidity", "eureka"]

[workspace.dependencies]
ibc-eureka-solidity-types               = { path = "packages/solidity", default-features = false }
ibc-eureka-relayer-lib                  = { path = "packages/relayer/lib", default-features = false }
ibc-eureka-relayer-core                 = { path = "packages/relayer/core", default-features = false }
ibc-eureka-relayer-eth-to-cosmos        = { path = "packages/relayer/modules/eth-to-cosmos", default-features = false }
ibc-eureka-relayer-eth-to-cosmos-compat = { path = "packages/relayer/modules/eth-to-cosmos-compat", default-features = false }
ibc-eureka-relayer-eth-to-cosmos-attested  = { path = "packages/relayer/modules/eth-to-cosmos-attested", default-features = false }
ibc-eureka-relayer-cosmos-to-eth        = { path = "packages/relayer/modules/cosmos-to-eth", default-features = false }
ibc-eureka-relayer-cosmos-to-eth-attested  = { path = "packages/relayer/modules/cosmos-to-eth-attested", default-features = false }
ibc-eureka-relayer-cosmos-to-cosmos     = { path = "packages/relayer/modules/cosmos-to-cosmos", default-features = false }
<<<<<<< HEAD
=======
ibc-eureka-relayer-attested-to-cosmos   = { path = "packages/relayer/modules/attested-to-cosmos", default-features = false }
ibc-eureka-relayer-eth-to-cosmos-compat = { path = "packages/relayer/modules/eth-to-cosmos-compat", default-features = false }
>>>>>>> f7f94ad1
ibc-eureka-utils                        = { path = "packages/utils", default-features = false }
sp1-ics07-tendermint-prover             = { path = "packages/sp1-ics07-tendermint-prover", default-features = false }
sp1-ics07-tendermint-update-client      = { path = "programs/sp1-programs/update-client", default-features = false }
sp1-ics07-tendermint-membership         = { path = "programs/sp1-programs/membership", default-features = false }
sp1-ics07-utils                         = { path = "programs/sp1-programs/utils" }
ethereum-trie-db                        = { path = "packages/ethereum/trie-db", default-features = false }
ethereum-light-client                   = { path = "packages/ethereum/light-client", default-features = false }
ethereum-types                          = { path = "packages/ethereum/types", default-features = false }
ethereum-apis                           = { path = "packages/ethereum/apis", default-features = false }
ethereum-keys                           = { path = "packages/ethereum/keys", default-features = false }
tree_hash                               = { path = "packages/ethereum/tree_hash", default-features = false }

attestor-light-client              = { path = "packages/attestor/light-client", default-features = false }
attestor-packet-membership         = { path = "packages/attestor/packet-membership", default-features = false }

tendermint-light-client-update-client     = { path = "packages/tendermint-light-client/update-client", default-features = false }
tendermint-light-client-membership        = { path = "packages/tendermint-light-client/membership", default-features = false }
tendermint-light-client-misbehaviour      = { path = "packages/tendermint-light-client/misbehaviour", default-features = false }
tendermint-light-client-uc-and-membership = { path = "packages/tendermint-light-client/uc-and-membership", default-features = false }

serde           = { version = "1.0", default-features = false }
serde_json      = { version = "1.0", default-features = false }
serde_with      = { version = "3.11", default-features = false }
toml            = { version = "0.8.23", default-features = false }
hex             = { version = "0.4", default-features = false }
base64          = { version = "0.22", default-features = false }
prost           = { version = "0.13", default-features = false }
subtle-encoding = { version = "0.5", default-features = false }
schemars        = { version = "0.8", default-features = false }
borsh           = { version = "1.5.7", default-features = false }

sha2      = { version = "0.10", default-features = false }
sha3      = { version = "0.10", default-features = false }
k256      = { version = "0.13.4", default-features = false }
secp256k1 = { version = "0.31.1", default-features = false, features = ["recovery"] }
rand      = { version = "0.9", default-features = false }

tokio            = { version = "1.0", default-features = false }
tokio-stream     = { version = "0.1", default-features = false }
tower-http       = { version = "0.6.6", default-features = false }
tonic            = { version = "0.13", default-features = false }
tonic-build      = { version = "0.13", default-features = false }
tonic-reflection = { version = "0.13", default-features = false }
warp             = { version = "0.3", default-features = false }

prometheus         = { version = "0.14", default-features = false }
tracing            = { version = "0.1", default-features = false }
tracing-subscriber = { version = "0.3", default-features = false }
anyhow             = { version = "1.0", default-features = false }
async-trait        = { version = "0.1", default-features = false }
futures            = { version = "0.3", default-features = false }
futures-timer      = { version = "3.0", default-features = false }
clap               = { version = "4.5", default-features = false, features = ["std"] } # std feature is required for clap
time               = { version = "0.3", default-features = false }
dotenv             = { version = "0.15", default-features = false }
thiserror          = { version = "2.0", default-features = false }
reqwest            = { version = "0.12", default-features = false }
reqwest_0_11       = { package = "reqwest", version = "0.11", default-features = false }
indexmap           = { version = "2.10.0", default-features = false }

<<<<<<< HEAD
# Ensure `alloc` is enabled for ed25519-zebra so cosmwasm-crypto can import its batch module
=======
# Ensure `alloc` is enabled for ed25519-zebra so cosmwasm-crypto can import its batch module (this was broken from 4.0 to 4.1)
>>>>>>> f7f94ad1
ed25519-zebra      = { version = "4.1.0", default-features = false, features = ["alloc"] }

tendermint                       = { version = "0.40", default-features = false }
tendermint-rpc                   = { version = "0.40", default-features = false }
tendermint-light-client-verifier = { version = "0.40", default-features = false }
tendermint-proto                 = { version = "0.40", default-features = false }

cosmos-sdk-proto = { version = "0.26", default-features = false }
ibc-proto        = { version = "0.51", default-features = false }
ibc-proto-eureka = { package = "ibc-proto", git = "https://github.com/srdtrk/ibc-proto-rs", rev = "7074fb20c3a654e945e5ca46627c5a971d785e04", default-features = false }
ics23            = { version = "0.12", default-features = false }

ibc                         = { version = "0.57", default-features = false }
ibc-client-tendermint       = { version = "0.57", default-features = false }
ibc-core-client             = { version = "0.57", default-features = false }
ibc-core-host-types         = { version = "0.57", default-features = false }
ibc-core-client-types       = { version = "0.57", default-features = false }
ibc-core-commitment-types   = { version = "0.57", default-features = false }
ibc-client-tendermint-types = { version = "0.57", default-features = false }
ibc-primitives              = { version = "0.57", default-features = false }

alloy                  = { version = "1.0", default-features = false }
alloy-contract         = { version = "1.0", default-features = false }
alloy-sol-types        = { version = "1.0", default-features = false }
alloy-primitives       = { version = "1.0", default-features = false }
alloy-serde            = { version = "1.0", default-features = false }
alloy-network          = { version = "1.0", default-features = false }
alloy-signer-local     = { version = "1.0", default-features = false }
alloy-signer           = { version = "1.0", default-features = false }
alloy-rlp              = { version = "0.3", default-features = false }
alloy-rpc-client       = { version = "1.0", default-features = false }
alloy-provider         = { version = "1.0", default-features = false }
alloy-transport        = { version = "1.0", default-features = false }
alloy-rpc-types-eth    = { version = "1.0", default-features = false }

sp1-sdk    = { version = "5.0", default-features = false }
sp1-prover = { version = "5.0", default-features = false }


solana-client = { version = "2.3.2", default-features = false }
solana-commitment-config = { version = "2.2.1", default-features = false }
solana-sdk = { version = "2.3.1", default-features = false }

cosmwasm-schema = { version = "2.2", default-features = false }
cosmwasm-std    = { version = "2.2", default-features = false }
cw2             = { version = "2.0", default-features = false }

moka = { version = "0.12", features = ["future"] }

# The dependencies below are maintained by Sigma Prime (for use in Lighthouse (and the broader Ethereum ecosystem))
ethereum_ssz        = { version = "0.9", default-features = false }
ethereum_ssz_derive = { version = "0.9", default-features = false }
tree_hash_derive    = { version = "0.10", default-features = false }

# The dependencies below are maintained by Parity Tech
trie-db            = { version = "0.30", default-features = false }
hash-db            = { version = "0.16", default-features = false }
memory-db          = { version = "0.32", default-features = false }
hash256-std-hasher = { version = "0.15", default-features = false }
rlp                = { version = "0.6", default-features = false }
rlp-derive         = { version = "0.2", default-features = false }
primitive-types    = { version = "0.13", default-features = false }

# test/dev-dependencies
milagro_bls                  = { git = "https://github.com/Snowfork/milagro_bls", rev = "bc2b5b5e8d48b7e2e1bfaa56dc2d93e13cb32095", default-features = false }                                           # Only used for testing, not to be used in production!
smallvec                     = { version = "1.6.1", default-features = false }
cw-ics08-wasm-eth-v1_2_0     = { package = "cw-ics08-wasm-eth", git = "https://github.com/cosmos/solidity-ibc-eureka", tag = "cw-ics08-wasm-eth-v1.2.0", default-features = false }
ethereum-light-client-v1_2_0 = { package = "ethereum-light-client", git = "https://github.com/cosmos/solidity-ibc-eureka", tag = "cw-ics08-wasm-eth-v1.2.0", default-features = false }
tempfile                     = { version = "3.8.1", default-features = false }

# TODO: Remove these dependencies once ethereum wasm client v1.2.0 backwards compatibility is not needed
ibc-eureka-relayer-eth-to-cosmos-v1_2 = { package = "ibc-eureka-relayer-eth-to-cosmos", git = "https://github.com/cosmos/solidity-ibc-eureka", rev = "d9f58589bee5881561cd8c769750a35448e5ebc8", default-features = false }
ibc-eureka-relayer-core-v1_2= { package = "ibc-eureka-relayer-core", git = "https://github.com/cosmos/solidity-ibc-eureka", rev = "d9f58589bee5881561cd8c769750a35448e5ebc8", default-features = false }<|MERGE_RESOLUTION|>--- conflicted
+++ resolved
@@ -17,12 +17,8 @@
     "packages/relayer/modules/eth-to-cosmos",
     "packages/relayer/modules/cosmos-to-eth",
     "packages/relayer/modules/cosmos-to-cosmos",
-<<<<<<< HEAD
     "packages/relayer/modules/eth-to-cosmos-attested",
     "packages/relayer/modules/cosmos-to-eth-attested",
-=======
-    "packages/relayer/modules/attested-to-cosmos",
->>>>>>> f7f94ad1
     "packages/relayer/modules/eth-to-cosmos-compat",
     "packages/sp1-ics07-tendermint-prover",
     "packages/utils",
@@ -53,11 +49,6 @@
 ibc-eureka-relayer-cosmos-to-eth        = { path = "packages/relayer/modules/cosmos-to-eth", default-features = false }
 ibc-eureka-relayer-cosmos-to-eth-attested  = { path = "packages/relayer/modules/cosmos-to-eth-attested", default-features = false }
 ibc-eureka-relayer-cosmos-to-cosmos     = { path = "packages/relayer/modules/cosmos-to-cosmos", default-features = false }
-<<<<<<< HEAD
-=======
-ibc-eureka-relayer-attested-to-cosmos   = { path = "packages/relayer/modules/attested-to-cosmos", default-features = false }
-ibc-eureka-relayer-eth-to-cosmos-compat = { path = "packages/relayer/modules/eth-to-cosmos-compat", default-features = false }
->>>>>>> f7f94ad1
 ibc-eureka-utils                        = { path = "packages/utils", default-features = false }
 sp1-ics07-tendermint-prover             = { path = "packages/sp1-ics07-tendermint-prover", default-features = false }
 sp1-ics07-tendermint-update-client      = { path = "programs/sp1-programs/update-client", default-features = false }
@@ -117,13 +108,6 @@
 reqwest            = { version = "0.12", default-features = false }
 reqwest_0_11       = { package = "reqwest", version = "0.11", default-features = false }
 indexmap           = { version = "2.10.0", default-features = false }
-
-<<<<<<< HEAD
-# Ensure `alloc` is enabled for ed25519-zebra so cosmwasm-crypto can import its batch module
-=======
-# Ensure `alloc` is enabled for ed25519-zebra so cosmwasm-crypto can import its batch module (this was broken from 4.0 to 4.1)
->>>>>>> f7f94ad1
-ed25519-zebra      = { version = "4.1.0", default-features = false, features = ["alloc"] }
 
 tendermint                       = { version = "0.40", default-features = false }
 tendermint-rpc                   = { version = "0.40", default-features = false }
