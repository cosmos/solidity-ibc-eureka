[workspace]
members = [
    "packages/*",

    "programs/relayer",
    "programs/operator",
    "programs/sp1-programs/*",
]
resolver = "2"

[workspace.package]
version    = "0.1.0"
edition    = "2021"
license    = "MIT"
repository = "https://github.com/cosmos/solidity-ibc-eureka"
keywords   = ["cosmos", "ibc", "sp1", "tendermint", "ethereum", "bridge", "solidity", "eureka"]

[workspace.dependencies]
ibc-eureka-solidity-types          = { path = "packages/solidity", default-features = false }
ibc-eureka-relayer-lib             = { path = "packages/relayer-lib", default-features = false }
sp1-ics07-tendermint-prover        = { path = "packages/prover", default-features = false }
sp1-ics07-tendermint-utils         = { path = "packages/utils", default-features = false }
sp1-ics07-tendermint-update-client = { path = "programs/sp1-programs/update-client", default-features = false }
sp1-ics07-tendermint-membership    = { path = "programs/sp1-programs/membership", default-features = false }

serde           = { version = "1.0", default-features = false }
serde_json      = { version = "1.0", default-features = false }
serde_cbor      = { version = "0.11", default-features = false }
serde_with      = { version = "3.11", default-features = false }
hex             = { version = "0.4", default-features = false }
prost           = { version = "0.13", default-features = false }
bincode         = { version = "1.3", default-features = false }
subtle-encoding = { version = "0.5", default-features = false }

sha2 = { version = "0.10", default-features = false }

tokio       = { version = "1.0", default-features = false }
axum        = { version = "0.7", default-features = false }
tonic       = { version = "0.12", default-features = false }
tonic-build = { version = "0.12", default-features = false }

tracing            = { version = "0.1", default-features = false }
tracing-subscriber = { version = "0.3", default-features = false }
anyhow             = { version = "1.0", default-features = false }
async-trait        = { version = "0.1", default-features = false }
futures            = { version = "0.3", default-features = false }
clap               = { version = "4.5", default-features = false, features = ["std"] } # std feature is required for clap
time               = { version = "0.3", default-features = false }
dotenv             = { version = "0.15", default-features = false }

tendermint                       = { version = "0.40", default-features = false }
tendermint-rpc                   = { version = "0.40", default-features = false }
tendermint-light-client-verifier = { version = "0.40", default-features = false }

<<<<<<< HEAD
ibc-proto        = { version = "0.51", default-features = false }
ibc-proto-eureka = { package = "ibc-proto", git = "https://github.com/srdtrk/ibc-proto-rs", branch = "feat/ibc-eureka", default-features = false }
=======
>>>>>>> 66bed7cf
cosmos-sdk-proto = { version = "0.26", default-features = false }
ibc-proto        = { version = "0.51", default-features = false }
ibc-proto-eureka = { package = "ibc-proto", git = "https://github.com/srdtrk/ibc-proto-rs", branch = "feat/ibc-eureka", default-features = false }

ibc-primitives              = { version = "0.56", default-features = false }
ibc-client-tendermint       = { version = "0.56", default-features = false }
ibc-core-client             = { version = "0.56", default-features = false }
ibc-core-host-types         = { version = "0.56", default-features = false }
ibc-core-client-types       = { version = "0.56", default-features = false }
ibc-core-commitment-types   = { version = "0.56", default-features = false }
ibc-core-handler-types      = { version = "0.56", default-features = false }
ibc-client-tendermint-types = { version = "0.56", default-features = false }

alloy             = { version = "0.7", default-features = false }
alloy-contract    = { version = "0.7", default-features = false }
alloy-sol-types   = { version = "0.8", default-features = false }
alloy-primitives  = { version = "0.8", default-features = false }

sp1-sdk    = { version = "3.3", default-features = false }
sp1-zkvm   = { version = "3.3", default-features = false }
sp1-helper = { version = "3.3", default-features = false }

[patch.crates-io]
sha2-v0-9-8         = { git = "https://github.com/sp1-patches/RustCrypto-hashes", package = "sha2", branch = "patch-v0.9.9" }
sha2-v0-10-8        = { git = "https://github.com/sp1-patches/RustCrypto-hashes", package = "sha2", branch = "patch-v0.10.8" }
ed25519-consensus   = { git = "https://github.com/sp1-patches/ed25519-consensus", branch = "patch-v2.1.0" }
ecdsa               = { git = "https://github.com/sp1-patches/signatures", branch = "patch-ecdsa-v0.16.9" }
curve25519-dalek-ng = { git = "https://github.com/sp1-patches/curve25519-dalek-ng", branch = "patch-v4.1.1" }
tiny-keccak         = { git = "https://github.com/sp1-patches/tiny-keccak", branch = "patch-v2.0.2" }<|MERGE_RESOLUTION|>--- conflicted
+++ resolved
@@ -52,11 +52,6 @@
 tendermint-rpc                   = { version = "0.40", default-features = false }
 tendermint-light-client-verifier = { version = "0.40", default-features = false }
 
-<<<<<<< HEAD
-ibc-proto        = { version = "0.51", default-features = false }
-ibc-proto-eureka = { package = "ibc-proto", git = "https://github.com/srdtrk/ibc-proto-rs", branch = "feat/ibc-eureka", default-features = false }
-=======
->>>>>>> 66bed7cf
 cosmos-sdk-proto = { version = "0.26", default-features = false }
 ibc-proto        = { version = "0.51", default-features = false }
 ibc-proto-eureka = { package = "ibc-proto", git = "https://github.com/srdtrk/ibc-proto-rs", branch = "feat/ibc-eureka", default-features = false }
