[workspace]
members = [
    "packages/ethereum/ethereum-light-client",
    "packages/ethereum/ethereum-trie-db",
    "packages/ethereum/ethereum-types",
    "packages/ethereum/ethereum-apis",
    "packages/ethereum/tree_hash",
    "packages/solidity",
    "packages/relayer-lib",
    "packages/sp1-ics07-tendermint-prover",
    "packages/sp1-ics07-tendermint-utils",

    "programs/relayer",
    "programs/operator",
    "programs/sp1-programs/*",
    "programs/cw-ics08-wasm-eth"
]
resolver = "2"

[workspace.package]
version    = "0.1.0"
edition    = "2021"
license    = "MIT"
repository = "https://github.com/cosmos/solidity-ibc-eureka"
keywords   = ["cosmos", "ibc", "sp1", "tendermint", "ethereum", "bridge", "solidity", "eureka"]

[workspace.dependencies]
ibc-eureka-solidity-types          = { path = "packages/solidity", default-features = false }
ibc-eureka-relayer-lib             = { path = "packages/relayer-lib", default-features = false }
sp1-ics07-tendermint-prover        = { path = "packages/sp1-ics07-tendermint-prover", default-features = false }
sp1-ics07-tendermint-utils         = { path = "packages/sp1-ics07-tendermint-utils", default-features = false }
sp1-ics07-tendermint-update-client = { path = "programs/sp1-programs/update-client", default-features = false }
sp1-ics07-tendermint-membership    = { path = "programs/sp1-programs/membership", default-features = false }
ethereum-trie-db                   = { path = "packages/ethereum/ethereum-trie-db", default-features = false }
ethereum-light-client              = { path = "packages/ethereum/ethereum-light-client", default-features = false }
ethereum-types                     = { path = "packages/ethereum/ethereum-types", default-features = false }
ethereum-apis                      = { path = "packages/ethereum/ethereum-apis", default-features = false }
tree_hash                          = { path = "packages/ethereum/tree_hash", default-features = false }

serde           = { version = "1.0", default-features = false }
serde_json      = { version = "1.0", default-features = false }
serde_cbor      = { version = "0.11", default-features = false }
serde_with      = { version = "3.11", default-features = false }
hex             = { version = "0.4", default-features = false }
base64          = { version = "0.22", default-features = false }
prost           = { version = "0.13", default-features = false }
bincode         = { version = "1.3", default-features = false }
subtle-encoding = { version = "0.5", default-features = false }
schemars        = { version = "0.8", default-features = false }

sha2 = { version = "0.10", default-features = false }
sha3 = { version = "0.10", default-features = false }
rand = { version = "0.9", default-features = false }

tokio       = { version = "1.0", default-features = false }
tonic       = { version = "0.12", default-features = false }
tonic-build = { version = "0.12", default-features = false }

tracing            = { version = "0.1", default-features = false }
tracing-subscriber = { version = "0.3", default-features = false }
anyhow             = { version = "1.0", default-features = false }
async-trait        = { version = "0.1", default-features = false }
futures            = { version = "0.3", default-features = false }
futures-timer      = { version = "3.0", default-features = false }
clap               = { version = "4.5", default-features = false, features = ["std"] } # std feature is required for clap
time               = { version = "0.3", default-features = false }
dotenv             = { version = "0.15", default-features = false }
thiserror          = { version = "2.0", default-features = false }
reqwest            = { version = "0.12", default-features = false }

tendermint                       = { version = "0.40", default-features = false }
tendermint-rpc                   = { version = "0.40", default-features = false }
tendermint-light-client-verifier = { version = "0.40", default-features = false }

cosmos-sdk-proto = { version = "0.26", default-features = false }
ibc-proto        = { version = "0.51", default-features = false }
ibc-proto-eureka = { package = "ibc-proto", git = "https://github.com/srdtrk/ibc-proto-rs", rev = "7074fb20c3a654e945e5ca46627c5a971d785e04", default-features = false }

ibc-primitives              = { version = "0.57", default-features = false }
ibc-client-tendermint       = { version = "0.57", default-features = false }
ibc-core-client             = { version = "0.57", default-features = false }
ibc-core-host-types         = { version = "0.57", default-features = false }
ibc-core-client-types       = { version = "0.57", default-features = false }
ibc-core-commitment-types   = { version = "0.57", default-features = false }
ibc-core-handler-types      = { version = "0.57", default-features = false }
ibc-client-tendermint-types = { version = "0.57", default-features = false }

alloy                  = { version = "0.12", default-features = false }
alloy-contract         = { version = "0.12", default-features = false }
alloy-sol-types        = { version = "0.8", default-features = false }
alloy-primitives       = { version = "0.8", default-features = false }
<<<<<<< HEAD
alloy-trie             = { version = "0.7", default-features = false }
alloy-serde            = { version = "0.12", default-features = false }
alloy-network          = { version = "0.12", default-features = false }
alloy-signer-local     = { version = "0.12", default-features = false }
=======
alloy-serde            = { version = "0.11", default-features = false }
alloy-network          = { version = "0.11", default-features = false }
alloy-signer-local     = { version = "0.11", default-features = false }
>>>>>>> c75de204
alloy-rlp              = { version = "0.3", default-features = false }
alloy-provider         = { version = "0.12", default-features = false }
alloy-transport        = { version = "0.12", default-features = false }
alloy-rpc-types-eth    = { version = "0.12", default-features = false }

sp1-sdk    = { version = "4.1", default-features = false }
sp1-prover = { version = "4.1", default-features = false }
sp1-zkvm   = { version = "4.1", default-features = false }
sp1-helper = { version = "4.1", default-features = false }

cosmwasm-schema = { version = "2.2", default-features = false }
cosmwasm-std    = { version = "2.2", default-features = false }

# The dependencies below are maintained by Sigma Prime (for use in Lighthouse (and the broader Ethereum ecosystem))
ethereum_ssz        = { version = "0.8", default-features = false }
ethereum_ssz_derive = { version = "0.8", default-features = false }
tree_hash_derive    = { version = "0.9", default-features = false }

# The dependencies below are maintained by Parity Tech
trie-db            = { version = "0.29", default-features = false }
hash-db            = { version = "0.16", default-features = false }
memory-db          = { version = "0.32", default-features = false }
hash256-std-hasher = { version = "0.15", default-features = false }
rlp                = { version = "0.6", default-features = false }
rlp-derive         = { version = "0.2", default-features = false }
primitive-types    = { version = "0.13", default-features = false }

# test/dev-dependencies
milagro_bls   = { git = "https://github.com/Snowfork/milagro_bls", rev = "bc2b5b5e8d48b7e2e1bfaa56dc2d93e13cb32095", default-features = false } # Only used for testing, not to be used in production!
smallvec      = { version = "1.6.1", default-features = false }

[patch.crates-io]
sha2-v0-9-8         = { git = "https://github.com/sp1-patches/RustCrypto-hashes", package = "sha2", branch = "patch-v0.9.9" }
sha2-v0-10-8        = { git = "https://github.com/sp1-patches/RustCrypto-hashes", package = "sha2", branch = "patch-v0.10.8" }
ed25519-consensus   = { git = "https://github.com/sp1-patches/ed25519-consensus", branch = "patch-v2.1.0" }
ecdsa               = { git = "https://github.com/sp1-patches/signatures", branch = "patch-ecdsa-v0.16.9" }
curve25519-dalek-ng = { git = "https://github.com/sp1-patches/curve25519-dalek-ng", branch = "patch-v4.1.1" }
tiny-keccak         = { git = "https://github.com/sp1-patches/tiny-keccak", branch = "patch-v2.0.2" }<|MERGE_RESOLUTION|>--- conflicted
+++ resolved
@@ -89,16 +89,9 @@
 alloy-contract         = { version = "0.12", default-features = false }
 alloy-sol-types        = { version = "0.8", default-features = false }
 alloy-primitives       = { version = "0.8", default-features = false }
-<<<<<<< HEAD
-alloy-trie             = { version = "0.7", default-features = false }
 alloy-serde            = { version = "0.12", default-features = false }
 alloy-network          = { version = "0.12", default-features = false }
 alloy-signer-local     = { version = "0.12", default-features = false }
-=======
-alloy-serde            = { version = "0.11", default-features = false }
-alloy-network          = { version = "0.11", default-features = false }
-alloy-signer-local     = { version = "0.11", default-features = false }
->>>>>>> c75de204
 alloy-rlp              = { version = "0.3", default-features = false }
 alloy-provider         = { version = "0.12", default-features = false }
 alloy-transport        = { version = "0.12", default-features = false }
