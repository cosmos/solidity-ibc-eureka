--- conflicted
+++ resolved
@@ -83,12 +83,6 @@
 alloy-trie             = { version = "0.7", default-features = false }
 alloy-serde            = { version = "0.8", default-features = false }
 alloy-rlp              = { version = "0.3", default-features = false }
-<<<<<<< HEAD
-=======
-alloy-rpc-types-eth    = { version = "0.8", default-features = false }
-alloy-rpc-types-beacon = { version = "0.8", default-features = false }
-alloy-rpc-types-engine = { version = "0.8", default-features = false }
->>>>>>> 00711538
 
 sp1-sdk    = { version = "3.3", default-features = false }
 sp1-zkvm   = { version = "3.3", default-features = false }
