[workspace]
members = [
    "packages/*",

    "programs/relayer",
    "programs/operator",
    "programs/sp1-programs/*",
    "programs/08-wasm-eth"
]
resolver = "2"

[workspace.package]
version    = "0.1.0"
edition    = "2021"
license    = "MIT"
repository = "https://github.com/cosmos/solidity-ibc-eureka"
keywords   = ["cosmos", "ibc", "sp1", "tendermint", "ethereum", "bridge", "solidity", "eureka"]

[workspace.metadata.scripts]
build-08-wasm-eth = """docker run --rm -v "$(pwd)":/code \
  --mount type=volume,source="$(basename "$(pwd)")_cache",target=/target \
  --mount type=volume,source=registry_cache,target=/usr/local/cargo/registry \
  cosmwasm/optimizer:0.16.1 ./programs/08-wasm-eth"""

[workspace.dependencies]
ibc-eureka-solidity-types          = { path = "packages/solidity", default-features = false }
ibc-eureka-relayer-lib             = { path = "packages/relayer-lib", default-features = false }
sp1-ics07-tendermint-prover        = { path = "packages/sp1-ics07-tendermint-prover", default-features = false }
sp1-ics07-tendermint-utils         = { path = "packages/sp1-ics07-tendermint-utils", default-features = false }
sp1-ics07-tendermint-update-client = { path = "programs/sp1-programs/update-client", default-features = false }
sp1-ics07-tendermint-membership    = { path = "programs/sp1-programs/membership", default-features = false }
ethereum-trie-db                   = { path = "packages/ethereum-trie-db", default-features = false }
ethereum-utils                     = { path = "packages/ethereum-utils", default-features = false }
ethereum-light-client              = { path = "packages/ethereum-light-client", default-features = false }

serde           = { version = "1.0", default-features = false }
serde_json      = { version = "1.0", default-features = false }
serde_cbor      = { version = "0.11", default-features = false }
serde_with      = { version = "3.11", default-features = false }
hex             = { version = "0.4", default-features = false }
base64          = { version = "0.22", default-features = false }
prost           = { version = "0.13", default-features = false }
bincode         = { version = "1.3", default-features = false }
subtle-encoding = { version = "0.5", default-features = false }

sha2 = { version = "0.10", default-features = false }
sha3 = { version = "0.8", default-features = false }

tokio       = { version = "1.0", default-features = false }
axum        = { version = "0.7", default-features = false }
tonic       = { version = "0.12", default-features = false }
tonic-build = { version = "0.12", default-features = false }
reqwest     = { version = "0.12", default-features = false } 

tracing            = { version = "0.1", default-features = false }
tracing-subscriber = { version = "0.3", default-features = false }
anyhow             = { version = "1.0", default-features = false }
async-trait        = { version = "0.1", default-features = false }
futures            = { version = "0.3", default-features = false }
clap               = { version = "4.5", default-features = false, features = ["std"] } # std feature is required for clap
time               = { version = "0.3", default-features = false }
dotenv             = { version = "0.15", default-features = false }
thiserror          = { version = "2.0", default-features = false } 

tendermint                       = { version = "0.40", default-features = false }
tendermint-rpc                   = { version = "0.40", default-features = false }
tendermint-light-client-verifier = { version = "0.40", default-features = false }

cosmos-sdk-proto = { version = "0.26", default-features = false }
<<<<<<< HEAD
tendermint-proto = { version = "0.40", default-features = false }
=======
ibc-proto        = { version = "0.51", default-features = false }
ibc-proto-eureka = { package = "ibc-proto", git = "https://github.com/srdtrk/ibc-proto-rs", branch = "feat/ibc-eureka", default-features = false }
>>>>>>> 66bed7cf

ibc-primitives              = { version = "0.56", default-features = false }
ibc-client-tendermint       = { version = "0.56", default-features = false }
ibc-core-client             = { version = "0.56", default-features = false }
ibc-core-host-types         = { version = "0.56", default-features = false }
ibc-core-client-types       = { version = "0.56", default-features = false }
ibc-core-commitment-types   = { version = "0.56", default-features = false }
ibc-core-handler-types      = { version = "0.56", default-features = false }
ibc-client-tendermint-types = { version = "0.56", default-features = false }

alloy                  = { version = "0.7", default-features = false }
alloy-contract         = { version = "0.7", default-features = false }
alloy-sol-types        = { version = "0.8", default-features = false }
alloy-primitives       = { version = "0.8", default-features = false }
alloy-trie             = { version = "0.5", default-features = false }
alloy-serde            = { version = "0.7", default-features = false }
alloy-rlp              = { version = "0.3", default-features = false }
alloy-rpc-types-eth    = { version = "0.7", default-features = false }
alloy-rpc-types-beacon = { version = "0.7", default-features = false }
alloy-rpc-types-engine = { version = "0.7", default-features = false }

sp1-sdk    = { version = "3.3", default-features = false }
sp1-zkvm   = { version = "3.3", default-features = false }
sp1-helper = { version = "3.3", default-features = false }

cosmwasm-schema = { version = "2.1", default-features = false }
cosmwasm-std    = { version = "2.1", default-features = false }
cw-storage-plus = { version = "2.0", default-features = false }

# The dependencies below are maintained by Sigma Prime (for use in Lighthouse (and the broader Ethereum ecosystem))
ethereum_ssz        = { version = "0.8", default-features = false }
ethereum_ssz_derive = { version = "0.8", default-features = false }
tree_hash           = { path = "packages/tree_hash", version = "0.8", default-features = false }
tree_hash_derive    = { version = "0.8", default-features = false }

# The dependencies below are maintained by Parity Tech
trie-db            = { version = "0.29", default-features = false }
hash-db            = { version = "0.16", default-features = false }
memory-db          = { version = "0.32", default-features = false }
hash256-std-hasher = { version = "0.15", default-features = false }
rlp                = { version = "0.6", default-features = false }
rlp-derive         = { version = "0.2", default-features = false }
primitive-types    = { version = "0.13", default-features = false }

# From union (might be removed if they are replaced by something more standard)
typenum = { version = "1.17.0", default-features = false }

# dev-dependencies
cw-multi-test = { version = "2.2.0", default-features = false }
milagro_bls   = { git = "https://github.com/Snowfork/milagro_bls", rev = "bc2b5b5e8d48b7e2e1bfaa56dc2d93e13cb32095", default-features = false } # Only used for testing, not to be used in production!

[patch.crates-io]
sha2-v0-9-8         = { git = "https://github.com/sp1-patches/RustCrypto-hashes", package = "sha2", branch = "patch-v0.9.9" }
sha2-v0-10-8        = { git = "https://github.com/sp1-patches/RustCrypto-hashes", package = "sha2", branch = "patch-v0.10.8" }
ed25519-consensus   = { git = "https://github.com/sp1-patches/ed25519-consensus", branch = "patch-v2.1.0" }
ecdsa               = { git = "https://github.com/sp1-patches/signatures", branch = "patch-ecdsa-v0.16.9" }
curve25519-dalek-ng = { git = "https://github.com/sp1-patches/curve25519-dalek-ng", branch = "patch-v4.1.1" }
tiny-keccak         = { git = "https://github.com/sp1-patches/tiny-keccak", branch = "patch-v2.0.2" }<|MERGE_RESOLUTION|>--- conflicted
+++ resolved
@@ -67,12 +67,9 @@
 tendermint-light-client-verifier = { version = "0.40", default-features = false }
 
 cosmos-sdk-proto = { version = "0.26", default-features = false }
-<<<<<<< HEAD
 tendermint-proto = { version = "0.40", default-features = false }
-=======
 ibc-proto        = { version = "0.51", default-features = false }
 ibc-proto-eureka = { package = "ibc-proto", git = "https://github.com/srdtrk/ibc-proto-rs", branch = "feat/ibc-eureka", default-features = false }
->>>>>>> 66bed7cf
 
 ibc-primitives              = { version = "0.56", default-features = false }
 ibc-client-tendermint       = { version = "0.56", default-features = false }
