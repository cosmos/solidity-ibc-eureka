--- conflicted
+++ resolved
@@ -19,11 +19,8 @@
 ibc-primitives                   = { workspace = true }
 sha2                             = { workspace = true }
 thiserror                        = { workspace = true }
-<<<<<<< HEAD
 tendermint                       = { workspace = true, optional = true }
 brine-ed25519                    = { workspace = true, optional = true, features = ["std"] }
-=======
->>>>>>> 906ee595
 
 [dev-dependencies]
 serde                            = { workspace = true, features = ["derive"] }
@@ -32,3 +29,11 @@
 ibc-core-commitment-types        = { workspace = true }
 prost                            = { workspace = true }
 tendermint                       = { workspace = true }
+
+[dev-dependencies]
+serde                            = { workspace = true, features = ["derive"] }
+serde_json                       = { workspace = true, features = ["std"] }
+hex                              = { workspace = true }
+ibc-core-commitment-types        = { workspace = true }
+prost                            = { workspace = true }
+tendermint                       = { workspace = true }
