//! The crate that contains the types and utilities for `tendermint-light-client-membership` program.
#![deny(
    missing_docs,
    clippy::nursery,
    clippy::pedantic,
    warnings,
    unused_crate_dependencies
)]

use ibc_core_commitment_types::{
    commitment::CommitmentRoot,
    merkle::{MerklePath, MerkleProof},
    proto::ics23::HostFunctionsManager,
    specs::ProofSpecs,
};
use ibc_core_host_types::path::PathBytes;

/// Key-value pair for membership/non-membership proofs
#[derive(Clone, Debug)]
pub struct KVPair {
    /// Storage path segments
    pub path: Vec<Vec<u8>>,
    /// Value (empty for non-membership proofs)
    pub value: Vec<u8>,
}

impl KVPair {
    /// Create a new key-value pair
    #[must_use]
    pub const fn new(path: Vec<Vec<u8>>, value: Vec<u8>) -> Self {
        Self { path, value }
    }

    /// Check if this is a non-membership proof (empty value)
<<<<<<< HEAD
=======
    /// NOTE: supress clippy due to compilation not stable in every target
>>>>>>> f6704d88
    #[allow(clippy::missing_const_for_fn)]
    #[must_use]
    pub fn is_non_membership(&self) -> bool {
        self.value.is_empty()
    }

    /// Create a `MerklePath` from this `KVPair` path segments
    #[must_use]
    pub fn to_merkle_path(&self) -> MerklePath {
        MerklePath::new(
            self.path
                .clone()
                .iter()
                .map(PathBytes::from_bytes)
                .collect(),
        )
    }
}

/// Output for membership verification
#[derive(Clone, Debug)]
pub struct MembershipOutput {
    /// The commitment root (app hash) that was verified
    pub commitment_root: [u8; 32],
    /// The verified key-value pairs
    pub kv_pairs: Vec<KVPair>,
}

/// Error type for membership verification
#[derive(Debug, thiserror::Error)]
pub enum MembershipError {
    /// Non-membership verification failed
    #[error("non-membership verification failed")]
    NonMembershipVerificationFailed,
    /// Membership verification failed
    #[error("membership verification failed")]
    MembershipVerificationFailed,
}

/// IBC membership verification
///
/// # Errors
///
/// Returns `MembershipError::NonMembershipVerificationFailed` if non-membership proof verification fails.
/// Returns `MembershipError::MembershipVerificationFailed` if membership proof verification fails.
pub fn membership(
    app_hash: [u8; 32],
    request: &[(KVPair, MerkleProof)],
) -> Result<(), MembershipError> {
    let commitment_root = CommitmentRoot::from_bytes(&app_hash);
    for (kv_pair, merkle_proof) in request {
        let value = kv_pair.value.clone();
        let merkle_path = kv_pair.to_merkle_path();

        if kv_pair.is_non_membership() {
            merkle_proof
                .verify_non_membership::<HostFunctionsManager>(
                    &ProofSpecs::cosmos(),
                    commitment_root.clone().into(),
                    merkle_path,
                )
                .map_err(|_| MembershipError::NonMembershipVerificationFailed)?;
        } else {
            merkle_proof
                .verify_membership::<HostFunctionsManager>(
                    &ProofSpecs::cosmos(),
                    commitment_root.clone().into(),
                    merkle_path,
                    value,
                    0,
                )
                .map_err(|_| MembershipError::MembershipVerificationFailed)?;
        }
    }
    Ok(())
}<|MERGE_RESOLUTION|>--- conflicted
+++ resolved
@@ -32,10 +32,7 @@
     }
 
     /// Check if this is a non-membership proof (empty value)
-<<<<<<< HEAD
-=======
     /// NOTE: supress clippy due to compilation not stable in every target
->>>>>>> f6704d88
     #[allow(clippy::missing_const_for_fn)]
     #[must_use]
     pub fn is_non_membership(&self) -> bool {
