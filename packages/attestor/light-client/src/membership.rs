//! Membership proof verification for attestor client

use serde::{Deserialize, Serialize};

use attestor_packet_membership::{verify_packet_membership, Packets};

use crate::{
    client_state::ClientState, consensus_state::ConsensusState, error::IbcAttestorClientError,
    verify_attestation,
};

/// Data structure that can be verified cryptographically
/// Matches the `AttestationProof` struct in IAttestorMsgs.sol
#[derive(Deserialize, Serialize, Debug, Clone)]
pub struct MembershipProof {
    /// ABI-encoded bytes32[] of packet commitments (the actual attested data)
    pub attestation_data: Vec<u8>,
    /// Signatures over `sha256(attestation_data)`; each 65-byte (r||s||v)
    /// We recover addresses from these signatures instead of sending in public keys
    pub signatures: Vec<Vec<u8>>,
}

/// Verify membership proof - only works for heights that exist in consensus state
/// # Errors
/// Returns an error if the height is not found in consensus state or proof verification fails
#[allow(clippy::needless_pass_by_value)]
pub fn verify_membership(
    consensus_state: &ConsensusState,
    client_state: &ClientState,
    height: u64,
    proof: Vec<u8>,
    value: Vec<u8>,
) -> Result<(), IbcAttestorClientError> {
    let attested_state: MembershipProof = serde_json::from_slice(&proof)
        .map_err(IbcAttestorClientError::DeserializeMembershipProofFailed)?;

    if consensus_state.height != height {
        return Err(IbcAttestorClientError::InvalidProof {
            reason: "heights must match".into(),
        });
    }

    // First verify the attestation signatures against the client state
    verify_attestation::verify_attestation(
        client_state,
        &attested_state.attestation_data,
        &attested_state.signatures,
    )?;

    // Decode the ABI-encoded attestation data to get the packet commitments
    let packets = Packets::from_abi_bytes(&attested_state.attestation_data)
        .map_err(|e| IbcAttestorClientError::InvalidProof {
            reason: format!("Failed to decode ABI attestation data: {e}"),
        })?;

    verify_packet_membership::verify_packet_membership(packets, value)?;

    Ok(())
}

/// Verify non-membership proof - only works for heights that exist in consensus state
/// # Errors
/// Returns an error if the height is not found in consensus state or proof verification fails
pub fn verify_non_membership(
    _consensus_state: &ConsensusState,
    _client_state: &ClientState,
    _height: u64,
    _proof: Vec<u8>,
) -> Result<(), IbcAttestorClientError> {
    todo!()
}

#[cfg(test)]
mod verify_membership {
<<<<<<< HEAD
    use crate::test_utils::{ADDRESSES, PACKET_COMMITMENTS, PACKET_COMMITMENTS_ENCODED, SIGS_RAW};
=======
    use crate::test_utils::{keys, packets, sigs, PACKET_COMMITMENTS};
>>>>>>> 8e588ca4

    use super::*;

    #[test]
    fn succeeds() {
        let cns = ConsensusState {
            height: 100,
            timestamp: 123,
        };
<<<<<<< HEAD
        let cs = ClientState { attestor_addresses: ADDRESSES.clone(), latest_height: 100, min_required_sigs: 5, is_frozen: false };

        let height = cns.height;
        let attestation = MembershipProof {
            attestation_data: PACKET_COMMITMENTS_ENCODED.to_abi_bytes(),
            signatures: SIGS_RAW.clone(),
=======
        let cs = ClientState {
            pub_keys: keys(),
            latest_height: 100,
            min_required_sigs: 5,
            is_frozen: false,
        };

        let height = cns.height;
        let attestation = MembershipProof {
            attestation_data: packets(),
            pubkeys: keys(),
            signatures: sigs(),
>>>>>>> 8e588ca4
        };

        let as_bytes = serde_json::to_vec(&attestation).unwrap();
        let value = PACKET_COMMITMENTS[0];
        let res = verify_membership(&cns, &cs, height, as_bytes, value.to_vec());
        println!("{res:?}");
        assert!(res.is_ok());
    }

    #[test]
    fn fails_if_height_is_incorrect() {
        let cns = ConsensusState {
            height: 100,
            timestamp: 123,
        };
<<<<<<< HEAD
        let cs = ClientState { attestor_addresses: ADDRESSES.clone(), latest_height: 100, min_required_sigs: 5, is_frozen: false };

        let bad_height = cns.height + 1;
        let attestation = MembershipProof {
            attestation_data: (*PACKET_COMMITMENTS_ENCODED).to_abi_bytes(),
            signatures: SIGS_RAW.clone(),
=======
        let cs = ClientState {
            pub_keys: keys(),
            latest_height: 100,
            min_required_sigs: 5,
            is_frozen: false,
        };

        let bad_height = cns.height + 1;
        let attestation = MembershipProof {
            attestation_data: packets(),
            pubkeys: keys(),
            signatures: sigs(),
>>>>>>> 8e588ca4
        };

        let as_bytes = serde_json::to_vec(&attestation).unwrap();
        let value = PACKET_COMMITMENTS[0].to_vec();
        let res = verify_membership(&cns, &cs, bad_height, as_bytes, value);
        assert!(
            matches!(res, Err(IbcAttestorClientError::InvalidProof { reason }) if reason.contains("height"))
        );
    }

    #[test]
    fn fails_if_proof_bad() {
        let cns = ConsensusState {
            height: 100,
            timestamp: 123,
        };
<<<<<<< HEAD
        let cs = ClientState { attestor_addresses: ADDRESSES.clone(), latest_height: 100, min_required_sigs: 5, is_frozen: false };
=======
        let cs = ClientState {
            pub_keys: keys(),
            latest_height: 100,
            min_required_sigs: 5,
            is_frozen: false,
        };
>>>>>>> 8e588ca4

        let height = cns.height;
        let attestation = [0, 1, 3].to_vec();

        let as_bytes = serde_json::to_vec(&attestation).unwrap();
        let value = PACKET_COMMITMENTS[0].to_vec();
        let res = verify_membership(&cns, &cs, height, as_bytes, value);
        assert!(matches!(
            res,
            Err(IbcAttestorClientError::DeserializeMembershipProofFailed { .. })
        ));
    }

    // NOTE: We don't need to test every verification failure here
    // as this is extensively tested in the `verify` module
    #[test]
    fn fails_if_verification_fails() {
<<<<<<< HEAD
=======
        let mut bad_keys = keys();
        bad_keys.pop();
>>>>>>> 8e588ca4
        let cns = ConsensusState {
            height: 100,
            timestamp: 123,
        };
<<<<<<< HEAD
        // Empty attestor set will cause UnknownAddressRecovered
        let cs = ClientState { attestor_addresses: Vec::new(), latest_height: 100, min_required_sigs: 5, is_frozen: false };

        let height = cns.height;
        let attestation = MembershipProof {
            attestation_data: PACKET_COMMITMENTS_ENCODED.to_abi_bytes(),
            signatures: SIGS_RAW.clone(),
=======
        let cs = ClientState {
            pub_keys: keys(),
            latest_height: 100,
            min_required_sigs: 5,
            is_frozen: false,
        };

        let height = cns.height;
        let attestation = MembershipProof {
            attestation_data: packets(),
            pubkeys: bad_keys,
            signatures: sigs(),
>>>>>>> 8e588ca4
        };

        let as_bytes = serde_json::to_vec(&attestation).unwrap();
        let value = PACKET_COMMITMENTS[0].to_vec();
        let res = verify_membership(&cns, &cs, height, as_bytes, value);
        assert!(matches!(res, Err(IbcAttestorClientError::UnknownAddressRecovered { .. })));
    }
}<|MERGE_RESOLUTION|>--- conflicted
+++ resolved
@@ -72,11 +72,7 @@
 
 #[cfg(test)]
 mod verify_membership {
-<<<<<<< HEAD
     use crate::test_utils::{ADDRESSES, PACKET_COMMITMENTS, PACKET_COMMITMENTS_ENCODED, SIGS_RAW};
-=======
-    use crate::test_utils::{keys, packets, sigs, PACKET_COMMITMENTS};
->>>>>>> 8e588ca4
 
     use super::*;
 
@@ -86,27 +82,12 @@
             height: 100,
             timestamp: 123,
         };
-<<<<<<< HEAD
         let cs = ClientState { attestor_addresses: ADDRESSES.clone(), latest_height: 100, min_required_sigs: 5, is_frozen: false };
 
         let height = cns.height;
         let attestation = MembershipProof {
             attestation_data: PACKET_COMMITMENTS_ENCODED.to_abi_bytes(),
             signatures: SIGS_RAW.clone(),
-=======
-        let cs = ClientState {
-            pub_keys: keys(),
-            latest_height: 100,
-            min_required_sigs: 5,
-            is_frozen: false,
-        };
-
-        let height = cns.height;
-        let attestation = MembershipProof {
-            attestation_data: packets(),
-            pubkeys: keys(),
-            signatures: sigs(),
->>>>>>> 8e588ca4
         };
 
         let as_bytes = serde_json::to_vec(&attestation).unwrap();
@@ -122,27 +103,12 @@
             height: 100,
             timestamp: 123,
         };
-<<<<<<< HEAD
         let cs = ClientState { attestor_addresses: ADDRESSES.clone(), latest_height: 100, min_required_sigs: 5, is_frozen: false };
 
         let bad_height = cns.height + 1;
         let attestation = MembershipProof {
             attestation_data: (*PACKET_COMMITMENTS_ENCODED).to_abi_bytes(),
             signatures: SIGS_RAW.clone(),
-=======
-        let cs = ClientState {
-            pub_keys: keys(),
-            latest_height: 100,
-            min_required_sigs: 5,
-            is_frozen: false,
-        };
-
-        let bad_height = cns.height + 1;
-        let attestation = MembershipProof {
-            attestation_data: packets(),
-            pubkeys: keys(),
-            signatures: sigs(),
->>>>>>> 8e588ca4
         };
 
         let as_bytes = serde_json::to_vec(&attestation).unwrap();
@@ -159,16 +125,7 @@
             height: 100,
             timestamp: 123,
         };
-<<<<<<< HEAD
         let cs = ClientState { attestor_addresses: ADDRESSES.clone(), latest_height: 100, min_required_sigs: 5, is_frozen: false };
-=======
-        let cs = ClientState {
-            pub_keys: keys(),
-            latest_height: 100,
-            min_required_sigs: 5,
-            is_frozen: false,
-        };
->>>>>>> 8e588ca4
 
         let height = cns.height;
         let attestation = [0, 1, 3].to_vec();
@@ -186,16 +143,10 @@
     // as this is extensively tested in the `verify` module
     #[test]
     fn fails_if_verification_fails() {
-<<<<<<< HEAD
-=======
-        let mut bad_keys = keys();
-        bad_keys.pop();
->>>>>>> 8e588ca4
         let cns = ConsensusState {
             height: 100,
             timestamp: 123,
         };
-<<<<<<< HEAD
         // Empty attestor set will cause UnknownAddressRecovered
         let cs = ClientState { attestor_addresses: Vec::new(), latest_height: 100, min_required_sigs: 5, is_frozen: false };
 
@@ -203,20 +154,6 @@
         let attestation = MembershipProof {
             attestation_data: PACKET_COMMITMENTS_ENCODED.to_abi_bytes(),
             signatures: SIGS_RAW.clone(),
-=======
-        let cs = ClientState {
-            pub_keys: keys(),
-            latest_height: 100,
-            min_required_sigs: 5,
-            is_frozen: false,
-        };
-
-        let height = cns.height;
-        let attestation = MembershipProof {
-            attestation_data: packets(),
-            pubkeys: bad_keys,
-            signatures: sigs(),
->>>>>>> 8e588ca4
         };
 
         let as_bytes = serde_json::to_vec(&attestation).unwrap();
