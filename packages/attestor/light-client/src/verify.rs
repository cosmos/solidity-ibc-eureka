//! Attestor light client verification logic

use crate::{
    client_state::ClientState, consensus_state::ConsensusState, error::IbcAttestorClientError,
    header::Header, verify_attestation,
};

/// Verifies the header of the light client
///
/// Trusted consensus state must be retvieved using the header
/// height.
///
/// Assumes that optional previous and next consensuses have
/// been reliably retrieved using height. Only a timestamp
/// validation takes place
///
/// # Errors
/// Returns an error if:
/// - The client is frozen
/// - The header attestation verification fails. see [`verify_attestation::verify_attesation`]
/// - The header's timestamp does not match the consensus state
/// - The header's timestamp is not monotonically increasing
pub fn verify_header(
    existing_trusted_consensus: Option<&ConsensusState>,
    existing_prev_trusted_consensus: Option<&ConsensusState>,
    existing_next_trusted_consensus: Option<&ConsensusState>,
    client_state: &ClientState,
    header: &Header,
) -> Result<(), IbcAttestorClientError> {
    if client_state.is_frozen {
        return Err(IbcAttestorClientError::ClientFrozen);
    }

    verify_attestation::verify_attestation(
        client_state,
        &header.attestation_data,
        &header.signatures,
    )?;

    if let Some(trusted_consensus) = existing_trusted_consensus {
        if header.timestamp != trusted_consensus.timestamp {
            return Err(IbcAttestorClientError::InvalidHeader {
                reason: "timestamp does not match consensus state".into(),
            });
        }
        return Ok(());
    }

    match (
        existing_prev_trusted_consensus,
        existing_next_trusted_consensus,
    ) {
        (Some(prev), Some(next)) => {
            if !(header.timestamp > prev.timestamp && header.timestamp < next.timestamp) {
                return Err(IbcAttestorClientError::InvalidHeader {
                    reason:
                        "timestamp must increase monotonically between previous and next timestamps"
                            .into(),
                });
            }
        }
        (Some(prev), None) => {
            if header.timestamp < prev.timestamp {
                return Err(IbcAttestorClientError::InvalidHeader {
                    reason: "timestamp must increase monotonically after previous timestamp".into(),
                });
            }
        }

        (None, Some(next)) => {
            if header.timestamp > next.timestamp {
                return Err(IbcAttestorClientError::InvalidHeader {
                    reason: "timestamp must increase monotonically before next timestamp".into(),
                });
            }
        }
        // First in storage
        (None, None) => {}
    }

    Ok(())
}

#[cfg(test)]
mod verify_header {
<<<<<<< HEAD
    use crate::test_utils::{packet_encoded_bytes, ADDRESSES, SIGS_RAW};
=======
    use crate::test_utils::{keys as test_keys, packet_encoded_bytes, sigs as test_sigs};
    use k256::ecdsa::{signature::Signer, SigningKey};
    use sha2::{Digest, Sha256};
>>>>>>> 8e588ca4

    use super::*;

    #[test]
    fn fails_on_frozon() {
        let keys = test_keys();
        let sigs = test_sigs();

        let frozen = ClientState {
<<<<<<< HEAD
            attestor_addresses: ADDRESSES.clone(),
=======
            pub_keys: keys.clone(),
>>>>>>> 8e588ca4
            latest_height: 100,
            is_frozen: true,
            min_required_sigs: 5,
        };
        let cns = ConsensusState {
            height: 100,
            timestamp: 123,
        };
        let header = Header {
            new_height: cns.height,
            timestamp: cns.timestamp,
            attestation_data: packet_encoded_bytes(),
<<<<<<< HEAD
            signatures: SIGS_RAW.clone(),
=======
            signatures: sigs,
            pubkeys: keys,
>>>>>>> 8e588ca4
        };

        let res = verify_header(Some(&cns), None, None, &frozen, &header);
        assert!(matches!(res, Err(IbcAttestorClientError::ClientFrozen)));
    }

    #[test]
    fn fails_on_too_few_sigs() {
        let keys = test_keys();

        let cs = ClientState {
<<<<<<< HEAD
            attestor_addresses: ADDRESSES.clone(),
=======
            pub_keys: keys.clone(),
>>>>>>> 8e588ca4
            latest_height: 100,
            is_frozen: false,
            min_required_sigs: 5,
        };
        let cns = ConsensusState {
            height: 100,
            timestamp: 123,
        };

<<<<<<< HEAD
        let mut too_few_sigs = SIGS_RAW.to_vec();
=======
        let mut too_few_sigs = test_sigs();
>>>>>>> 8e588ca4
        let _ = too_few_sigs.pop();
        let no_sig = Header {
            new_height: cns.height,
            timestamp: cns.timestamp,
            attestation_data: packet_encoded_bytes(),
            signatures: too_few_sigs,
<<<<<<< HEAD
=======
            pubkeys: keys,
        };

        let res = verify_header(Some(&cns), None, None, &cs, &no_sig);
        assert!(
            matches!(res, Err(IbcAttestorClientError::InvalidAttestedData { reason}) if reason.contains("signature"))
        );
    }

    #[test]
    fn fails_on_too_pubkeys() {
        let keys = test_keys();
        let sigs = test_sigs();

        let cs = ClientState {
            pub_keys: keys.clone(),
            latest_height: 100,
            is_frozen: false,
            min_required_sigs: 5,
        };
        let cns = ConsensusState {
            height: 100,
            timestamp: 123,
        };

        let mut too_few_keys = keys;
        let _ = too_few_keys.pop();
        let no_sig = Header {
            new_height: cns.height,
            timestamp: cns.timestamp,
            attestation_data: packet_encoded_bytes(),
            signatures: sigs,
            pubkeys: too_few_keys,
>>>>>>> 8e588ca4
        };

        let res = verify_header(Some(&cns), None, None, &cs, &no_sig);
        assert!(
            matches!(res, Err(IbcAttestorClientError::InvalidAttestedData { reason}) if reason.contains("too few"))
        );
    }

    #[test]
    fn fails_on_rogue_signature() {
        let keys = test_keys();

        let cs = ClientState {
<<<<<<< HEAD
            attestor_addresses: ADDRESSES.clone(),
=======
            pub_keys: keys.clone(),
>>>>>>> 8e588ca4
            latest_height: 100,
            is_frozen: false,
            min_required_sigs: 5,
        };
        let cns = ConsensusState {
            height: 100,
            timestamp: 123,
        };

        // Create a fake signature from an unknown key (65 bytes)
        let mut rogue_sig_raw = vec![0xff; 65];
        rogue_sig_raw[64] = 0; // v value

<<<<<<< HEAD
        let mut bad_sigs = SIGS_RAW.clone();
        bad_sigs[0] = rogue_sig_raw;
=======
        let mut bad_sigs = test_sigs();
        bad_sigs[0] = rogue_sig;
>>>>>>> 8e588ca4

        let header = Header {
            new_height: cns.height,
            timestamp: cns.timestamp,
            attestation_data: packet_encoded_bytes(),
            signatures: bad_sigs,
<<<<<<< HEAD
=======
            pubkeys: keys,
        };

        let res = verify_header(Some(&cns), None, None, &cs, &no_sig);
        assert!(matches!(res, Err(IbcAttestorClientError::InvalidSignature)));
    }

    #[test]
    fn fails_on_rogue_key() {
        let keys = test_keys();

        let cs = ClientState {
            pub_keys: keys.clone(),
            latest_height: 100,
            is_frozen: false,
            min_required_sigs: 5,
        };
        let cns = ConsensusState {
            height: 100,
            timestamp: 123,
        };

        let rogue_key =
            SigningKey::from_bytes(&[0x04; 32].into()).expect("32 bytes, within curve order");
        let mut hasher = Sha256::new();
        hasher.update(&*packet_encoded_bytes());
        let hash_result = hasher.finalize();
        let rogue_sig = rogue_key.sign(&hash_result);
        let mut valid_sigs_with_rogue_signer = test_sigs();
        valid_sigs_with_rogue_signer[4] = rogue_sig;

        let rogue_public_key = *rogue_key.verifying_key();
        let mut rogue_keys = keys;
        rogue_keys[4] = rogue_public_key;

        let no_sig = Header {
            new_height: cns.height,
            timestamp: cns.timestamp,
            attestation_data: packet_encoded_bytes(),
            signatures: valid_sigs_with_rogue_signer,
            pubkeys: rogue_keys,
>>>>>>> 8e588ca4
        };

        let res = verify_header(Some(&cns), None, None, &cs, &header);
        // This should fail with either InvalidSignature or UnknownAddressRecovered
        assert!(matches!(res, Err(IbcAttestorClientError::InvalidSignature) | Err(IbcAttestorClientError::UnknownAddressRecovered { .. })));
    }

    #[test]
    fn fails_on_dup_sigs() {
        let keys = test_keys();

        let cs = ClientState {
<<<<<<< HEAD
            attestor_addresses: ADDRESSES.clone(),
=======
            pub_keys: keys.clone(),
>>>>>>> 8e588ca4
            latest_height: 100,
            is_frozen: false,
            min_required_sigs: 5,
        };
        let cns = ConsensusState {
            height: 100,
            timestamp: 123,
        };

<<<<<<< HEAD
        let mut bad_sigs = SIGS_RAW.clone();
        bad_sigs[0] = bad_sigs[1].clone();
=======
        let mut bad_sigs = test_sigs();
        bad_sigs[0] = bad_sigs[1];
>>>>>>> 8e588ca4

        let header = Header {
            new_height: cns.height,
            timestamp: cns.timestamp,
            attestation_data: packet_encoded_bytes(),
            signatures: bad_sigs,
<<<<<<< HEAD
        };

        let res = verify_header(Some(&cns), None, None, &cs, &header);
=======
            pubkeys: keys,
        };

        let res = verify_header(Some(&cns), None, None, &cs, &no_sig);
        assert!(
            matches!(res, Err(IbcAttestorClientError::InvalidAttestedData { reason }) if reason.contains("signature"))
        );
    }

    #[test]
    fn fails_on_dup_keys() {
        let keys = test_keys();

        let cs = ClientState {
            pub_keys: keys.clone(),
            latest_height: 100,
            is_frozen: false,
            min_required_sigs: 5,
        };
        let cns = ConsensusState {
            height: 100,
            timestamp: 123,
        };

        let mut bad_keys = keys;
        bad_keys[0] = bad_keys[1];

        let no_sig = Header {
            new_height: cns.height,
            timestamp: cns.timestamp,
            attestation_data: packet_encoded_bytes(),
            signatures: test_sigs(),
            pubkeys: bad_keys,
        };

        let res = verify_header(Some(&cns), None, None, &cs, &no_sig);
>>>>>>> 8e588ca4
        assert!(
            matches!(res, Err(IbcAttestorClientError::InvalidAttestedData { reason }) if reason.contains("duplicate"))
        );
    }

    #[test]
    fn fails_on_inconsistent_ts() {
        let keys = test_keys();

        let cs = ClientState {
<<<<<<< HEAD
            attestor_addresses: ADDRESSES.clone(),
=======
            pub_keys: keys.clone(),
>>>>>>> 8e588ca4
            latest_height: 100,
            is_frozen: false,
            min_required_sigs: 5,
        };
        let cns = ConsensusState {
            height: 100,
            timestamp: 123,
        };
        let bad_ts = Header {
            new_height: cns.height,
            timestamp: cns.timestamp + 1,
            attestation_data: packet_encoded_bytes(),
<<<<<<< HEAD
            signatures: SIGS_RAW.clone(),
=======
            signatures: test_sigs(),
            pubkeys: keys,
>>>>>>> 8e588ca4
        };

        let res = verify_header(Some(&cns), None, None, &cs, &bad_ts);
        assert!(
            matches!(res, Err(IbcAttestorClientError::InvalidHeader {reason}) if reason.contains("consensus"))
        );
    }

    #[test]
    fn fails_non_monotonic_ts() {
        let keys = test_keys();

        let cs = ClientState {
<<<<<<< HEAD
            attestor_addresses: ADDRESSES.clone(),
=======
            pub_keys: keys.clone(),
>>>>>>> 8e588ca4
            latest_height: 100,
            is_frozen: false,
            min_required_sigs: 5,
        };

        let (prev, next) = (
            ConsensusState {
                height: 100,
                timestamp: 123,
            },
            ConsensusState {
                height: 100 + 2,
                timestamp: 123 + 2,
            },
        );

        let not_inbetween = Header {
            new_height: 100 + 1,
            timestamp: next.timestamp + 3,
            attestation_data: packet_encoded_bytes(),
<<<<<<< HEAD
            signatures: SIGS_RAW.clone(),
=======
            signatures: test_sigs(),
            pubkeys: keys.clone(),
>>>>>>> 8e588ca4
        };

        let res = verify_header(None, Some(&prev), Some(&next), &cs, &not_inbetween);
        assert!(
            matches!(res, Err(IbcAttestorClientError::InvalidHeader {reason}) if reason.contains("between"))
        );

        let not_before = Header {
            new_height: 100 - 1,
            timestamp: next.timestamp + 3,
            attestation_data: packet_encoded_bytes(),
<<<<<<< HEAD
            signatures: SIGS_RAW.clone(),
=======
            signatures: test_sigs(),
            pubkeys: keys.clone(),
>>>>>>> 8e588ca4
        };

        let res = verify_header(None, None, Some(&next), &cs, &not_before);
        assert!(
            matches!(res, Err(IbcAttestorClientError::InvalidHeader {reason}) if reason.contains("before"))
        );

        let not_after = Header {
            new_height: 100 + 3,
            timestamp: prev.timestamp - 1,
            attestation_data: packet_encoded_bytes(),
<<<<<<< HEAD
            signatures: SIGS_RAW.clone(),
=======
            signatures: test_sigs(),
            pubkeys: keys,
>>>>>>> 8e588ca4
        };

        let res = verify_header(None, Some(&prev), None, &cs, &not_after);
        assert!(
            matches!(res, Err(IbcAttestorClientError::InvalidHeader {reason}) if reason.contains("after"))
        );
    }

    #[test]
    fn succeeds_on_monotonic_ts() {
        let keys = test_keys();

        let cs = ClientState {
<<<<<<< HEAD
            attestor_addresses: ADDRESSES.clone(),
=======
            pub_keys: keys.clone(),
>>>>>>> 8e588ca4
            latest_height: 100,
            is_frozen: false,
            min_required_sigs: 5,
        };

        let (prev, next) = (
            ConsensusState {
                height: 100,
                timestamp: 123,
            },
            ConsensusState {
                height: 100 + 2,
                timestamp: 123 + 2,
            },
        );

        let inbetween = Header {
            new_height: 100 + 1,
            timestamp: 123 + 1,
            attestation_data: packet_encoded_bytes(),
<<<<<<< HEAD
            signatures: SIGS_RAW.clone(),
=======
            signatures: test_sigs(),
            pubkeys: keys.clone(),
>>>>>>> 8e588ca4
        };

        let res = verify_header(None, Some(&prev), Some(&next), &cs, &inbetween);
        assert!(res.is_ok(),);

        let before = Header {
            new_height: 100 - 1,
            timestamp: 123 - 1,
            attestation_data: packet_encoded_bytes(),
<<<<<<< HEAD
            signatures: SIGS_RAW.clone(),
=======
            signatures: test_sigs(),
            pubkeys: keys.clone(),
>>>>>>> 8e588ca4
        };

        let res = verify_header(None, None, Some(&next), &cs, &before);
        assert!(res.is_ok(),);

        let after = Header {
            new_height: 100 + 3,
            timestamp: prev.timestamp + 3,
            attestation_data: packet_encoded_bytes(),
<<<<<<< HEAD
            signatures: SIGS_RAW.clone(),
=======
            signatures: test_sigs(),
            pubkeys: keys,
>>>>>>> 8e588ca4
        };

        let res = verify_header(None, Some(&prev), None, &cs, &after);
        assert!(res.is_ok(),);
    }
}<|MERGE_RESOLUTION|>--- conflicted
+++ resolved
@@ -83,27 +83,14 @@
 
 #[cfg(test)]
 mod verify_header {
-<<<<<<< HEAD
-    use crate::test_utils::{packet_encoded_bytes, ADDRESSES, SIGS_RAW};
-=======
-    use crate::test_utils::{keys as test_keys, packet_encoded_bytes, sigs as test_sigs};
-    use k256::ecdsa::{signature::Signer, SigningKey};
-    use sha2::{Digest, Sha256};
->>>>>>> 8e588ca4
+    use crate::test_utils::{PACKET_COMMITMENTS_ENCODED, ADDRESSES, SIGS_RAW};
 
     use super::*;
 
     #[test]
     fn fails_on_frozon() {
-        let keys = test_keys();
-        let sigs = test_sigs();
-
         let frozen = ClientState {
-<<<<<<< HEAD
-            attestor_addresses: ADDRESSES.clone(),
-=======
-            pub_keys: keys.clone(),
->>>>>>> 8e588ca4
+            attestor_addresses: ADDRESSES.clone(),
             latest_height: 100,
             is_frozen: true,
             min_required_sigs: 5,
@@ -115,13 +102,8 @@
         let header = Header {
             new_height: cns.height,
             timestamp: cns.timestamp,
-            attestation_data: packet_encoded_bytes(),
-<<<<<<< HEAD
-            signatures: SIGS_RAW.clone(),
-=======
-            signatures: sigs,
-            pubkeys: keys,
->>>>>>> 8e588ca4
+            attestation_data: PACKET_COMMITMENTS_ENCODED.to_abi_bytes(),
+            signatures: SIGS_RAW.clone(),
         };
 
         let res = verify_header(Some(&cns), None, None, &frozen, &header);
@@ -130,88 +112,36 @@
 
     #[test]
     fn fails_on_too_few_sigs() {
-        let keys = test_keys();
-
-        let cs = ClientState {
-<<<<<<< HEAD
-            attestor_addresses: ADDRESSES.clone(),
-=======
-            pub_keys: keys.clone(),
->>>>>>> 8e588ca4
-            latest_height: 100,
-            is_frozen: false,
-            min_required_sigs: 5,
-        };
-        let cns = ConsensusState {
-            height: 100,
-            timestamp: 123,
-        };
-
-<<<<<<< HEAD
+        let cs = ClientState {
+            attestor_addresses: ADDRESSES.clone(),
+            latest_height: 100,
+            is_frozen: false,
+            min_required_sigs: 5,
+        };
+        let cns = ConsensusState {
+            height: 100,
+            timestamp: 123,
+        };
+
         let mut too_few_sigs = SIGS_RAW.to_vec();
-=======
-        let mut too_few_sigs = test_sigs();
->>>>>>> 8e588ca4
         let _ = too_few_sigs.pop();
         let no_sig = Header {
             new_height: cns.height,
             timestamp: cns.timestamp,
-            attestation_data: packet_encoded_bytes(),
+            attestation_data: PACKET_COMMITMENTS_ENCODED.to_abi_bytes(),
             signatures: too_few_sigs,
-<<<<<<< HEAD
-=======
-            pubkeys: keys,
         };
 
         let res = verify_header(Some(&cns), None, None, &cs, &no_sig);
         assert!(
-            matches!(res, Err(IbcAttestorClientError::InvalidAttestedData { reason}) if reason.contains("signature"))
-        );
-    }
-
-    #[test]
-    fn fails_on_too_pubkeys() {
-        let keys = test_keys();
-        let sigs = test_sigs();
-
-        let cs = ClientState {
-            pub_keys: keys.clone(),
-            latest_height: 100,
-            is_frozen: false,
-            min_required_sigs: 5,
-        };
-        let cns = ConsensusState {
-            height: 100,
-            timestamp: 123,
-        };
-
-        let mut too_few_keys = keys;
-        let _ = too_few_keys.pop();
-        let no_sig = Header {
-            new_height: cns.height,
-            timestamp: cns.timestamp,
-            attestation_data: packet_encoded_bytes(),
-            signatures: sigs,
-            pubkeys: too_few_keys,
->>>>>>> 8e588ca4
-        };
-
-        let res = verify_header(Some(&cns), None, None, &cs, &no_sig);
-        assert!(
             matches!(res, Err(IbcAttestorClientError::InvalidAttestedData { reason}) if reason.contains("too few"))
         );
     }
 
     #[test]
     fn fails_on_rogue_signature() {
-        let keys = test_keys();
-
-        let cs = ClientState {
-<<<<<<< HEAD
-            attestor_addresses: ADDRESSES.clone(),
-=======
-            pub_keys: keys.clone(),
->>>>>>> 8e588ca4
+        let cs = ClientState {
+            attestor_addresses: ADDRESSES.clone(),
             latest_height: 100,
             is_frozen: false,
             min_required_sigs: 5,
@@ -225,63 +155,14 @@
         let mut rogue_sig_raw = vec![0xff; 65];
         rogue_sig_raw[64] = 0; // v value
 
-<<<<<<< HEAD
         let mut bad_sigs = SIGS_RAW.clone();
         bad_sigs[0] = rogue_sig_raw;
-=======
-        let mut bad_sigs = test_sigs();
-        bad_sigs[0] = rogue_sig;
->>>>>>> 8e588ca4
 
         let header = Header {
             new_height: cns.height,
             timestamp: cns.timestamp,
-            attestation_data: packet_encoded_bytes(),
+            attestation_data: PACKET_COMMITMENTS_ENCODED.to_abi_bytes(),
             signatures: bad_sigs,
-<<<<<<< HEAD
-=======
-            pubkeys: keys,
-        };
-
-        let res = verify_header(Some(&cns), None, None, &cs, &no_sig);
-        assert!(matches!(res, Err(IbcAttestorClientError::InvalidSignature)));
-    }
-
-    #[test]
-    fn fails_on_rogue_key() {
-        let keys = test_keys();
-
-        let cs = ClientState {
-            pub_keys: keys.clone(),
-            latest_height: 100,
-            is_frozen: false,
-            min_required_sigs: 5,
-        };
-        let cns = ConsensusState {
-            height: 100,
-            timestamp: 123,
-        };
-
-        let rogue_key =
-            SigningKey::from_bytes(&[0x04; 32].into()).expect("32 bytes, within curve order");
-        let mut hasher = Sha256::new();
-        hasher.update(&*packet_encoded_bytes());
-        let hash_result = hasher.finalize();
-        let rogue_sig = rogue_key.sign(&hash_result);
-        let mut valid_sigs_with_rogue_signer = test_sigs();
-        valid_sigs_with_rogue_signer[4] = rogue_sig;
-
-        let rogue_public_key = *rogue_key.verifying_key();
-        let mut rogue_keys = keys;
-        rogue_keys[4] = rogue_public_key;
-
-        let no_sig = Header {
-            new_height: cns.height,
-            timestamp: cns.timestamp,
-            attestation_data: packet_encoded_bytes(),
-            signatures: valid_sigs_with_rogue_signer,
-            pubkeys: rogue_keys,
->>>>>>> 8e588ca4
         };
 
         let res = verify_header(Some(&cns), None, None, &cs, &header);
@@ -291,78 +172,28 @@
 
     #[test]
     fn fails_on_dup_sigs() {
-        let keys = test_keys();
-
-        let cs = ClientState {
-<<<<<<< HEAD
-            attestor_addresses: ADDRESSES.clone(),
-=======
-            pub_keys: keys.clone(),
->>>>>>> 8e588ca4
-            latest_height: 100,
-            is_frozen: false,
-            min_required_sigs: 5,
-        };
-        let cns = ConsensusState {
-            height: 100,
-            timestamp: 123,
-        };
-
-<<<<<<< HEAD
+        let cs = ClientState {
+            attestor_addresses: ADDRESSES.clone(),
+            latest_height: 100,
+            is_frozen: false,
+            min_required_sigs: 5,
+        };
+        let cns = ConsensusState {
+            height: 100,
+            timestamp: 123,
+        };
+
         let mut bad_sigs = SIGS_RAW.clone();
         bad_sigs[0] = bad_sigs[1].clone();
-=======
-        let mut bad_sigs = test_sigs();
-        bad_sigs[0] = bad_sigs[1];
->>>>>>> 8e588ca4
 
         let header = Header {
             new_height: cns.height,
             timestamp: cns.timestamp,
-            attestation_data: packet_encoded_bytes(),
+            attestation_data: PACKET_COMMITMENTS_ENCODED.to_abi_bytes(),
             signatures: bad_sigs,
-<<<<<<< HEAD
         };
 
         let res = verify_header(Some(&cns), None, None, &cs, &header);
-=======
-            pubkeys: keys,
-        };
-
-        let res = verify_header(Some(&cns), None, None, &cs, &no_sig);
-        assert!(
-            matches!(res, Err(IbcAttestorClientError::InvalidAttestedData { reason }) if reason.contains("signature"))
-        );
-    }
-
-    #[test]
-    fn fails_on_dup_keys() {
-        let keys = test_keys();
-
-        let cs = ClientState {
-            pub_keys: keys.clone(),
-            latest_height: 100,
-            is_frozen: false,
-            min_required_sigs: 5,
-        };
-        let cns = ConsensusState {
-            height: 100,
-            timestamp: 123,
-        };
-
-        let mut bad_keys = keys;
-        bad_keys[0] = bad_keys[1];
-
-        let no_sig = Header {
-            new_height: cns.height,
-            timestamp: cns.timestamp,
-            attestation_data: packet_encoded_bytes(),
-            signatures: test_sigs(),
-            pubkeys: bad_keys,
-        };
-
-        let res = verify_header(Some(&cns), None, None, &cs, &no_sig);
->>>>>>> 8e588ca4
         assert!(
             matches!(res, Err(IbcAttestorClientError::InvalidAttestedData { reason }) if reason.contains("duplicate"))
         );
@@ -370,14 +201,8 @@
 
     #[test]
     fn fails_on_inconsistent_ts() {
-        let keys = test_keys();
-
-        let cs = ClientState {
-<<<<<<< HEAD
-            attestor_addresses: ADDRESSES.clone(),
-=======
-            pub_keys: keys.clone(),
->>>>>>> 8e588ca4
+        let cs = ClientState {
+            attestor_addresses: ADDRESSES.clone(),
             latest_height: 100,
             is_frozen: false,
             min_required_sigs: 5,
@@ -389,13 +214,8 @@
         let bad_ts = Header {
             new_height: cns.height,
             timestamp: cns.timestamp + 1,
-            attestation_data: packet_encoded_bytes(),
-<<<<<<< HEAD
-            signatures: SIGS_RAW.clone(),
-=======
-            signatures: test_sigs(),
-            pubkeys: keys,
->>>>>>> 8e588ca4
+            attestation_data: PACKET_COMMITMENTS_ENCODED.to_abi_bytes(),
+            signatures: SIGS_RAW.clone(),
         };
 
         let res = verify_header(Some(&cns), None, None, &cs, &bad_ts);
@@ -406,14 +226,8 @@
 
     #[test]
     fn fails_non_monotonic_ts() {
-        let keys = test_keys();
-
-        let cs = ClientState {
-<<<<<<< HEAD
-            attestor_addresses: ADDRESSES.clone(),
-=======
-            pub_keys: keys.clone(),
->>>>>>> 8e588ca4
+        let cs = ClientState {
+            attestor_addresses: ADDRESSES.clone(),
             latest_height: 100,
             is_frozen: false,
             min_required_sigs: 5,
@@ -433,13 +247,8 @@
         let not_inbetween = Header {
             new_height: 100 + 1,
             timestamp: next.timestamp + 3,
-            attestation_data: packet_encoded_bytes(),
-<<<<<<< HEAD
-            signatures: SIGS_RAW.clone(),
-=======
-            signatures: test_sigs(),
-            pubkeys: keys.clone(),
->>>>>>> 8e588ca4
+            attestation_data: PACKET_COMMITMENTS_ENCODED.to_abi_bytes(),
+            signatures: SIGS_RAW.clone(),
         };
 
         let res = verify_header(None, Some(&prev), Some(&next), &cs, &not_inbetween);
@@ -450,13 +259,8 @@
         let not_before = Header {
             new_height: 100 - 1,
             timestamp: next.timestamp + 3,
-            attestation_data: packet_encoded_bytes(),
-<<<<<<< HEAD
-            signatures: SIGS_RAW.clone(),
-=======
-            signatures: test_sigs(),
-            pubkeys: keys.clone(),
->>>>>>> 8e588ca4
+            attestation_data: PACKET_COMMITMENTS_ENCODED.to_abi_bytes(),
+            signatures: SIGS_RAW.clone(),
         };
 
         let res = verify_header(None, None, Some(&next), &cs, &not_before);
@@ -467,13 +271,8 @@
         let not_after = Header {
             new_height: 100 + 3,
             timestamp: prev.timestamp - 1,
-            attestation_data: packet_encoded_bytes(),
-<<<<<<< HEAD
-            signatures: SIGS_RAW.clone(),
-=======
-            signatures: test_sigs(),
-            pubkeys: keys,
->>>>>>> 8e588ca4
+            attestation_data: PACKET_COMMITMENTS_ENCODED.to_abi_bytes(),
+            signatures: SIGS_RAW.clone(),
         };
 
         let res = verify_header(None, Some(&prev), None, &cs, &not_after);
@@ -484,14 +283,8 @@
 
     #[test]
     fn succeeds_on_monotonic_ts() {
-        let keys = test_keys();
-
-        let cs = ClientState {
-<<<<<<< HEAD
-            attestor_addresses: ADDRESSES.clone(),
-=======
-            pub_keys: keys.clone(),
->>>>>>> 8e588ca4
+        let cs = ClientState {
+            attestor_addresses: ADDRESSES.clone(),
             latest_height: 100,
             is_frozen: false,
             min_required_sigs: 5,
@@ -511,13 +304,8 @@
         let inbetween = Header {
             new_height: 100 + 1,
             timestamp: 123 + 1,
-            attestation_data: packet_encoded_bytes(),
-<<<<<<< HEAD
-            signatures: SIGS_RAW.clone(),
-=======
-            signatures: test_sigs(),
-            pubkeys: keys.clone(),
->>>>>>> 8e588ca4
+            attestation_data: PACKET_COMMITMENTS_ENCODED.to_abi_bytes(),
+            signatures: SIGS_RAW.clone(),
         };
 
         let res = verify_header(None, Some(&prev), Some(&next), &cs, &inbetween);
@@ -526,13 +314,8 @@
         let before = Header {
             new_height: 100 - 1,
             timestamp: 123 - 1,
-            attestation_data: packet_encoded_bytes(),
-<<<<<<< HEAD
-            signatures: SIGS_RAW.clone(),
-=======
-            signatures: test_sigs(),
-            pubkeys: keys.clone(),
->>>>>>> 8e588ca4
+            attestation_data: PACKET_COMMITMENTS_ENCODED.to_abi_bytes(),
+            signatures: SIGS_RAW.clone(),
         };
 
         let res = verify_header(None, None, Some(&next), &cs, &before);
@@ -541,13 +324,8 @@
         let after = Header {
             new_height: 100 + 3,
             timestamp: prev.timestamp + 3,
-            attestation_data: packet_encoded_bytes(),
-<<<<<<< HEAD
-            signatures: SIGS_RAW.clone(),
-=======
-            signatures: test_sigs(),
-            pubkeys: keys,
->>>>>>> 8e588ca4
+            attestation_data: PACKET_COMMITMENTS_ENCODED.to_abi_bytes(),
+            signatures: SIGS_RAW.clone(),
         };
 
         let res = verify_header(None, Some(&prev), None, &cs, &after);
