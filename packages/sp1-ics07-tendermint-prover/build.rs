--- conflicted
+++ resolved
@@ -1,19 +1,14 @@
-//use sp1_helper::{build_program_with_args, BuildArgs};
+use sp1_helper::{build_program_with_args, BuildArgs};
 
 // Build script to build the programs if they change.
 // Requires SP1 toolchain to be installed.
 fn main() {
-    /*
     // Build the update-client program.
     build_program_with_args(
         "../../programs/sp1-programs/update-client",
         BuildArgs {
-<<<<<<< HEAD
             elf_name: Some("update-client-riscv32im-succinct-zkvm-elf".to_string()),
-=======
-            elf_name: "update-client-riscv32im-succinct-zkvm-elf".to_string(),
             locked: true,
->>>>>>> 0a9e2402
             ..Default::default()
         },
     );
@@ -21,12 +16,8 @@
     build_program_with_args(
         "../../programs/sp1-programs/membership",
         BuildArgs {
-<<<<<<< HEAD
             elf_name: Some("membership-riscv32im-succinct-zkvm-elf".to_string()),
-=======
-            elf_name: "membership-riscv32im-succinct-zkvm-elf".to_string(),
             locked: true,
->>>>>>> 0a9e2402
             ..Default::default()
         },
     );
@@ -34,12 +25,8 @@
     build_program_with_args(
         "../../programs/sp1-programs/uc-and-membership",
         BuildArgs {
-<<<<<<< HEAD
             elf_name: Some("uc-and-membership-riscv32im-succinct-zkvm-elf".to_string()),
-=======
-            elf_name: "uc-and-membership-riscv32im-succinct-zkvm-elf".to_string(),
             locked: true,
->>>>>>> 0a9e2402
             ..Default::default()
         },
     );
@@ -47,14 +34,9 @@
     build_program_with_args(
         "../../programs/sp1-programs/misbehaviour",
         BuildArgs {
-<<<<<<< HEAD
             elf_name: Some("misbehaviour-riscv32im-succinct-zkvm-elf".to_string()),
-=======
-            elf_name: "misbehaviour-riscv32im-succinct-zkvm-elf".to_string(),
             locked: true,
->>>>>>> 0a9e2402
             ..Default::default()
         },
     )
-    */
 }