--- conflicted
+++ resolved
@@ -23,12 +23,6 @@
     /// The size of the sync committee.
     #[serde_as(as = "DisplayFromStr")]
     pub sync_committee_size: u64,
-<<<<<<< HEAD
-    /// The minimum number of participants in the sync committee.
-    #[serde_as(as = "DisplayFromStr")]
-    pub min_sync_committee_participants: u64,
-=======
->>>>>>> 5a002898
 
     // Fork Parameters
     /// The genesis fork version.
