//! This module provides [`update_consensus_state`] function to update the consensus state

<<<<<<< HEAD
use ethereum_types::consensus::sync_committee::compute_sync_committee_period_at_slot;

=======
>>>>>>> 537b47c1
use crate::{
    client_state::ClientState, consensus_state::ConsensusState, error::EthereumIBCError,
    header::Header,
};

/// Takes in the current client and consensus state and a new header and returns the updated
/// consensus state and optionally the updated client state (if it needs to be updated)
/// # Errors
/// Returns an error if the store period is not equal to the finalized period
#[allow(clippy::module_name_repetitions, clippy::needless_pass_by_value)]
pub fn update_consensus_state(
    current_consensus_state: ConsensusState,
    current_client_state: ClientState,
    header: Header,
) -> Result<(u64, ConsensusState, Option<ClientState>), EthereumIBCError> {
    let trusted_sync_committee = header.trusted_sync_committee;
    let trusted_slot = trusted_sync_committee.trusted_slot;

    let consensus_update = header.consensus_update;

    let store_period =
        current_client_state.compute_sync_committee_period_at_slot(current_consensus_state.slot);

    let update_finalized_period = current_client_state
        .compute_sync_committee_period_at_slot(consensus_update.finalized_header.beacon.slot);

    let mut new_consensus_state = current_consensus_state.clone();
    let mut new_client_state: Option<ClientState> = None;

    if let Some(next_sync_committee) = current_consensus_state.next_sync_committee {
        // sync committee only changes when the period change
        if update_finalized_period == store_period + 1 {
            new_consensus_state.current_sync_committee = next_sync_committee;
            new_consensus_state.next_sync_committee = consensus_update
                .next_sync_committee
                .map(|c| c.aggregate_pubkey);
        }
    } else {
        // if the finalized period is greater, we have to have a next sync committee
        ensure!(
            update_finalized_period == store_period,
            EthereumIBCError::StorePeriodMustBeEqualToFinalizedPeriod
        );
        new_consensus_state.next_sync_committee = consensus_update
            .next_sync_committee
            .map(|c| c.aggregate_pubkey);
    }

    // Some updates can be only for updating the sync committee, therefore the slot number can be
    // smaller. We don't want to save a new state if this is the case.
    // TODO: we might to remove this functionality if we don't use it as it complicates the light client
    let updated_slot = core::cmp::max(trusted_slot, consensus_update.finalized_header.beacon.slot);

    if consensus_update.finalized_header.beacon.slot > current_consensus_state.slot {
        new_consensus_state.slot = consensus_update.finalized_header.beacon.slot;

        new_consensus_state.state_root = consensus_update.finalized_header.execution.state_root;
        new_consensus_state.storage_root = header.account_update.account_proof.storage_root;
<<<<<<< HEAD
        new_consensus_state.timestamp = consensus_update.finalized_header.execution.timestamp;
=======

        new_consensus_state.timestamp = current_client_state
            .compute_timestamp_at_slot(consensus_update.finalized_header.beacon.slot);
>>>>>>> 537b47c1

        if current_client_state.latest_slot < consensus_update.finalized_header.beacon.slot {
            new_client_state = Some(ClientState {
                latest_slot: consensus_update.finalized_header.beacon.slot,
                ..current_client_state
            });
        }
    }

    Ok((updated_slot, new_consensus_state, new_client_state))
}<|MERGE_RESOLUTION|>--- conflicted
+++ resolved
@@ -1,10 +1,5 @@
 //! This module provides [`update_consensus_state`] function to update the consensus state
 
-<<<<<<< HEAD
-use ethereum_types::consensus::sync_committee::compute_sync_committee_period_at_slot;
-
-=======
->>>>>>> 537b47c1
 use crate::{
     client_state::ClientState, consensus_state::ConsensusState, error::EthereumIBCError,
     header::Header,
@@ -60,16 +55,9 @@
 
     if consensus_update.finalized_header.beacon.slot > current_consensus_state.slot {
         new_consensus_state.slot = consensus_update.finalized_header.beacon.slot;
-
         new_consensus_state.state_root = consensus_update.finalized_header.execution.state_root;
         new_consensus_state.storage_root = header.account_update.account_proof.storage_root;
-<<<<<<< HEAD
         new_consensus_state.timestamp = consensus_update.finalized_header.execution.timestamp;
-=======
-
-        new_consensus_state.timestamp = current_client_state
-            .compute_timestamp_at_slot(consensus_update.finalized_header.beacon.slot);
->>>>>>> 537b47c1
 
         if current_client_state.latest_slot < consensus_update.finalized_header.beacon.slot {
             new_client_state = Some(ClientState {
