//! This module provides [`update_consensus_state`] function to update the consensus state

use crate::{
    client_state::ClientState, consensus_state::ConsensusState, error::EthereumIBCError,
    header::Header,
};

/// Takes in the current client and consensus state and a new header and returns the updated
/// consensus state and optionally the updated client state (if it needs to be updated)
/// # Errors
/// Returns an error if the store period is not equal to the finalized period
#[allow(clippy::module_name_repetitions, clippy::needless_pass_by_value)]
pub fn update_consensus_state(
    current_consensus_state: ConsensusState,
    current_client_state: ClientState,
    header: Header,
) -> Result<(u64, ConsensusState, Option<ClientState>), EthereumIBCError> {
    let consensus_update = header.consensus_update;

    let store_period =
        current_client_state.compute_sync_committee_period_at_slot(current_consensus_state.slot);

    let update_finalized_period = current_client_state
        .compute_sync_committee_period_at_slot(consensus_update.finalized_header.beacon.slot);

    let mut new_consensus_state = current_consensus_state.clone();
    let mut new_client_state: Option<ClientState> = None;

    if let Some(next_sync_committee) = current_consensus_state.next_sync_committee {
        // sync committee only changes when the period change
        if update_finalized_period == store_period + 1 {
            new_consensus_state.current_sync_committee = next_sync_committee;
            new_consensus_state.next_sync_committee = consensus_update
                .next_sync_committee
                .map(|c| c.aggregate_pubkey);
        }
    } else {
        // if the finalized period is greater, we have to have a next sync committee
        ensure!(
            update_finalized_period == store_period,
            EthereumIBCError::StorePeriodMustBeEqualToFinalizedPeriod
        );
        new_consensus_state.next_sync_committee = consensus_update
            .next_sync_committee
            .map(|c| c.aggregate_pubkey);
    }

<<<<<<< HEAD
    let updated_slot = consensus_update.attested_header.beacon.slot;

    if consensus_update.attested_header.beacon.slot > current_consensus_state.slot {
        new_consensus_state.slot = consensus_update.attested_header.beacon.slot;
=======
    // Some updates can be only for updating the sync committee, therefore the slot number can be
    // smaller. We don't want to save a new state if this is the case.
    // TODO: we might to remove this functionality if we don't use it as it complicates the light client
    let updated_slot = core::cmp::max(trusted_slot, consensus_update.finalized_header.beacon.slot);
>>>>>>> d46a8e55

    if consensus_update.finalized_header.beacon.slot > current_consensus_state.slot {
        new_consensus_state.slot = consensus_update.finalized_header.beacon.slot;
        new_consensus_state.state_root = consensus_update.finalized_header.execution.state_root;
        new_consensus_state.storage_root = header.account_update.account_proof.storage_root;
        new_consensus_state.timestamp = consensus_update.finalized_header.execution.timestamp;

        if current_client_state.latest_slot < consensus_update.finalized_header.beacon.slot {
            new_client_state = Some(ClientState {
                latest_slot: consensus_update.finalized_header.beacon.slot,
                ..current_client_state
            });
        }
    }

    Ok((updated_slot, new_consensus_state, new_client_state))
}<|MERGE_RESOLUTION|>--- conflicted
+++ resolved
@@ -45,17 +45,7 @@
             .map(|c| c.aggregate_pubkey);
     }
 
-<<<<<<< HEAD
     let updated_slot = consensus_update.attested_header.beacon.slot;
-
-    if consensus_update.attested_header.beacon.slot > current_consensus_state.slot {
-        new_consensus_state.slot = consensus_update.attested_header.beacon.slot;
-=======
-    // Some updates can be only for updating the sync committee, therefore the slot number can be
-    // smaller. We don't want to save a new state if this is the case.
-    // TODO: we might to remove this functionality if we don't use it as it complicates the light client
-    let updated_slot = core::cmp::max(trusted_slot, consensus_update.finalized_header.beacon.slot);
->>>>>>> d46a8e55
 
     if consensus_update.finalized_header.beacon.slot > current_consensus_state.slot {
         new_consensus_state.slot = consensus_update.finalized_header.beacon.slot;
