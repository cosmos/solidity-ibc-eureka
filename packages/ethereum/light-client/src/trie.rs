--- conflicted
+++ resolved
@@ -55,14 +55,10 @@
     let mut value = leaf;
     for (i, branch_node) in branch.iter().take(depth).enumerate() {
         let mut hasher = Sha256::new();
-<<<<<<< HEAD
-        if (index / 2u64.checked_pow(u32::try_from(i).unwrap()).unwrap()).is_multiple_of(2) {
-=======
         #[allow(clippy::manual_is_multiple_of)]
         // TODO: replace when <https://github.com/CosmWasm/cosmwasm/issues/2485> is resolved
         if (index / 2u64.checked_pow(u32::try_from(i).unwrap()).unwrap()) % 2 != 0 {
             hasher.update(branch_node);
->>>>>>> 906ee595
             hasher.update(value);
             hasher.update(branch_node);
         } else {
