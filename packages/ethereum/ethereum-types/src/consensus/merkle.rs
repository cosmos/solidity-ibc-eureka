--- conflicted
+++ resolved
@@ -16,14 +16,10 @@
 // Branch depths for different merkle trees related to ethereum consensus
 
 /// The depth of the merkle tree for execution payloads.
-<<<<<<< HEAD
-pub const EXECUTION_BRANCH_DEPTH: usize = floorlog2(EXECUTION_PAYLOAD_INDEX);
+pub const EXECUTION_BRANCH_DEPTH: usize = floorlog2(EXECUTION_PAYLOAD_GINDEX);
 /// The depth of the merkle tree for the current sync committee.
 pub const CURRENT_SYNC_COMMITTEE_BRANCH_DEPTH: usize =
     floorlog2(CURRENT_SYNC_COMMITTEE_GINDEX_ELECTRA);
-=======
-pub const EXECUTION_BRANCH_DEPTH: usize = floorlog2(EXECUTION_PAYLOAD_GINDEX);
->>>>>>> cf3b2d8e
 /// The depth of the merkle tree for the next sync committee.
 pub const NEXT_SYNC_COMMITTEE_BRANCH_DEPTH: usize = floorlog2(NEXT_SYNC_COMMITTEE_GINDEX_ELECTRA);
 /// The depth of the merkle tree for the finalized root.
