//! This module defines the chain listener for 'ibc-go-eureka'.

use futures::future;
use tendermint::{block::Height, Hash};
use tendermint_rpc::{Client, HttpClient};

use anyhow::Result;

use crate::{
    chain::CosmosSdk,
    events::{EurekaEvent, EurekaEventWithHeight},
};

use super::ChainListenerService;

/// The `ChainListener` listens for events on the Cosmos SDK chain.
pub struct ChainListener(HttpClient);

impl ChainListener {
    /// Create a new [`Self`] instance.
    #[must_use]
    pub const fn new(tm_client: HttpClient) -> Self {
        Self(tm_client)
    }

    /// Get the HTTP client for tendermint.
    #[must_use]
    pub const fn client(&self) -> &HttpClient {
        &self.0
    }

    /// Get the chain ID.
    ///
    /// # Errors
    /// Returns an error if the chain ID cannot be fetched.
    pub async fn chain_id(&self) -> Result<String> {
        Ok(self
            .client()
            .latest_block()
            .await?
            .block
            .header
            .chain_id
            .into())
    }
}

#[async_trait::async_trait]
impl ChainListenerService<CosmosSdk> for ChainListener {
    async fn fetch_tx_events(&self, tx_ids: Vec<Hash>) -> Result<Vec<EurekaEventWithHeight>> {
        Ok(
            future::try_join_all(tx_ids.into_iter().map(|tx_id| async move {
                let tx_response = self.client().tx(tx_id, false).await?;
                let height = tx_response.height.value();
                Ok::<_, tendermint_rpc::Error>(tx_response.tx_result.events.into_iter().filter_map(
                    move |e| {
                        let event_type = EurekaEvent::try_from(e).ok()?;
                        Some(EurekaEventWithHeight {
                            event: event_type,
                            block_number: Some(height),
                        })
                    },
                ))
            }))
            .await?
            .into_iter()
            .flatten()
            .collect(),
        )
    }

    async fn fetch_events(
        &self,
        start_height: u64,
        end_height: u64,
    ) -> Result<Vec<EurekaEventWithHeight>> {
        Ok(
            future::try_join_all((start_height..=end_height).map(|h| async move {
<<<<<<< HEAD
                let resp = self.client().block_results(h).await?;
                Ok::<_, tendermint_rpc::Error>(
=======
                let height: Height = h.try_into()?;
                let resp = self.client().block_results(height).await?;
                Ok::<_, anyhow::Error>(
>>>>>>> 18340b5a
                    resp.txs_results
                        .unwrap_or_default()
                        .into_iter()
                        .flat_map(|tx| tx.events)
                        .chain(resp.begin_block_events.unwrap_or_default())
                        .chain(resp.end_block_events.unwrap_or_default())
                        .chain(resp.finalize_block_events)
                        .filter_map(move |e| {
                            let event_type = EurekaEvent::try_from(e).ok()?;
                            Some(EurekaEventWithHeight {
                                event: event_type,
<<<<<<< HEAD
                                block_number: Some(h.into()),
=======
                                block_number: Some(h),
>>>>>>> 18340b5a
                            })
                        }),
                )
            }))
            .await?
            .into_iter()
            .flatten()
            .collect(),
        )
    }
}<|MERGE_RESOLUTION|>--- conflicted
+++ resolved
@@ -76,14 +76,9 @@
     ) -> Result<Vec<EurekaEventWithHeight>> {
         Ok(
             future::try_join_all((start_height..=end_height).map(|h| async move {
-<<<<<<< HEAD
-                let resp = self.client().block_results(h).await?;
-                Ok::<_, tendermint_rpc::Error>(
-=======
                 let height: Height = h.try_into()?;
                 let resp = self.client().block_results(height).await?;
                 Ok::<_, anyhow::Error>(
->>>>>>> 18340b5a
                     resp.txs_results
                         .unwrap_or_default()
                         .into_iter()
@@ -95,11 +90,7 @@
                             let event_type = EurekaEvent::try_from(e).ok()?;
                             Some(EurekaEventWithHeight {
                                 event: event_type,
-<<<<<<< HEAD
-                                block_number: Some(h.into()),
-=======
                                 block_number: Some(h),
->>>>>>> 18340b5a
                             })
                         }),
                 )
