//! This module defines [`TxBuilder`] which is responsible for building transactions to be sent to
//! the Ethereum chain from events received from the Cosmos SDK chain.

use std::{collections::HashMap, str::FromStr};

use alloy::{
    network::Ethereum,
    primitives::{keccak256, Address},
    providers::Provider,
    sol_types::{SolCall, SolValue},
};
use anyhow::Result;
use ibc_core_host_types::identifiers::ChainId;
use ibc_eureka_solidity_types::{
    ics26::{
        router::{multicallCall, routerCalls, routerInstance, updateClientCall},
        IICS02ClientMsgs::Height,
    },
    msgs::{
        IICS07TendermintMsgs::{ClientState, ConsensusState, TrustThreshold},
        ISP1Msgs::SP1Proof,
        IUpdateClientMsgs::MsgUpdateClient,
    },
    sp1_ics07::sp1_ics07_tendermint,
};
use ibc_eureka_utils::{light_block::LightBlockExt, rpc::TendermintRpcExt};
use sp1_ics07_tendermint_prover::{
    programs::{SP1ICS07TendermintPrograms, SP1Program},
    prover::{SP1ICS07TendermintProver, Sp1Prover, SupportedZkAlgorithm},
};
use sp1_sdk::HashableKey;
use tendermint_rpc::HttpClient;

use sp1_prover::components::SP1ProverComponents;

use crate::{
    chain::{CosmosSdk, EthEureka},
    events::EurekaEventWithHeight,
    utils::eth_eureka::{self, inject_sp1_proof},
};

use super::r#trait::TxBuilderService;

/// The `TxBuilder` produces txs to [`EthEureka`] based on events from [`CosmosSdk`].
#[allow(dead_code)]
pub struct TxBuilder<P, C>
where
    P: Provider + Clone,
    C: SP1ProverComponents,
{
    /// The IBC Eureka router instance.
    pub ics26_router: routerInstance<P, Ethereum>,
    /// The HTTP client for the Cosmos SDK.
    pub tm_client: HttpClient,
    /// SP1 prover for generating proofs.
    pub sp1_prover: Sp1Prover<C>,
    /// The SP1 programs for ICS07 Tendermint.
    pub sp1_programs: SP1ICS07TendermintPrograms,
}

impl<P, C> TxBuilder<P, C>
where
    P: Provider + Clone,
    C: SP1ProverComponents,
{
    /// Create a new [`TxBuilder`] instance.
    pub fn new(
        ics26_address: Address,
        provider: P,
        tm_client: HttpClient,
        sp1_prover: impl Into<Sp1Prover<C>>,
        sp1_programs: SP1ICS07TendermintPrograms,
    ) -> Self {
        Self {
            ics26_router: routerInstance::new(ics26_address, provider),
            tm_client,
            sp1_prover: sp1_prover.into(),
            sp1_programs,
        }
    }

    /// Get the client state for a given client ID.
    /// # Errors
    /// Returns an error if the client state cannot be retrieved.
    pub async fn client_state(&self, client_id: String) -> Result<ClientState> {
        let ics07_address = self.ics26_router.getClient(client_id).call().await?;
        Ok(
            sp1_ics07_tendermint::new(ics07_address, self.ics26_router.provider().clone())
                .clientState()
                .call()
                .await?
                .into(),
        )
    }

    /// Get the metadata for the transaction builder.
    pub fn metadata(&self) -> HashMap<String, String> {
        HashMap::from([
            (
                "update_client_vkey".to_string(),
                self.sp1_programs.update_client.get_vkey().bytes32(),
            ),
            (
                "membership_vkey".to_string(),
                self.sp1_programs.membership.get_vkey().bytes32(),
            ),
            (
                "update_client_and_membership_vkey".to_string(),
                self.sp1_programs
                    .update_client_and_membership
                    .get_vkey()
                    .bytes32(),
            ),
            (
                "misbehaviour_vkey".to_string(),
                self.sp1_programs.misbehaviour.get_vkey().bytes32(),
            ),
        ])
    }
}

/// The key for the SP1 verifier in the parameters map.
const SP1_VERIFIER: &str = "sp1_verifier";
/// The key for the zk algorithm in the parameters map.
const ZK_ALGORITHM: &str = "zk_algorithm";

#[async_trait::async_trait]
impl<P, C> TxBuilderService<EthEureka, CosmosSdk> for TxBuilder<P, C>
where
    P: Provider + Clone,
    C: SP1ProverComponents,
{
    #[tracing::instrument(skip_all)]
    async fn relay_events(
        &self,
        src_events: Vec<EurekaEventWithHeight>,
        dest_events: Vec<EurekaEventWithHeight>,
        src_client_id: String,
        dst_client_id: String,
        src_packet_seqs: Vec<u64>,
        dst_packet_seqs: Vec<u64>,
    ) -> Result<Vec<u8>> {
        let now_since_unix = std::time::SystemTime::now().duration_since(std::time::UNIX_EPOCH)?;

        let latest_light_block = self.tm_client.get_light_block(None).await?;
        let revision_height = latest_light_block.height().value();
        let chain_id =
            ChainId::from_str(latest_light_block.signed_header.header.chain_id.as_str())?;
        let latest_height = Height {
            revisionNumber: chain_id.revision_number(),
            revisionHeight: revision_height,
        };

        let timeout_msgs = eth_eureka::target_events_to_timeout_msgs(
            dest_events,
            &src_client_id,
            &dst_client_id,
            &dst_packet_seqs,
            &latest_height,
            now_since_unix.as_secs(),
        );

        let recv_and_ack_msgs = eth_eureka::src_events_to_recv_and_ack_msgs(
            src_events,
            &src_client_id,
            &dst_client_id,
            &src_packet_seqs,
            &dst_packet_seqs,
            &latest_height,
            now_since_unix.as_secs(),
        );

        let mut all_msgs = timeout_msgs
            .into_iter()
            .chain(recv_and_ack_msgs.into_iter())
            .collect::<Vec<_>>();
        if all_msgs.is_empty() {
            anyhow::bail!("No messages to relay to Ethereum");
        }

        tracing::debug!("Messages to be relayed to Ethereum: {:?}", all_msgs);

        let client_state = self.client_state(dst_client_id).await?;

        inject_sp1_proof(
            &self.sp1_prover,
            &self.sp1_programs.update_client_and_membership,
            &mut all_msgs,
            &self.tm_client,
            latest_light_block,
            client_state,
            now_since_unix.as_nanos(),
        )
        .await?;

        let calls = all_msgs.into_iter().map(|msg| match msg {
            routerCalls::timeoutPacket(call) => call.abi_encode(),
            routerCalls::recvPacket(call) => call.abi_encode(),
            routerCalls::ackPacket(call) => call.abi_encode(),
            _ => unreachable!(),
        });

        let multicall_tx = multicallCall {
            data: calls.map(Into::into).collect(),
        };

        Ok(multicall_tx.abi_encode())
    }

    #[tracing::instrument(skip_all)]
    async fn create_client(&self, parameters: &HashMap<String, String>) -> Result<Vec<u8>> {
        // Check if parameters only include correct keys
        parameters
            .keys()
            .find(|k| ![SP1_VERIFIER, ZK_ALGORITHM].contains(&k.as_str()))
            .map_or(Ok(()), |param| {
                Err(anyhow::anyhow!("Unexpected parameter: `{param}`, only `{SP1_VERIFIER}` and `{ZK_ALGORITHM}` are allowed"))
            })?;

        let latest_light_block = self.tm_client.get_light_block(None).await?;

        tracing::info!(
            "Creating client at height: {}",
            latest_light_block.height().value()
        );

        let sp1_verifier = Address::from_str(
            parameters
                .get(SP1_VERIFIER)
                .ok_or_else(|| anyhow::anyhow!("Missing `{SP1_VERIFIER}` parameter"))?,
        )?;
        let zk_algorithm = parameters
            .get(ZK_ALGORITHM)
            .map_or(Ok(SupportedZkAlgorithm::Groth16), |z| {
                SupportedZkAlgorithm::from_str(z.as_str())
            })?;
        let default_trust_threshold = TrustThreshold {
            numerator: 1,
            denominator: 3,
        };
        let unbonding_period = self
            .tm_client
            .sdk_staking_params()
            .await?
            .unbonding_time
            .ok_or_else(|| anyhow::anyhow!("No unbonding time found"))?
            .seconds
            .try_into()?;
        let trusting_period = 2 * (unbonding_period / 3);

        let client_state = latest_light_block.to_sol_client_state(
            default_trust_threshold,
            unbonding_period,
            trusting_period,
            zk_algorithm,
        )?;

        let consensus_state = ConsensusState::from(latest_light_block.to_consensus_state());
        let consensus_state_hash = keccak256(consensus_state.abi_encode());

        Ok(sp1_ics07_tendermint::deploy_builder(
            self.ics26_router.provider().clone(),
            self.sp1_programs
                .update_client
                .get_vkey()
                .bytes32_raw()
                .into(),
            self.sp1_programs.membership.get_vkey().bytes32_raw().into(),
            self.sp1_programs
                .update_client_and_membership
                .get_vkey()
                .bytes32_raw()
                .into(),
            self.sp1_programs
                .misbehaviour
                .get_vkey()
                .bytes32_raw()
                .into(),
            sp1_verifier,
            client_state.abi_encode().into(),
            consensus_state_hash,
            *self.ics26_router.address(),
        )
        .calldata()
        .to_vec())
    }

    #[tracing::instrument(skip_all)]
    async fn update_client(&self, dst_client_id: String) -> Result<Vec<u8>> {
        let now_since_unix = std::time::SystemTime::now().duration_since(std::time::UNIX_EPOCH)?;

        let client_state = self.client_state(dst_client_id.clone()).await?;
        let trusted_block_height = client_state.latestHeight.revisionHeight;

        let trusted_light_block = self
            .tm_client
            .get_light_block(Some(trusted_block_height))
            .await?;

        let latest_light_block = self.tm_client.get_light_block(None).await?;

        tracing::info!(
<<<<<<< HEAD
            "Generating tx to update client from height: {} to height: {}",
=======
            "Generating tx to update '{}' from height: {} to height: {}",
            dst_client_id,
>>>>>>> df79a588
            trusted_light_block.height().value(),
            latest_light_block.height().value()
        );

        let proposed_header = latest_light_block.into_header(&trusted_light_block);

        let update_client_prover = SP1ICS07TendermintProver::new(
            client_state.zkAlgorithm,
            &self.sp1_prover,
            &self.sp1_programs.update_client,
        );

        let trusted_consensus_state = trusted_light_block.to_consensus_state().into();
        let proof_data = update_client_prover.generate_proof(
            &client_state,
            &trusted_consensus_state,
            &proposed_header,
            now_since_unix.as_nanos(),
        );

        let update_msg = MsgUpdateClient {
            sp1Proof: SP1Proof::new(
                &self.sp1_programs.update_client.get_vkey().bytes32(),
                proof_data.bytes(),
                proof_data.public_values.to_vec(),
            ),
        };

        Ok(updateClientCall {
            clientId: dst_client_id,
            updateMsg: update_msg.abi_encode().into(),
        }
        .abi_encode())
    }
}<|MERGE_RESOLUTION|>--- conflicted
+++ resolved
@@ -300,12 +300,8 @@
         let latest_light_block = self.tm_client.get_light_block(None).await?;
 
         tracing::info!(
-<<<<<<< HEAD
-            "Generating tx to update client from height: {} to height: {}",
-=======
             "Generating tx to update '{}' from height: {} to height: {}",
             dst_client_id,
->>>>>>> df79a588
             trusted_light_block.height().value(),
             latest_light_block.height().value()
         );
