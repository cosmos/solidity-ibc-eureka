//! This module defines [`TxBuilder`] which is responsible for building transactions to be sent to
//! the Cosmos SDK chain from events received from Ethereum.

use std::time::Duration;

use alloy::{primitives::Address, providers::Provider};
use anyhow::Result;
use ethereum_apis::{beacon_api::client::BeaconApiClient, eth_api::client::EthApiClient};
use ethereum_light_client::consensus_state::ConsensusState;
<<<<<<< HEAD
use ethereum_light_client::header::AccountUpdate;
=======
use ethereum_light_client::header::{AccountUpdate, ActiveSyncCommittee, TrustedSyncCommittee};
>>>>>>> d46a8e55
use ethereum_light_client::{client_state::ClientState, header::Header};
use ethereum_types::consensus::light_client_header::{
    LightClientFinalityUpdate, LightClientUpdate,
};
use ethereum_types::consensus::sync_committee::SyncCommittee;
use ethereum_types::execution::account_proof::AccountProof;
use ibc_eureka_solidity_types::ics26::router::routerInstance;
use ibc_proto_eureka::cosmos::tx::v1beta1::TxBody;
use ibc_proto_eureka::google::protobuf::Any;
use ibc_proto_eureka::ibc::core::client::v1::{Height, MsgUpdateClient};
use ibc_proto_eureka::ibc::lightclients::wasm::v1::ClientMessage;
use ibc_proto_eureka::ibc::lightclients::wasm::v1::{
    ClientState as WasmClientState, ConsensusState as WasmConsensusState,
};
use prost::Message;
use sp1_ics07_tendermint_utils::rpc::TendermintRpcExt;
use tendermint_rpc::{Client, HttpClient};

use crate::utils::{cosmos, wait_for_condition, wait_for_condition_with_capture};
use crate::{
    chain::{CosmosSdk, EthEureka},
    events::EurekaEventWithHeight,
};

use super::r#trait::TxBuilderService;

/// The `TxBuilder` produces txs to [`CosmosSdk`] based on events from [`EthEureka`].
pub struct TxBuilder<P>
where
    P: Provider + Clone,
{
    /// The ETH API client.
    pub eth_client: EthApiClient<P>,
    /// The Beacon API client.
    pub beacon_api_client: BeaconApiClient,
    /// The IBC Eureka router instance.
    pub ics26_router: routerInstance<(), P>,
    /// The HTTP client for the Cosmos SDK.
    pub tm_client: HttpClient,
    /// The signer address for the Cosmos messages.
    pub signer_address: String,
}

/// The `MockTxBuilder` produces txs to [`CosmosSdk`] based on events from [`EthEureka`]
/// for testing purposes.
pub struct MockTxBuilder<P: Provider + Clone> {
    /// The ETH API client.
    pub eth_client: EthApiClient<P>,
    /// The IBC Eureka router instance.
    pub ics26_router: routerInstance<(), P>,
    /// The signer address for the Cosmos messages.
    pub signer_address: String,
}

impl<P> TxBuilder<P>
where
    P: Provider + Clone,
{
    /// Create a new [`TxBuilder`] instance.
    pub fn new(
        ics26_address: Address,
        provider: P,
        beacon_api_url: String,
        tm_client: HttpClient,
        signer_address: String,
    ) -> Self {
        Self {
            eth_client: EthApiClient::new(provider.clone()),
            beacon_api_client: BeaconApiClient::new(beacon_api_url),
            ics26_router: routerInstance::new(ics26_address, provider),
            tm_client,
            signer_address,
        }
    }

    /// Fetch the Ethereum client state from the light client on cosmos.
    /// # Errors
    /// Returns an error if the client state cannot be fetched or decoded.
    pub async fn ethereum_client_state(&self, client_id: String) -> Result<ClientState> {
        let wasm_client_state_any = self.tm_client.client_state(client_id).await?;
        let wasm_client_state = WasmClientState::decode(wasm_client_state_any.value.as_slice())?;
        Ok(serde_json::from_slice(&wasm_client_state.data)?)
    }

    /// Fetches the Ethereum consensus state from the light client on cosmos.
    /// # Errors
    /// Returns an error if the consensus state cannot be fetched or decoded.
    pub async fn ethereum_consensus_state(
        &self,
        client_id: String,
        revision_height: u64,
    ) -> Result<ConsensusState> {
        let wasm_consensus_state_any =
            TendermintRpcExt::consensus_state(&self.tm_client, client_id, revision_height).await?;
        let wasm_consensus_state =
            WasmConsensusState::decode(wasm_consensus_state_any.value.as_slice())
                .map_err(|e| anyhow::anyhow!("Failed to decode consensus state: {:?}", e))?;
        serde_json::from_slice(&wasm_consensus_state.data)
            .map_err(|e| anyhow::anyhow!("Failed to decode consensus state data: {:?}", e))
    }

    async fn get_sync_commitee_for_finalized_slot(
        &self,
        finalized_slot: u64,
    ) -> Result<SyncCommittee> {
        let block_root = self
            .beacon_api_client
            .beacon_block_root(&format!("{finalized_slot}"))
            .await?;
        let light_client_bootstrap = self
            .beacon_api_client
            .light_client_bootstrap(&block_root)
            .await?
            .data;
        Ok(light_client_bootstrap.current_sync_committee)
    }

    /// Fetches light client updates from the Beacon API for synchronizing between the trusted and target periods.
    ///
    /// This function calculates the sync committee periods for both the trusted state and the finality update,
    /// then retrieves all light client updates needed to advance the light client from the trusted period
    /// to the target period. These updates contain validator signatures and sync committee data needed
    /// to verify the consensus transition.
    async fn get_light_client_updates(
        &self,
        client_state: &ClientState,
        consensus_state: &ConsensusState,
        finality_update: LightClientFinalityUpdate,
    ) -> Result<Vec<LightClientUpdate>> {
        let trusted_period =
            client_state.compute_sync_committee_period_at_slot(consensus_state.slot);

        let target_period = client_state
            .compute_sync_committee_period_at_slot(finality_update.finalized_header.beacon.slot);

        tracing::debug!(
            "Getting light client updates from period {} to {}",
            trusted_period,
            target_period - trusted_period + 1
        );
        Ok(self
            .beacon_api_client
            .light_client_updates(trusted_period, target_period - trusted_period + 1)
            .await?
            .into_iter()
            .map(|resp| resp.data)
            .collect::<Vec<_>>())
    }

    async fn wait_for_light_client_readiness(
        &self,
        target_block_number: u64,
    ) -> Result<LightClientFinalityUpdate> {
        // Wait until we find a finality update that meets our criteria and capture it
        // This way we avoid making an extra call at the end
        wait_for_condition_with_capture(
            Duration::from_secs(45 * 60),
            Duration::from_secs(10),
            || async {
                tracing::debug!(
                    "Waiting for finality beyond target block number: {}",
                    target_block_number
                );

                let finality_update = self.beacon_api_client.finality_update().await?.data;
                if finality_update.finalized_header.execution.block_number < target_block_number {
                    tracing::info!(
                        "Waiting for finality: current finality execution block number: {}, Target execution block number: {}",
                        finality_update.finalized_header.execution.block_number,
                        target_block_number
                    );
                    return Ok(None);
                }

                // Return the update itself when the condition is met
                tracing::info!(
                    "Finality update found at execution block number: {}",
                    finality_update.finalized_header.execution.block_number
                );
                Ok(Some(finality_update))
            },
        )
        .await
    }

    async fn light_client_update_to_header(
        &self,
        ethereum_client_state: ClientState,
        trusted_sync_committee: TrustedSyncCommittee,
        update: LightClientUpdate,
    ) -> Result<Header> {
        tracing::debug!(
            "Processing light client update for finalized slot {} ",
            update.finalized_header.beacon.slot,
        );

        let block_hex = format!("0x{:x}", update.finalized_header.execution.block_number);
        let ibc_contract_address: String = ethereum_client_state.ibc_contract_address.to_string();

        tracing::debug!("Getting account proof for execution block {}", block_hex);
        let proof = self
            .eth_client
            .get_proof(&ibc_contract_address, vec![], block_hex)
            .await?;

        let account_update = AccountUpdate {
            account_proof: AccountProof {
                proof: proof.account_proof,
                storage_root: proof.storage_hash,
            },
        };

        Ok(Header {
            trusted_sync_committee,
            account_update,
            consensus_update: update,
        })
    }
}

#[async_trait::async_trait]
impl<P> TxBuilderService<EthEureka, CosmosSdk> for TxBuilder<P>
where
    P: Provider + Clone,
{
    #[tracing::instrument(skip_all)]
    async fn relay_events(
        &self,
        src_events: Vec<EurekaEventWithHeight>,
        dest_events: Vec<EurekaEventWithHeight>,
        target_client_id: String,
    ) -> Result<Vec<u8>> {
        let latest_block_number = self.eth_client.get_block_number().await?;
        let minimum_block_number = if dest_events.is_empty() {
            let latest_block_from_events = src_events.iter().filter_map(|e| e.block_number).max();
            latest_block_from_events.unwrap_or(latest_block_number)
        } else {
            // If we have destination events (e.g. timeout), use the latest block number
            latest_block_number
        };

        let target_height = Height {
            revision_number: 0,
            revision_height: minimum_block_number,
        };

        let now = std::time::SystemTime::now()
            .duration_since(std::time::UNIX_EPOCH)?
            .as_secs();

        let mut timeout_msgs = cosmos::target_events_to_timeout_msgs(
            dest_events,
            &target_client_id,
            &target_height,
            &self.signer_address,
            now,
        );

        let (mut recv_msgs, mut ack_msgs) = cosmos::src_events_to_recv_and_ack_msgs(
            src_events,
            &target_client_id,
            &target_height,
            &self.signer_address,
            now,
        );

        let ethereum_client_state = self.ethereum_client_state(target_client_id.clone()).await?;
        let ethereum_consensus_state = self
            .ethereum_consensus_state(target_client_id.clone(), 0)
            .await?;

        tracing::info!(
            "Relaying events from Ethereum to Cosmos for client {}, target block number: {}, client state latest slot: {}, consensus state slot: {}, current sync committee: {:?}, next sync committee: {:?}",
            target_client_id,
            minimum_block_number,
            ethereum_consensus_state.slot,
            ethereum_consensus_state.slot,
            ethereum_consensus_state.current_sync_committee,
            ethereum_consensus_state.next_sync_committee,
        );

        let finality_update = self
            .wait_for_light_client_readiness(minimum_block_number)
            .await?;

        let mut headers = vec![];

        let light_client_updates = self
            .get_light_client_updates(
                &ethereum_client_state,
                &ethereum_consensus_state,
                finality_update.clone(),
            )
            .await?;

        let mut latest_trusted_slot = ethereum_consensus_state.slot;
        let mut latest_period =
            ethereum_client_state.compute_sync_committee_period_at_slot(latest_trusted_slot);
        tracing::debug!("Latest trusted sync committee period: {}", latest_period);

        let mut current_next_sync_committee_agg_pubkey =
            ethereum_consensus_state.next_sync_committee;
        for update in &light_client_updates {
            tracing::debug!(
                "Processing light client update for finalized slot {} with trusted slot {}",
                update.finalized_header.beacon.slot,
                latest_trusted_slot
            );

            if update.finalized_header.beacon.slot <= latest_trusted_slot {
                tracing::debug!(
                    "Skipping unnecessary update for slot {}",
                    update.finalized_header.beacon.slot
                );
                continue;
            }

            let update_next_sync_committee_agg_pubkey = update
                .next_sync_committee
                .as_ref()
                .map(|sc| sc.aggregate_pubkey);

            // They are both options, so we can just compare them directly.
            if update_next_sync_committee_agg_pubkey == current_next_sync_committee_agg_pubkey {
                tracing::warn!(
                    "Skipping header with the same aggregate pubkey {}",
                    update.finalized_header.beacon.slot
                );
                continue;
            }

            // TODO: Not sure
            let update_period = ethereum_client_state
                .compute_sync_committee_period_at_slot(update.finalized_header.beacon.slot);
            if update_period == latest_period {
                tracing::debug!(
                    "Skipping header with same sync committee period for slot {}",
                    update.finalized_header.beacon.slot
                );
                continue;
            }

            let previous_next_sync_committee = self
                .get_sync_commitee_for_finalized_slot(update.finalized_header.beacon.slot)
                .await?;

            let trusted_sync_committee = TrustedSyncCommittee {
                trusted_slot: latest_trusted_slot,
                sync_committee: ActiveSyncCommittee::Next(previous_next_sync_committee),
            };
            let header = self
                .light_client_update_to_header(
                    ethereum_client_state.clone(),
                    trusted_sync_committee.clone(),
                    update.clone(),
                )
                .await?;
            tracing::debug!(
                "Added header for slot from light client updates {}
                Header: {:?}",
                update.finalized_header.beacon.slot,
                header
            );
            headers.push(header);
            latest_period = update_period;
            latest_trusted_slot = update.finalized_header.beacon.slot;
            current_next_sync_committee_agg_pubkey = update_next_sync_committee_agg_pubkey;
        }

        let number_of_period_updates = headers.len();

<<<<<<< HEAD
            let header = Header {
                active_sync_committee: ethereum_light_client::header::ActiveSyncCommittee::Next(
                    previous_next_sync_committee.clone(),
                ),
                account_update,
                consensus_update: update.clone(),
=======
        // If the latest header is earlier than the finality update, we need to add a header for the finality update.
        if headers.last().is_none_or(|last_header| {
            last_header.consensus_update.finalized_header.beacon.slot
                < finality_update.finalized_header.beacon.slot
        }) {
            let finality_update_sync_committee = self
                .get_sync_commitee_for_finalized_slot(finality_update.attested_header.beacon.slot)
                .await?;
            // TODO: Add asserts to make sure they are in the correct period
            let trusted_sync_committee = TrustedSyncCommittee {
                trusted_slot: latest_trusted_slot,
                sync_committee: ActiveSyncCommittee::Current(
                    finality_update_sync_committee.clone(),
                ),
>>>>>>> d46a8e55
            };

            let header = self
                .light_client_update_to_header(
                    ethereum_client_state.clone(),
                    trusted_sync_committee.clone(),
                    finality_update.clone().into(),
                )
                .await?;
            tracing::debug!(
                "Added header for slot from finality update {}: {}",
                finality_update.finalized_header.beacon.slot,
                serde_json::to_string(&header)?
            );
            headers.push(header);
            latest_trusted_slot = finality_update.finalized_header.beacon.slot;
        }

        let number_of_finality_updates = headers.len() - number_of_period_updates;
        let initial_period = ethereum_client_state
            .compute_sync_committee_period_at_slot(ethereum_consensus_state.slot);
        let latest_period =
            ethereum_client_state.compute_sync_committee_period_at_slot(latest_trusted_slot);

        let proof_block_number = headers
            .last()
            .map(|header| {
                header
                    .consensus_update
                    .finalized_header
                    .execution
                    .block_number
            })
            .ok_or_else(|| anyhow::anyhow!("No headers found"))?;

        cosmos::inject_ethereum_proofs(
            &mut recv_msgs,
            &mut ack_msgs,
            &mut timeout_msgs,
            &self.eth_client,
            &ethereum_client_state.ibc_contract_address.to_string(),
            ethereum_client_state.ibc_commitment_slot,
            proof_block_number,
            latest_trusted_slot,
        )
        .await?;

        let update_msgs = headers
            .into_iter()
            .map(|header| -> Result<MsgUpdateClient> {
                let header_bz = serde_json::to_vec(&header)?;
                let client_msg = Any::from_msg(&ClientMessage { data: header_bz })?;
                Ok(MsgUpdateClient {
                    client_id: target_client_id.clone(),
                    client_message: Some(client_msg),
                    signer: self.signer_address.clone(),
                })
            })
            .collect::<Result<Vec<_>, _>>()?;

        let all_msgs = update_msgs
            .into_iter()
            .map(|m| Any::from_msg(&m))
            .chain(timeout_msgs.iter().map(Any::from_msg))
            .chain(recv_msgs.iter().map(Any::from_msg))
            .chain(ack_msgs.iter().map(Any::from_msg))
            .collect::<Result<Vec<_>, _>>()?;

        let tx_body = TxBody {
            messages: all_msgs,
            ..Default::default()
        };

        // Final check to make sure the target chain's calculated slot is greater than our latest
        // update slot:
        wait_for_condition(
            Duration::from_secs(15 * 60),
            Duration::from_secs(10),
            || async {
                let latests_tm_block = self.tm_client.latest_block().await?;
                let latest_onchain_timestamp = latests_tm_block.block.header.time.unix_timestamp();
                let calculated_slot = ethereum_client_state
                    .compute_slot_at_timestamp(latest_onchain_timestamp.try_into().unwrap())
                    .unwrap();
                tracing::debug!(
                    "Waiting for target chain to catch up to slot {}",
                    latest_trusted_slot
                );
                Ok(calculated_slot > finality_update.signature_slot)
            },
        )
        .await?;

        tracing::info!(
            "Update client summary: 
                recv events processed: #{}, 
                ack events processed: #{}, 
                timeout events processed: #{}, 
                initial slot: {}, 
                latest trusted slot: {}, 
                initial period: {}, 
                latest period: {}, 
                period updates: #{}, 
                finality updates: #{}",
            recv_msgs.len(),
            ack_msgs.len(),
            timeout_msgs.len(),
            ethereum_consensus_state.slot,
            latest_trusted_slot,
            initial_period,
            latest_period,
            number_of_period_updates,
            number_of_finality_updates
        );

        Ok(tx_body.encode_to_vec())
    }
}

impl<P: Provider + Clone> MockTxBuilder<P> {
    /// Create a new [`MockTxBuilder`] instance for testing.
    pub fn new(ics26_address: Address, provider: P, signer_address: String) -> Self {
        Self {
            eth_client: EthApiClient::new(provider.clone()),
            ics26_router: routerInstance::new(ics26_address, provider),
            signer_address,
        }
    }
}

#[async_trait::async_trait]
impl<P> TxBuilderService<EthEureka, CosmosSdk> for MockTxBuilder<P>
where
    P: Provider + Clone,
{
    #[tracing::instrument(skip_all)]
    async fn relay_events(
        &self,
        src_events: Vec<EurekaEventWithHeight>,
        dest_events: Vec<EurekaEventWithHeight>,
        target_client_id: String,
    ) -> Result<Vec<u8>> {
        let target_block_number = self.eth_client.get_block_number().await?;

        tracing::info!(
            "Relaying events from Ethereum to Cosmos for client {}",
            target_client_id
        );

        let target_height = Height {
            revision_number: 0,
            revision_height: target_block_number,
        };

        let now = std::time::SystemTime::now()
            .duration_since(std::time::UNIX_EPOCH)?
            .as_secs();

        let mut timeout_msgs = cosmos::target_events_to_timeout_msgs(
            dest_events,
            &target_client_id,
            &target_height,
            &self.signer_address,
            now,
        );

        let (mut recv_msgs, mut ack_msgs) = cosmos::src_events_to_recv_and_ack_msgs(
            src_events,
            &target_client_id,
            &target_height,
            &self.signer_address,
            now,
        );

        tracing::debug!("Timeout messages: #{}", timeout_msgs.len());
        tracing::debug!("Recv messages: #{}", recv_msgs.len());
        tracing::debug!("Ack messages: #{}", ack_msgs.len());

        cosmos::inject_mock_proofs(&mut recv_msgs, &mut ack_msgs, &mut timeout_msgs);

        let all_msgs = timeout_msgs
            .into_iter()
            .map(|m| Any::from_msg(&m))
            .chain(recv_msgs.into_iter().map(|m| Any::from_msg(&m)))
            .chain(ack_msgs.into_iter().map(|m| Any::from_msg(&m)))
            .collect::<Result<Vec<_>, _>>()?;

        let tx_body = TxBody {
            messages: all_msgs,
            ..Default::default()
        };
        Ok(tx_body.encode_to_vec())
    }
}<|MERGE_RESOLUTION|>--- conflicted
+++ resolved
@@ -7,11 +7,7 @@
 use anyhow::Result;
 use ethereum_apis::{beacon_api::client::BeaconApiClient, eth_api::client::EthApiClient};
 use ethereum_light_client::consensus_state::ConsensusState;
-<<<<<<< HEAD
 use ethereum_light_client::header::AccountUpdate;
-=======
-use ethereum_light_client::header::{AccountUpdate, ActiveSyncCommittee, TrustedSyncCommittee};
->>>>>>> d46a8e55
 use ethereum_light_client::{client_state::ClientState, header::Header};
 use ethereum_types::consensus::light_client_header::{
     LightClientFinalityUpdate, LightClientUpdate,
@@ -383,14 +379,6 @@
 
         let number_of_period_updates = headers.len();
 
-<<<<<<< HEAD
-            let header = Header {
-                active_sync_committee: ethereum_light_client::header::ActiveSyncCommittee::Next(
-                    previous_next_sync_committee.clone(),
-                ),
-                account_update,
-                consensus_update: update.clone(),
-=======
         // If the latest header is earlier than the finality update, we need to add a header for the finality update.
         if headers.last().is_none_or(|last_header| {
             last_header.consensus_update.finalized_header.beacon.slot
@@ -405,7 +393,6 @@
                 sync_committee: ActiveSyncCommittee::Current(
                     finality_update_sync_committee.clone(),
                 ),
->>>>>>> d46a8e55
             };
 
             let header = self
