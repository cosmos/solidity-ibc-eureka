//! This module defines [`TxBuilder`] which is responsible for building transactions to be sent to
//! the Cosmos SDK chain from events received from Ethereum.

use std::{collections::HashMap, time::Duration};

use alloy::{
    hex,
    primitives::{Address, U256},
    providers::Provider,
};
use anyhow::Result;
use ethereum_apis::{beacon_api::client::BeaconApiClient, eth_api::client::EthApiClient};
use ethereum_light_client::{
    client_state::ClientState,
    consensus_state::ConsensusState,
    header::{AccountUpdate, ActiveSyncCommittee, Header},
};
use ethereum_types::{
    consensus::{
        light_client_header::{LightClientFinalityUpdate, LightClientUpdate},
        sync_committee::SyncCommittee,
    },
    execution::account_proof::AccountProof,
};
use ibc_eureka_solidity_types::ics26::{router::routerInstance, ICS26_IBC_STORAGE_SLOT};
use ibc_eureka_utils::rpc::TendermintRpcExt;
use ibc_proto_eureka::{
    cosmos::tx::v1beta1::TxBody,
    google::protobuf::Any,
    ibc::{
        core::client::v1::{Height, MsgCreateClient, MsgUpdateClient},
        lightclients::wasm::v1::{
            ClientMessage, ClientState as WasmClientState, ConsensusState as WasmConsensusState,
        },
    },
};
use prost::Message;
use tendermint_rpc::{Client, HttpClient};

use super::r#trait::TxBuilderService;
use crate::{
    chain::{CosmosSdk, EthEureka},
    events::EurekaEventWithHeight,
    utils::{cosmos, wait_for_condition},
};

/// The `TxBuilder` produces txs to [`CosmosSdk`] based on events from [`EthEureka`].
pub struct TxBuilder<P>
where
    P: Provider + Clone,
{
    /// The ETH API client.
    pub eth_client: EthApiClient<P>,
    /// The Beacon API client.
    pub beacon_api_client: BeaconApiClient,
    /// The IBC Eureka router instance.
    pub ics26_router: routerInstance<(), P>,
    /// The HTTP client for the Cosmos SDK.
    pub tm_client: HttpClient,
    /// The signer address for the Cosmos messages.
    pub signer_address: String,
}

/// The `MockTxBuilder` produces txs to [`CosmosSdk`] based on events from [`EthEureka`]
/// for testing purposes.
pub struct MockTxBuilder<P: Provider + Clone> {
    /// The ETH API client.
    pub eth_client: EthApiClient<P>,
    /// The IBC Eureka router instance.
    pub ics26_router: routerInstance<(), P>,
    /// The signer address for the Cosmos messages.
    pub signer_address: String,
}

impl<P> TxBuilder<P>
where
    P: Provider + Clone,
{
    /// Create a new [`TxBuilder`] instance.
    pub fn new(
        ics26_address: Address,
        provider: P,
        beacon_api_url: String,
        tm_client: HttpClient,
        signer_address: String,
    ) -> Self {
        Self {
            eth_client: EthApiClient::new(provider.clone()),
            beacon_api_client: BeaconApiClient::new(beacon_api_url),
            ics26_router: routerInstance::new(ics26_address, provider),
            tm_client,
            signer_address,
        }
    }

    /// Fetch the Ethereum client state from the light client on cosmos.
    /// # Errors
    /// Returns an error if the client state cannot be fetched or decoded.
    pub async fn ethereum_client_state(&self, client_id: String) -> Result<ClientState> {
        let wasm_client_state_any = self.tm_client.client_state(client_id).await?;
        let wasm_client_state = WasmClientState::decode(wasm_client_state_any.value.as_slice())?;
        Ok(serde_json::from_slice(&wasm_client_state.data)?)
    }

    async fn get_sync_commitee_for_finalized_slot(
        &self,
        finalized_slot: u64,
    ) -> Result<SyncCommittee> {
        let block_root = self
            .beacon_api_client
            .beacon_block_root(&format!("{finalized_slot}"))
            .await?;
        let light_client_bootstrap = self
            .beacon_api_client
            .light_client_bootstrap(&block_root)
            .await?
            .data;
        Ok(light_client_bootstrap.current_sync_committee)
    }

    /// Fetches light client updates from the Beacon API for synchronizing between the trusted and target periods.
    ///
    /// This function calculates the sync committee periods for both the trusted state and the finality update,
    /// then retrieves all light client updates needed to advance the light client from the trusted period
    /// to the target period. These updates contain validator signatures and sync committee data needed
    /// to verify the consensus transition.
    async fn get_light_client_updates(
        &self,
        client_state: &ClientState,
        finality_update: LightClientFinalityUpdate,
    ) -> Result<Vec<LightClientUpdate>> {
        let trusted_period =
            client_state.compute_sync_committee_period_at_slot(client_state.latest_slot);

        let target_period = client_state
            .compute_sync_committee_period_at_slot(finality_update.finalized_header.beacon.slot);

        tracing::debug!(
            "Getting light client updates from period {} to {}",
            trusted_period,
            target_period - trusted_period + 1
        );
        Ok(self
            .beacon_api_client
            .light_client_updates(trusted_period, target_period - trusted_period + 1)
            .await?
            .into_iter()
            .map(|resp| resp.data)
            .collect::<Vec<_>>())
    }

    async fn wait_for_light_client_readiness(&self, target_block_number: u64) -> Result<()> {
        // Wait until we find a finality update that meets our criteria and capture it
        // This way we avoid making an extra call at the end
        wait_for_condition(
            Duration::from_secs(45 * 60),
            Duration::from_secs(10),
            || async {
                tracing::debug!(
                    "Waiting for finality beyond target block number: {}",
                    target_block_number
                );

                let finality_update = self.beacon_api_client.finality_update().await?.data;
                if finality_update.finalized_header.execution.block_number < target_block_number {
                    tracing::info!(
                        "Waiting for finality: current finality execution block number: {}, Target execution block number: {}",
                        finality_update.finalized_header.execution.block_number,
                        target_block_number
                    );
                    return Ok(false);
                }

                // Return the update itself when the condition is met
                tracing::info!(
                    "Finality update found at execution block number: {}",
                    finality_update.finalized_header.execution.block_number
                );
                Ok(true)
            },
        )
        .await?;

        Ok(())
    }

    async fn light_client_update_to_header(
        &self,
        ethereum_client_state: &ClientState,
        active_sync_committee: ActiveSyncCommittee,
        update: LightClientUpdate,
    ) -> Result<Header> {
        tracing::debug!(
            "Processing light client update for finalized slot {} ",
            update.finalized_header.beacon.slot,
        );

        let block_hex = format!("0x{:x}", update.finalized_header.execution.block_number);
        let ibc_contract_address: String = ethereum_client_state.ibc_contract_address.to_string();

        tracing::debug!("Getting account proof for execution block {}", block_hex);
        let proof = self
            .eth_client
            .get_proof(&ibc_contract_address, vec![], block_hex)
            .await?;

        let account_update = AccountUpdate {
            account_proof: AccountProof {
                proof: proof.account_proof,
                storage_root: proof.storage_hash,
            },
        };

        Ok(Header {
            active_sync_committee,
            account_update,
            consensus_update: update,
        })
    }

    #[tracing::instrument(skip_all)]
    async fn get_update_headers(&self, ethereum_client_state: &ClientState) -> Result<Vec<Header>> {
        let finality_update = self.beacon_api_client.finality_update().await?.data;

        let mut headers = vec![];

        let light_client_updates = self
            .get_light_client_updates(ethereum_client_state, finality_update.clone())
            .await?;

        let mut latest_trusted_slot = ethereum_client_state.latest_slot;
        let mut latest_period =
            ethereum_client_state.compute_sync_committee_period_at_slot(latest_trusted_slot);
        tracing::debug!("Latest trusted sync committee period: {}", latest_period);

        for update in &light_client_updates {
            tracing::debug!(
                "Processing light client update for finalized slot {} with trusted slot {}",
                update.finalized_header.beacon.slot,
                latest_trusted_slot
            );

            if update.finalized_header.beacon.slot <= latest_trusted_slot {
                tracing::debug!(
                    "Skipping unnecessary update for slot {}",
                    update.finalized_header.beacon.slot
                );
                continue;
            }

            // TODO: Not sure
            let update_period = ethereum_client_state
                .compute_sync_committee_period_at_slot(update.finalized_header.beacon.slot);
            if update_period == latest_period {
                tracing::debug!(
                    "Skipping header with same sync committee period for slot {}",
                    update.finalized_header.beacon.slot
                );
                continue;
            }

            let previous_next_sync_committee = self
                .get_sync_commitee_for_finalized_slot(update.finalized_header.beacon.slot)
                .await?;

            let active_sync_committee = ActiveSyncCommittee::Next(previous_next_sync_committee);
            let header = self
                .light_client_update_to_header(
                    ethereum_client_state,
                    active_sync_committee.clone(),
                    update.clone(),
                )
                .await?;
            tracing::debug!(
                "Added header for slot from light client updates {}
                Header: {:?}",
                update.finalized_header.beacon.slot,
                header
            );
            headers.push(header);
            latest_period = update_period;
            latest_trusted_slot = update.finalized_header.beacon.slot;
        }

        // If the latest header is earlier than the finality update, we need to add a header for the finality update.
        if headers.last().is_none_or(|last_header| {
            last_header.consensus_update.finalized_header.beacon.slot
                < finality_update.finalized_header.beacon.slot
        }) {
            let finality_update_sync_committee = self
                .get_sync_commitee_for_finalized_slot(finality_update.attested_header.beacon.slot)
                .await?;
            // TODO: Add asserts to make sure they are in the correct period
            let active_sync_committee =
                ActiveSyncCommittee::Current(finality_update_sync_committee.clone());

            let header = self
                .light_client_update_to_header(
                    ethereum_client_state,
                    active_sync_committee.clone(),
                    finality_update.clone().into(),
                )
                .await?;
            tracing::debug!(
                "Added header for slot from finality update {}: {}",
                finality_update.finalized_header.beacon.slot,
                serde_json::to_string(&header)?
            );
            headers.push(header);
        }

        Ok(headers)
    }
}

/// The key for the checksum hex in the parameters map.
const CHECKSUM_HEX: &str = "checksum_hex";

#[async_trait::async_trait]
impl<P> TxBuilderService<EthEureka, CosmosSdk> for TxBuilder<P>
where
    P: Provider + Clone,
{
    #[tracing::instrument(skip_all)]
    async fn relay_events(
        &self,
        src_events: Vec<EurekaEventWithHeight>,
        dest_events: Vec<EurekaEventWithHeight>,
        src_client_id: String,
        dst_client_id: String,
        src_packet_seqs: Vec<u64>,
        dst_packet_seqs: Vec<u64>,
    ) -> Result<Vec<u8>> {
        let latest_block_number = self.eth_client.get_block_number().await?;
        let minimum_block_number = if dest_events.is_empty() {
            let latest_block_from_events = src_events.iter().filter_map(|e| e.block_number).max();
            latest_block_from_events.unwrap_or(latest_block_number)
        } else {
            // If we have destination events (e.g. timeout), use the latest block number
            latest_block_number
        };

        let target_height = Height {
            revision_number: 0,
            revision_height: minimum_block_number,
        };

        let now_since_unix = std::time::SystemTime::now().duration_since(std::time::UNIX_EPOCH)?;

        let mut timeout_msgs = cosmos::target_events_to_timeout_msgs(
            dest_events,
            &src_client_id,
            &dst_client_id,
            &dst_packet_seqs,
            &target_height,
            &self.signer_address,
            now_since_unix.as_secs(),
        );

        let (mut recv_msgs, mut ack_msgs) = cosmos::src_events_to_recv_and_ack_msgs(
            src_events,
            &src_client_id,
            &dst_client_id,
            &src_packet_seqs,
            &dst_packet_seqs,
            &target_height,
            &self.signer_address,
            now_since_unix.as_secs(),
        );

        let mut ethereum_client_state = self.ethereum_client_state(dst_client_id.clone()).await?;

        tracing::info!(
            "Relaying events from Ethereum to Cosmos for client {}, target block number: {}, client state latest slot: {}",
            dst_client_id,
            minimum_block_number,
            ethereum_client_state.latest_slot,
        );

        // get updates if necessary
        let headers = if minimum_block_number > ethereum_client_state.latest_execution_block_number
        {
            self.wait_for_light_client_readiness(minimum_block_number)
                .await?;
            // Update the client state and consensus state, in case they have changed while we were waiting
            ethereum_client_state = self.ethereum_client_state(dst_client_id.clone()).await?;
            self.get_update_headers(&ethereum_client_state).await?
        } else {
            vec![]
        };

        let proof_slot = headers
            .last()
            .map_or(ethereum_client_state.latest_slot, |h| {
                h.consensus_update.finalized_header.beacon.slot
            });

        cosmos::inject_ethereum_proofs(
            &mut recv_msgs,
            &mut ack_msgs,
            &mut timeout_msgs,
            &self.eth_client,
            &self.beacon_api_client,
            &ethereum_client_state.ibc_contract_address.to_string(),
            ethereum_client_state.ibc_commitment_slot,
            proof_slot,
        )
        .await?;

        let update_msgs = headers
            .iter()
            .map(|header| -> Result<MsgUpdateClient> {
                let header_bz = serde_json::to_vec(&header)?;
                let client_msg = Any::from_msg(&ClientMessage { data: header_bz })?;
                Ok(MsgUpdateClient {
                    client_id: dst_client_id.clone(),
                    client_message: Some(client_msg),
                    signer: self.signer_address.clone(),
                })
            })
            .collect::<Result<Vec<_>, _>>()?;

        let all_msgs = update_msgs
            .into_iter()
            .map(|m| Any::from_msg(&m))
            .chain(timeout_msgs.iter().map(Any::from_msg))
            .chain(recv_msgs.iter().map(Any::from_msg))
            .chain(ack_msgs.iter().map(Any::from_msg))
            .collect::<Result<Vec<_>, _>>()?;

        let tx_body = TxBody {
            messages: all_msgs,
            ..Default::default()
        };

        let latest_signature_slot = headers.last().map(|h| h.consensus_update.signature_slot);

        // Final check to make sure the target chain's calculated slot is greater than our latest
        // update's signature slot
        wait_for_condition(
            Duration::from_secs(15 * 60),
            Duration::from_secs(10),
            || async {
                if headers.is_empty() {
                    return Ok(true);
                }

                let latests_tm_block = self.tm_client.latest_block().await?;
                let latest_onchain_timestamp = latests_tm_block.block.header.time.unix_timestamp();
                let calculated_slot = ethereum_client_state
                    .compute_slot_at_timestamp(latest_onchain_timestamp.try_into().unwrap())
                    .unwrap();
                tracing::debug!(
                    "Waiting for target chain to catch up to slot {}",
                    calculated_slot
                );
                Ok(calculated_slot > latest_signature_slot.unwrap())
            },
        )
        .await?;

        let initial_period = ethereum_client_state
            .compute_sync_committee_period_at_slot(ethereum_client_state.latest_slot);
        let latest_period = ethereum_client_state.compute_sync_committee_period_at_slot(proof_slot);
        tracing::info!(
            "Update client summary: 
                recv events processed: #{}, 
                ack events processed: #{}, 
                timeout events processed: #{}, 
                initial slot: {}, 
                latest trusted slot (after updates): {}, 
                initial period: {}, 
                latest period: {}, 
                number of headers: #{}",
            recv_msgs.len(),
            ack_msgs.len(),
            timeout_msgs.len(),
            ethereum_client_state.latest_slot,
            proof_slot,
            initial_period,
            latest_period,
            headers.len()
        );

        Ok(tx_body.encode_to_vec())
    }

    #[tracing::instrument(skip_all)]
    async fn create_client(&self, parameters: &HashMap<String, String>) -> Result<Vec<u8>> {
        parameters
            .keys()
            .find(|k| k.as_str() != CHECKSUM_HEX)
            .map_or(Ok(()), |param| {
                Err(anyhow::anyhow!(
                    "Unexpected parameter: `{param}`, only `{CHECKSUM_HEX}` is allowed"
                ))
            })?;

        let genesis = self.beacon_api_client.genesis().await?.data;
        let spec = self.beacon_api_client.spec().await?.data;
        let beacon_block = self
            .beacon_api_client
            .beacon_block("finalized")
            .await?
            .message;

        tracing::info!("Creating client at slot: {}", beacon_block.slot);

        let block_root = self
            .beacon_api_client
            .beacon_block_root(&format!("{}", beacon_block.slot))
            .await?;

        let bootstrap = self
            .beacon_api_client
            .light_client_bootstrap(&block_root)
            .await?
            .data;

        if bootstrap.header.execution.block_number
            != beacon_block.body.execution_payload.block_number
        {
            anyhow::bail!(
                "Light client bootstrap block number does not match execution block number"
            );
        }

        let eth_client_state = ClientState {
            chain_id: self.ics26_router.provider().get_chain_id().await?,
            genesis_validators_root: genesis.genesis_validators_root,
<<<<<<< HEAD
            min_sync_committee_participants: spec.min_sync_committee_participants,
            sync_committee_size: spec.sync_committee_size,
=======
            min_sync_committee_participants: spec.sync_committee_size.div_ceil(3),
>>>>>>> 5a002898
            genesis_time: genesis.genesis_time,
            genesis_slot: spec.genesis_slot,
            fork_parameters: spec.to_fork_parameters(),
            seconds_per_slot: spec.seconds_per_slot,
            slots_per_epoch: spec.slots_per_epoch,
            epochs_per_sync_committee_period: spec.epochs_per_sync_committee_period,
            latest_slot: bootstrap.header.beacon.slot,
            is_frozen: false,
            ibc_commitment_slot: U256::from_be_slice(&ICS26_IBC_STORAGE_SLOT),
            ibc_contract_address: *self.ics26_router.address(),
            latest_execution_block_number: bootstrap.header.execution.block_number,
        };
        let client_state = WasmClientState {
            data: serde_json::to_vec(&eth_client_state)?,
            checksum: hex::decode(
                parameters
                    .get(CHECKSUM_HEX)
                    .ok_or_else(|| anyhow::anyhow!("Missing `{CHECKSUM_HEX}` parameter"))?,
            )?,
            latest_height: Some(Height {
                revision_number: 0,
                revision_height: eth_client_state.latest_slot,
            }),
        };

        let contract_proof = self
            .eth_client
            .get_proof(
                &self.ics26_router.address().to_string(),
                vec![],
                format!("0x{:x}", eth_client_state.latest_execution_block_number),
            )
            .await?;

        let latest_period =
            eth_client_state.compute_sync_committee_period_at_slot(eth_client_state.latest_slot);
        let next_sync_committee = self
            .beacon_api_client
            .light_client_updates(latest_period, 1)
            .await?
            .pop()
            .ok_or_else(|| anyhow::anyhow!("No light client updates found for the latest period"))?
            .data
            .next_sync_committee
            .ok_or_else(|| {
                anyhow::anyhow!("No next sync committee found in the light client update")
            })?;

        let eth_consensus_state = ConsensusState {
            slot: eth_client_state.latest_slot,
            state_root: bootstrap.header.execution.state_root,
            storage_root: contract_proof.storage_hash,
            timestamp: bootstrap.header.execution.timestamp,
            current_sync_committee: bootstrap
                .current_sync_committee
                .to_summarized_sync_committee(),
            next_sync_committee: Some(next_sync_committee.to_summarized_sync_committee()),
        };
        let consensus_state = WasmConsensusState {
            data: serde_json::to_vec(&eth_consensus_state)?,
        };

        let msg = MsgCreateClient {
            client_state: Some(Any::from_msg(&client_state)?),
            consensus_state: Some(Any::from_msg(&consensus_state)?),
            signer: self.signer_address.clone(),
        };

        Ok(TxBody {
            messages: vec![Any::from_msg(&msg)?],
            ..Default::default()
        }
        .encode_to_vec())
    }
}

impl<P: Provider + Clone> MockTxBuilder<P> {
    /// Create a new [`MockTxBuilder`] instance for testing.
    pub fn new(ics26_address: Address, provider: P, signer_address: String) -> Self {
        Self {
            eth_client: EthApiClient::new(provider.clone()),
            ics26_router: routerInstance::new(ics26_address, provider),
            signer_address,
        }
    }
}

#[async_trait::async_trait]
impl<P> TxBuilderService<EthEureka, CosmosSdk> for MockTxBuilder<P>
where
    P: Provider + Clone,
{
    #[tracing::instrument(skip_all)]
    async fn relay_events(
        &self,
        src_events: Vec<EurekaEventWithHeight>,
        dest_events: Vec<EurekaEventWithHeight>,
        src_client_id: String,
        dst_client_id: String,
        src_packet_seqs: Vec<u64>,
        dst_packet_seqs: Vec<u64>,
    ) -> Result<Vec<u8>> {
        let target_block_number = self.eth_client.get_block_number().await?;

        tracing::info!(
            "Relaying events from Ethereum to Cosmos for client {}",
            dst_client_id
        );

        let target_height = Height {
            revision_number: 0,
            revision_height: target_block_number,
        };

        let now_since_unix = std::time::SystemTime::now().duration_since(std::time::UNIX_EPOCH)?;

        let mut timeout_msgs = cosmos::target_events_to_timeout_msgs(
            dest_events,
            &src_client_id,
            &dst_client_id,
            &dst_packet_seqs,
            &target_height,
            &self.signer_address,
            now_since_unix.as_secs(),
        );

        let (mut recv_msgs, mut ack_msgs) = cosmos::src_events_to_recv_and_ack_msgs(
            src_events,
            &src_client_id,
            &dst_client_id,
            &src_packet_seqs,
            &dst_packet_seqs,
            &target_height,
            &self.signer_address,
            now_since_unix.as_secs(),
        );

        tracing::debug!("Timeout messages: #{}", timeout_msgs.len());
        tracing::debug!("Recv messages: #{}", recv_msgs.len());
        tracing::debug!("Ack messages: #{}", ack_msgs.len());

        cosmos::inject_mock_proofs(&mut recv_msgs, &mut ack_msgs, &mut timeout_msgs);

        let all_msgs = timeout_msgs
            .into_iter()
            .map(|m| Any::from_msg(&m))
            .chain(recv_msgs.into_iter().map(|m| Any::from_msg(&m)))
            .chain(ack_msgs.into_iter().map(|m| Any::from_msg(&m)))
            .collect::<Result<Vec<_>, _>>()?;

        let tx_body = TxBody {
            messages: all_msgs,
            ..Default::default()
        };
        Ok(tx_body.encode_to_vec())
    }

    #[tracing::instrument(skip_all)]
    async fn create_client(&self, parameters: &HashMap<String, String>) -> Result<Vec<u8>> {
        parameters
            .keys()
            .find(|k| k.as_str() != CHECKSUM_HEX)
            .map_or(Ok(()), |param| {
                Err(anyhow::anyhow!(
                    "Unexpected parameter: `{param}`, only `{CHECKSUM_HEX}` is allowed"
                ))
            })?;

        let client_state = WasmClientState {
            data: b"test".to_vec(),
            checksum: hex::decode(
                parameters
                    .get(CHECKSUM_HEX)
                    .ok_or_else(|| anyhow::anyhow!("Missing `{CHECKSUM_HEX}` parameter"))?,
            )?,
            latest_height: Some(Height {
                revision_number: 0,
                revision_height: 1,
            }),
        };
        let consensus_state = WasmConsensusState {
            data: b"test".to_vec(),
        };

        let msg = MsgCreateClient {
            client_state: Some(Any::from_msg(&client_state)?),
            consensus_state: Some(Any::from_msg(&consensus_state)?),
            signer: self.signer_address.clone(),
        };

        Ok(TxBody {
            messages: vec![Any::from_msg(&msg)?],
            ..Default::default()
        }
        .encode_to_vec())
    }
}<|MERGE_RESOLUTION|>--- conflicted
+++ resolved
@@ -528,12 +528,8 @@
         let eth_client_state = ClientState {
             chain_id: self.ics26_router.provider().get_chain_id().await?,
             genesis_validators_root: genesis.genesis_validators_root,
-<<<<<<< HEAD
-            min_sync_committee_participants: spec.min_sync_committee_participants,
+            min_sync_committee_participants: spec.sync_committee_size.div_ceil(3),
             sync_committee_size: spec.sync_committee_size,
-=======
-            min_sync_committee_participants: spec.sync_committee_size.div_ceil(3),
->>>>>>> 5a002898
             genesis_time: genesis.genesis_time,
             genesis_slot: spec.genesis_slot,
             fork_parameters: spec.to_fork_parameters(),
