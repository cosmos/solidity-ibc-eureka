//! This module contains the utilities for relayer implementations.

use futures_timer::Delay;
use std::future::Future;
use std::time::{Duration, Instant};

/// Retries an operation until the condition is met or a timeout occurs.
///
/// The basic version just checks for a boolean condition.
///
/// # Errors
/// If the condition is not met within the timeout, an error is returned.
pub async fn wait_for_condition<F, Fut>(
    timeout: Duration,
    interval: Duration,
    mut condition: F,
) -> anyhow::Result<()>
where
    F: FnMut() -> Fut + Send,
    Fut: Future<Output = anyhow::Result<bool>> + Send,
{
    let start = Instant::now();
    while start.elapsed() < timeout {
        if condition().await? {
            return Ok(());
        }

        tracing::debug!(
            "Condition not met. Waiting for {} seconds before retrying",
            interval.as_secs()
        );
        Delay::new(interval).await;
    }
    anyhow::bail!("Timeout exceeded waiting for condition")
}

<<<<<<< HEAD
/// Converts to exactly 32 bytes - panics if not exactly 32 bytes
///
/// # Panics
/// Panics if the input bytes are not exactly 32 bytes in length
#[must_use]
pub fn to_32_bytes_exact(bytes: &[u8], field_name: &str) -> [u8; 32] {
    bytes.try_into().unwrap_or_else(|_| {
        panic!(
            "{} must be exactly 32 bytes, got {} bytes",
            field_name,
            bytes.len()
        )
    })
}

/// Converts to 32 bytes with padding - pads with zeros if less, panics if more
///
/// # Panics
/// Panics if the input bytes exceed 32 bytes in length
#[must_use]
pub fn to_32_bytes_padded(bytes: &[u8], field_name: &str) -> [u8; 32] {
    match bytes.len() {
        0..=32 => {
            let mut arr = [0u8; 32];
            arr[..bytes.len()].copy_from_slice(bytes);
            arr
        }
        _ => panic!("{} exceeds 32 bytes: got {} bytes", field_name, bytes.len()),
    }
}

=======
pub mod tracing_layer;

/// Utils useful for type conversions for attestor clients
>>>>>>> 577d9da3
pub mod cosmos;
pub mod eth_eureka;
pub mod solana;<|MERGE_RESOLUTION|>--- conflicted
+++ resolved
@@ -34,43 +34,8 @@
     anyhow::bail!("Timeout exceeded waiting for condition")
 }
 
-<<<<<<< HEAD
-/// Converts to exactly 32 bytes - panics if not exactly 32 bytes
-///
-/// # Panics
-/// Panics if the input bytes are not exactly 32 bytes in length
-#[must_use]
-pub fn to_32_bytes_exact(bytes: &[u8], field_name: &str) -> [u8; 32] {
-    bytes.try_into().unwrap_or_else(|_| {
-        panic!(
-            "{} must be exactly 32 bytes, got {} bytes",
-            field_name,
-            bytes.len()
-        )
-    })
-}
-
-/// Converts to 32 bytes with padding - pads with zeros if less, panics if more
-///
-/// # Panics
-/// Panics if the input bytes exceed 32 bytes in length
-#[must_use]
-pub fn to_32_bytes_padded(bytes: &[u8], field_name: &str) -> [u8; 32] {
-    match bytes.len() {
-        0..=32 => {
-            let mut arr = [0u8; 32];
-            arr[..bytes.len()].copy_from_slice(bytes);
-            arr
-        }
-        _ => panic!("{} exceeds 32 bytes: got {} bytes", field_name, bytes.len()),
-    }
-}
-
-=======
-pub mod tracing_layer;
-
 /// Utils useful for type conversions for attestor clients
->>>>>>> 577d9da3
 pub mod cosmos;
 pub mod eth_eureka;
-pub mod solana;+pub mod solana;
+pub mod tracing_layer;