--- conflicted
+++ resolved
@@ -8,16 +8,11 @@
 [dependencies]
 ibc-eureka-solidity-types   = { workspace = true, features = ["rpc"] }
 ibc-eureka-utils            = { workspace = true }
-sp1-ics07-tendermint-prover = { workspace = true }
 
-<<<<<<< HEAD
 sp1-ics07-tendermint-prover   = { workspace = true }
 ics23                         = { workspace = true }
 
-ethereum-apis = { workspace = true }
-=======
 ethereum-apis         = { workspace = true }
->>>>>>> 577d9da3
 ethereum-light-client = { workspace = true }
 ethereum-types        = { workspace = true }
 
@@ -39,7 +34,6 @@
 tendermint                       = { workspace = true, features = ["std"] }
 tendermint-rpc                   = { workspace = true, features = ["http-client"] }
 tendermint-light-client-verifier = { workspace = true }
-tonic = { workspace = true }
 anchor-lang = { workspace = true }
 solana-sdk = { workspace = true }
 solana-client = { workspace = true }
