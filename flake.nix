--- conflicted
+++ resolved
@@ -27,38 +27,6 @@
         rust = pkgs.rust-bin.stable.latest.default.override {
           extensions = [ "rust-src" "rust-analyzer" "clippy" "rustfmt" ];
         };
-<<<<<<< HEAD
-=======
-      in
-      {
-        devShell = pkgs.mkShell {
-          buildInputs = with pkgs; [
-            openssl
-            openssl.dev
-            pkg-config
-            foundry-bin
-            go-ethereum
-            solc_0_8_28
-            (inputs.solc.mkDefault pkgs solc_0_8_28)
-            bun
-            just
-            golangci-lint
-            go
-            jq
-            parallel
-            rust
-            protobuf
-            slither-analyzer
-            buf
-            protoc-gen-go
-            protoc-gen-go-grpc
-            quicktype
-            inputs.natlint.packages.${system}.default
-          ]
-          ++ lib.optionals pkgs.stdenv.isDarwin [
-              apple-sdk_12
-          ];
->>>>>>> 577d9da3
 
         # Override Anchor to v0.32.1 to fix a bug where `anchor keys sync --provider.cluster`
         # was not respecting the cluster flag and updated all cluster sections instead of
@@ -144,6 +112,20 @@
                 echo "SP1 toolchain is not installed. This is recommended to generate risc-v elfs. To install, please follow the instructions at"
                 echo "https://docs.succinct.xyz/docs/sp1/getting-started/install"
               fi
+
+              # WORKAROUND: Fix Darwin SDK conflicts (Oct 2025)
+              # nixpkgs unstable has mismatched Apple SDK versions:
+              # - clang-wrapper uses SDK 11.3 (sets DEVELOPER_DIR)
+              # - libcxx uses SDK 15.5 (linked into binaries)
+              # - rust toolchain tries to use SDK 12.3 (sets DEVELOPER_DIR_FOR_TARGET)
+              # This causes "Multiple conflicting values defined for DEVELOPER_DIR" linker errors.
+              # We unset the conflicting *_FOR_TARGET variables to force everything to use installed apple-sdk_15.
+              # Remove this workaround when nixpkgs fixes the SDK version mismatch upstream.
+              if [[ "$OSTYPE" == "darwin"* ]]; then
+                unset DEVELOPER_DIR_FOR_TARGET
+                unset NIX_APPLE_SDK_VERSION_FOR_TARGET
+                unset SDKROOT_FOR_TARGET
+              fi
             '';
           };
           solana = pkgs.mkShell {
