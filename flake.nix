--- conflicted
+++ resolved
@@ -33,7 +33,6 @@
         anchor-go = pkgs.callPackage ./nix/anchor-go.nix {};
       in
       {
-<<<<<<< HEAD
         devShells = {
           default = pkgs.mkShell {
             buildInputs = with pkgs; [
@@ -51,8 +50,6 @@
               jq
               parallel
               rust
-              anchor
-              anchor-go
               protobuf
               slither-analyzer
               buf
@@ -60,6 +57,9 @@
               protoc-gen-go-grpc
               quicktype
               inputs.natlint.packages.${system}.default
+            ]
+             ++ lib.optionals pkgs.stdenv.isDarwin [
+              apple-sdk_12
             ];
             NIX_LD_LIBRARY_PATH = with pkgs.buildPackages; lib.makeLibraryPath [
               stdenv.cc.cc
@@ -108,39 +108,6 @@
               echo "  anchor-nix test                 - Build and run anchor client tests"
               echo "  anchor-nix unit-test [options]  - Build program then run cargo test"
               echo ""
-=======
-        devShell = pkgs.mkShell {
-          buildInputs = with pkgs; [
-            openssl
-            openssl.dev
-            pkg-config
-            foundry-bin
-            go-ethereum
-            solc_0_8_28
-            (inputs.solc.mkDefault pkgs solc_0_8_28)
-            bun
-            just
-            golangci-lint
-            go
-            jq
-            parallel
-            rust
-            protobuf
-            slither-analyzer
-            buf
-            protoc-gen-go
-            protoc-gen-go-grpc
-            quicktype
-            inputs.natlint.packages.${system}.default
-          ]
-          ++ lib.optionals pkgs.stdenv.isDarwin [
-              apple-sdk_12
-          ];
-
-          NIX_LD_LIBRARY_PATH = with pkgs.buildPackages; lib.makeLibraryPath [
-            stdenv.cc.cc
-          ];
->>>>>>> b0812971
 
               # WORKAROUND: Fix Darwin SDK conflicts (Oct 2025)
               # nixpkgs unstable has mismatched Apple SDK versions:
