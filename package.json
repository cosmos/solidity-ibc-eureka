{
  "name": "@cosmos/solidity-ibc-eureka",
  "description": "This is a solidity implementation of ibc-eureka.",
  "version": "1.0.0",
  "dependencies": {
    "@openzeppelin/contracts": "^5.4.0",
    "@openzeppelin/contracts-upgradeable": "^5.4.0",
    "@uniswap/permit2": "github:Uniswap/permit2"
  },
  "devDependencies": {
    "sp1-contracts": "github:succinctlabs/sp1-contracts#v5.0.0",
<<<<<<< HEAD
    "forge-std": "github:foundry-rs/forge-std#v1.9.7",
    "solhint": "^6.0.0",
=======
    "forge-std": "github:foundry-rs/forge-std#v1.10.0",
    "solhint": "^6.0.1",
>>>>>>> a6f385ae
    "quicktype": "^23.2.6"
  },
  "keywords": [
    "blockchain",
    "ethereum",
    "forge",
    "foundry",
    "smart-contracts",
    "solidity",
    "template"
  ],
  "private": true,
  "scripts": {
    "lint:sol": "forge fmt --check && bun solhint -w 0 '{scripts,contracts,test}/**/*.sol'",
    "lint:natspec": "bun natspec-smells --include 'contracts/**/*.sol'",
    "test:coverage": "forge coverage",
    "test:coverage:report": "forge coverage --report lcov && genhtml lcov.info --branch-coverage --output-dir coverage"
  }
}<|MERGE_RESOLUTION|>--- conflicted
+++ resolved
@@ -9,13 +9,8 @@
   },
   "devDependencies": {
     "sp1-contracts": "github:succinctlabs/sp1-contracts#v5.0.0",
-<<<<<<< HEAD
-    "forge-std": "github:foundry-rs/forge-std#v1.9.7",
-    "solhint": "^6.0.0",
-=======
     "forge-std": "github:foundry-rs/forge-std#v1.10.0",
     "solhint": "^6.0.1",
->>>>>>> a6f385ae
     "quicktype": "^23.2.6"
   },
   "keywords": [
