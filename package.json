{
  "name": "@cosmos/solidity-ibc-eureka",
  "description": "This is a solidity implementation of ibc-eureka.",
  "version": "1.0.0",
  "dependencies": {
    "@openzeppelin/contracts": "^5.4.0",
    "@openzeppelin/contracts-upgradeable": "^5.4.0",
    "@uniswap/permit2": "github:Uniswap/permit2"
  },
  "devDependencies": {
    "sp1-contracts": "github:succinctlabs/sp1-contracts#v5.0.0",
<<<<<<< HEAD
    "forge-std": "github:foundry-rs/forge-std#v1.10.0",
=======
    "forge-std": "github:foundry-rs/forge-std#v1.11.0",
>>>>>>> b0812971
    "solhint": "^6.0.1",
    "quicktype": "^23.2.6"
  },
  "keywords": [
    "blockchain",
    "ethereum",
    "forge",
    "foundry",
    "smart-contracts",
    "solidity",
    "template"
  ],
  "private": true,
  "scripts": {
    "lint:sol": "forge fmt --check && bun solhint -w 0 '{scripts,contracts,test}/**/*.sol'",
    "lint:natspec": "bun natspec-smells --include 'contracts/**/*.sol'",
    "test:coverage": "forge coverage",
    "test:coverage:report": "forge coverage --report lcov && genhtml lcov.info --branch-coverage --output-dir coverage"
  }
}<|MERGE_RESOLUTION|>--- conflicted
+++ resolved
@@ -9,11 +9,7 @@
   },
   "devDependencies": {
     "sp1-contracts": "github:succinctlabs/sp1-contracts#v5.0.0",
-<<<<<<< HEAD
-    "forge-std": "github:foundry-rs/forge-std#v1.10.0",
-=======
     "forge-std": "github:foundry-rs/forge-std#v1.11.0",
->>>>>>> b0812971
     "solhint": "^6.0.1",
     "quicktype": "^23.2.6"
   },
