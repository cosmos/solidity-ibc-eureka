// SPDX-License-Identifier: MIT
pragma solidity ^0.8.28;

import { IEscrow } from "./interfaces/IEscrow.sol";
import { IIBCApp } from "./interfaces/IIBCApp.sol";
import { IICS20Errors } from "./errors/IICS20Errors.sol";
import { ICS20Lib } from "./utils/ICS20Lib.sol";
import { IERC20 } from "@openzeppelin-contracts/token/ERC20/IERC20.sol";
import { SafeERC20 } from "@openzeppelin-contracts/token/ERC20/utils/SafeERC20.sol";
import { ReentrancyGuardTransientUpgradeable } from
    "@openzeppelin-upgradeable/utils/ReentrancyGuardTransientUpgradeable.sol";
import { MulticallUpgradeable } from "@openzeppelin-upgradeable/utils/MulticallUpgradeable.sol";
import { IICS20Transfer } from "./interfaces/IICS20Transfer.sol";
import { IICS26Router } from "./interfaces/IICS26Router.sol";
import { IICS26RouterMsgs } from "./msgs/IICS26RouterMsgs.sol";
import { IBCERC20 } from "./utils/IBCERC20.sol";
import { Escrow } from "./utils/Escrow.sol";

using SafeERC20 for IERC20;

/*
 * Things not handled yet:
 * - Separate escrow balance tracking
 * - Related to escrow ^: invariant checking (where to implement that?)
 */
contract ICS20Transfer is
    IIBCApp,
    IICS20Transfer,
    IICS20Errors,
    ReentrancyGuardTransientUpgradeable,
    MulticallUpgradeable
{
    /// @notice Storage of the ICS20Transfer contract
    /// @dev It's implemented on a custom ERC-7201 namespace to reduce the
    /// @dev risk of storage collisions when using with upgradeable contracts.
    /// @param escrow The escrow contract
    /// @param ibcDenomContracts Mapping of non-native denoms to their respective IBCERC20 contracts
    /// @param ics26Router The ICS26Router contract
    /// @custom:storage-location erc7201:ibc.storage.ICS20Transfer
    struct ICS20TransferStorage {
        IEscrow escrow;
        mapping(bytes32 => IBCERC20) ibcDenomContracts;
        IICS26Router ics26Router;
    }

    /// @notice ERC-7201 slot for the ICS20Transfer storage
    /// @dev keccak256(abi.encode(uint256(keccak256("ibc.storage.ICS20Transfer")) - 1)) & ~bytes32(uint256(0xff))
    bytes32 private constant ICS20TRANSFER_STORAGE_SLOT =
        0x823f7a8ea9ae6df0eb03ec5e1682d7a2839417ad8a91774118e6acf2e8d2f800;

    /// @dev This contract is meant to be deployed by a proxy, so the constructor is not used
    constructor() {
        _disableInitializers();
    }

    /// @notice Initializes the contract instead of a constructor
    /// @dev Meant to be called only once from the proxy
    /// @param ics26Router The ICS26Router contract address
    function initialize(address ics26Router) public initializer {
        __ReentrancyGuardTransient_init();
        __Multicall_init();

        ICS20TransferStorage storage $ = _getICS20TransferStorage();

        $.escrow = new Escrow(address(this));
        $.ics26Router = IICS26Router(ics26Router);
    }

    /// @inheritdoc IICS20Transfer
    function escrow() public view returns (address) {
        return address(_getEscrow());
    }

    /// @inheritdoc IICS20Transfer
    function ibcERC20Contract(ICS20Lib.Denom calldata denom) external view returns (address) {
        bytes32 denomID = ICS20Lib.getDenomIdentifier(denom);
        address contractAddress = address(_getICS20TransferStorage().ibcDenomContracts[denomID]);
        require(contractAddress != address(0), ICS20DenomNotFound(denom));
        return contractAddress;
    }

    /// @inheritdoc IICS20Transfer
    function newMsgSendPacketV2(
        address sender,
        SendTransferMsg calldata msg_
    )
        external
        view
        override
        returns (IICS26RouterMsgs.MsgSendPacket memory)
    {
        return ICS20Lib.newMsgSendPacketV2(sender, msg_);
    }

    /// @inheritdoc IICS20Transfer
    function sendTransfer(SendTransferMsg calldata msg_) external override returns (uint32) {
        return _getICS26Router().sendPacket(ICS20Lib.newMsgSendPacketV2(_msgSender(), msg_));
    }

    /// @inheritdoc IIBCApp
    function onSendPacket(OnSendPacketCallback calldata msg_) external onlyRouter nonReentrant {
        require(
            keccak256(bytes(msg_.payload.version)) == keccak256(bytes(ICS20Lib.ICS20_VERSION)),
            ICS20UnexpectedVersion(ICS20Lib.ICS20_VERSION, msg_.payload.version)
        );

        ICS20Lib.FungibleTokenPacketData memory packetData =
            abi.decode(msg_.payload.value, (ICS20Lib.FungibleTokenPacketData));

        address sender = ICS20Lib.mustHexStringToAddress(packetData.sender);

        // only the sender in the payload or this contract (sendTransfer) can send the packet
        require(msg_.sender == sender || msg_.sender == address(this), ICS20UnauthorizedPacketSender(msg_.sender));

<<<<<<< HEAD
        for (uint256 i = 0; i < packetData.tokens.length; i++) {
            ICS20Lib.Token memory token = packetData.tokens[i];
            require(token.amount > 0, ICS20InvalidAmount(token.amount));

            address erc20Address;

            bool returningToSource = ICS20Lib.hasPrefix(token.denom, msg_.payload.sourcePort, msg_.sourceChannel);

            // if the denom is prefixed by the port and channel on which we are sending
            // the token, then we must be returning the token back to the chain they originated from
            if (returningToSource) {
                // receiving chain is source of the token, so we've received and mapped this token before

                // TODO: figure out if we need IBCDenom
                bytes32 denomID = ICS20Lib.getDenomIdentifier(token.denom);
                erc20Address = address(_getICS20TransferStorage().ibcDenomContracts[denomID]);
            } else {
                bool isERC20Address;
                (erc20Address, isERC20Address) = ICS20Lib.hexStringToAddress(token.denom.base);
                if (!isERC20Address) {
                    bytes32 denomID = ICS20Lib.getDenomIdentifier(token.denom);
                    erc20Address = address(_getICS20TransferStorage().ibcDenomContracts[denomID]);
                }
            }
            require(erc20Address != address(0), ICS20DenomNotFound(token.denom));
=======
        (address erc20Address, bool originatorChainIsSource) =
            getSendERC20AddressAndSource(msg_.payload.sourcePort, msg_.sourceClient, packetData);
>>>>>>> b241dc76

            // transfer the tokens to us (requires the allowance to be set)
            _transferFrom(sender, escrow(), erc20Address, token.amount);

            if (returningToSource) {
                // receiver chain is source: burn the vouchers
                IBCERC20 ibcERC20 = IBCERC20(erc20Address);
                ibcERC20.burn(token.amount);
            }
        }
    }

    /// @inheritdoc IIBCApp
    function onRecvPacket(OnRecvPacketCallback calldata msg_) external onlyRouter nonReentrant returns (bytes memory) {
        // TODO: Figure out if should actually error out, or if just error acking is enough (#112)

        // Since this function mostly returns acks, also when it fails, the ics26router (the caller) will log the ack
        if (keccak256(bytes(msg_.payload.version)) != keccak256(bytes(ICS20Lib.ICS20_VERSION))) {
            return ICS20Lib.errorAck(abi.encodePacked("unexpected version: ", msg_.payload.version));
        }

        ICS20Lib.FungibleTokenPacketData memory packetData =
            abi.decode(msg_.payload.value, (ICS20Lib.FungibleTokenPacketData));
<<<<<<< HEAD
=======
        (address erc20Address, bool originatorChainIsSource) = getReceiveERC20AddressAndSource(
            msg_.payload.sourcePort, msg_.sourceClient, msg_.payload.destPort, msg_.destinationClient, packetData
        );

        if (packetData.amount == 0) {
            return ICS20Lib.errorAck("invalid amount: 0");
        }

>>>>>>> b241dc76
        (address receiver, bool receiverConvertSuccess) = ICS20Lib.hexStringToAddress(packetData.receiver);
        if (!receiverConvertSuccess) {
            return ICS20Lib.errorAck(abi.encodePacked("invalid receiver: ", packetData.receiver));
        }

        for (uint256 i = 0; i < packetData.tokens.length; i++) {
            ICS20Lib.Token memory token = packetData.tokens[i];
            if (token.amount == 0) {
                return ICS20Lib.errorAck("invalid amount: 0");
            }

            // This is the prefix that would have been prefixed to the denomination
            // on sender chain IF and only if the token originally came from the
            // receiving chain.
            //
            // NOTE: We use SourcePort and SourceChannel here, because the counterparty
            // chain would have prefixed with DestPort and DestChannel when originally
            // receiving this token.
            bool returningToOrigin = ICS20Lib.hasPrefix(token.denom, msg_.payload.sourcePort, msg_.sourceChannel);

            address erc20Address;
            if (returningToOrigin) {
                // we are the origin source of this token: expect the base denom to be an erc20 address
                // TODO: Consider if there are any cases with multi-hop that can cause security issues here
                erc20Address = ICS20Lib.mustHexStringToAddress(token.denom.base);
            } else {
                // we are not origin source, i.e. sender chain is the origin source: add denom trace and mint vouchers
                ICS20Lib.Denom memory newDenom = ICS20Lib.Denom({
                    base: token.denom.base,
                    trace: new ICS20Lib.Hop[](token.denom.trace.length + 1)
                });
                newDenom.trace[0] = ICS20Lib.Hop({
                    portId: msg_.payload.destPort,
                    channelId: msg_.destinationChannel
                });
                for (uint256 j = 0; j < token.denom.trace.length; j++) {
                    newDenom.trace[j+1] = token.denom.trace[j];
                }

                erc20Address = findOrCreateERC20Address(newDenom);
                IBCERC20(erc20Address).mint(token.amount);
            }

            // transfer the tokens to the receiver
            _getEscrow().send(IERC20(erc20Address), receiver, token.amount);
        }

        return ICS20Lib.SUCCESSFUL_ACKNOWLEDGEMENT_JSON;
    }

    /// @inheritdoc IIBCApp
    function onAcknowledgementPacket(OnAcknowledgementPacketCallback calldata msg_) external onlyRouter nonReentrant {
        if (keccak256(msg_.acknowledgement) != ICS20Lib.KECCAK256_SUCCESSFUL_ACKNOWLEDGEMENT_JSON) {
<<<<<<< HEAD
            ICS20Lib.FungibleTokenPacketData memory packetData =
                abi.decode(msg_.payload.value, (ICS20Lib.FungibleTokenPacketData));

            _refundTokens(msg_.payload.sourcePort, msg_.sourceChannel, packetData);
=======
            (address erc20Address,) =
                getSendERC20AddressAndSource(msg_.payload.sourcePort, msg_.sourceClient, packetData);
            _refundTokens(packetData, erc20Address);
>>>>>>> b241dc76
        }
    }

    /// @inheritdoc IIBCApp
    function onTimeoutPacket(OnTimeoutPacketCallback calldata msg_) external onlyRouter nonReentrant {
        ICS20Lib.FungibleTokenPacketData memory packetData =
            abi.decode(msg_.payload.value, (ICS20Lib.FungibleTokenPacketData));
<<<<<<< HEAD

        _refundTokens(msg_.payload.sourcePort, msg_.sourceChannel, packetData);
=======
        (address erc20Address,) = getSendERC20AddressAndSource(msg_.payload.sourcePort, msg_.sourceClient, packetData);
        _refundTokens(packetData, erc20Address);
>>>>>>> b241dc76
    }

    /// @notice Refund the tokens to the sender
    /// @param sourcePort The source port of the packet
    /// @param sourceChannel The source channel of the packet
    /// @param packetData The packet data
    function _refundTokens(
        string calldata sourcePort,
        string calldata sourceChannel,
        ICS20Lib.FungibleTokenPacketData memory packetData
    )
        private 
    {
        // TODO: How similar is this to the logic in onSendPacket?
        address refundee = ICS20Lib.mustHexStringToAddress(packetData.sender);
        
        for (uint256 i = 0; i < packetData.tokens.length; i++) {
            ICS20Lib.Token memory token = packetData.tokens[i];

            address erc20Address;
            if (ICS20Lib.hasPrefix(token.denom, sourcePort, sourceChannel)) {
                // if the token we must refund is prefixed by the source port and channel
                // then the tokens were burnt when the packet was sent and we must mint new tokens
                bytes32 denomID = ICS20Lib.getDenomIdentifier(token.denom);
                erc20Address = address(_getICS20TransferStorage().ibcDenomContracts[denomID]);

                IBCERC20(erc20Address).mint(token.amount);
            } else {
                // the token is either a native token (in which case the base denom is an address), 
                // or we are a middle chain and the token was minted (and mapped) here
                bool isERC20Address;
                (erc20Address, isERC20Address) = ICS20Lib.hexStringToAddress(token.denom.base);
                if (!isERC20Address) {
                    bytes32 ibcDenom = ICS20Lib.getDenomIdentifier(token.denom);
                    erc20Address = address(_getICS20TransferStorage().ibcDenomContracts[ibcDenom]);
                }
            }

            require(erc20Address != address(0), ICS20DenomNotFound(token.denom));

            _getEscrow().send(IERC20(erc20Address), refundee, token.amount);
        }
    }

    /// @notice Transfer tokens from sender to receiver
    /// @param sender The sender of the tokens
    /// @param receiver The receiver of the tokens
    /// @param tokenContract The address of the token contract
    /// @param amount The amount of tokens to transfer
    function _transferFrom(address sender, address receiver, address tokenContract, uint256 amount) private {
        // we snapshot current balance of this token
        uint256 ourStartingBalance = IERC20(tokenContract).balanceOf(receiver);

        IERC20(tokenContract).safeTransferFrom(sender, receiver, amount);

        // check what this particular ERC20 implementation actually gave us, since it doesn't
        // have to be at all related to the _amount
        uint256 actualEndingBalance = IERC20(tokenContract).balanceOf(receiver);

        uint256 expectedEndingBalance = ourStartingBalance + amount;
        // a very strange ERC20 may trigger this condition, if we didn't have this we would
        // underflow, so it's mostly just an error message printer
        require(
            actualEndingBalance > ourStartingBalance && actualEndingBalance == expectedEndingBalance,
            ICS20UnexpectedERC20Balance(expectedEndingBalance, actualEndingBalance)
        );
    }

<<<<<<< HEAD
=======
    /// @notice For a send packet, get the ERC20 address for the token and whether the originator chain is the source
    /// @param sourcePort The source port of the packet
    /// @param sourceClient The source client identifier of the packet
    /// @param packetData The unmarshalled packet data
    /// @return The ERC20 address for the token in the packetData
    /// @return Whether the originator (i.e. us) chain of the packet is the source of the token
    function getSendERC20AddressAndSource(
        string calldata sourcePort,
        string calldata sourceClient,
        ICS20Lib.FungibleTokenPacketData memory packetData
    )
        private
        view
        returns (address, bool)
    {
        bytes memory denomBz = bytes(packetData.denom);
        bytes memory sourceDenomPrefix = ICS20Lib.getDenomPrefix(sourcePort, sourceClient);
        bool originatorChainIsSource = !ICS20Lib.hasPrefix(denomBz, sourceDenomPrefix);

        address erc20Address;
        if (originatorChainIsSource) {
            bool isERC20Address;
            (erc20Address, isERC20Address) = ICS20Lib.hexStringToAddress(packetData.denom);
            if (!isERC20Address) {
                string memory ibcDenom = ICS20Lib.toIBCDenom(packetData.denom);
                erc20Address = address(_getICS20TransferStorage().ibcDenomContracts[ibcDenom]);
            }
        } else {
            // receiving chain is source of the token, so we've received and mapped this token before
            string memory ibcDenom = ICS20Lib.toIBCDenom(packetData.denom);
            erc20Address = address(_getICS20TransferStorage().ibcDenomContracts[ibcDenom]);
        }
        require(erc20Address != address(0), ICS20DenomNotFound(packetData.denom));
        return (erc20Address, originatorChainIsSource);
    }

    /// @notice For a receive packet, get the ERC20 address for the token and whether the originator chain is the source
    /// @param sourcePort The source port of the packet
    /// @param sourceClient The source client of the packet
    /// @param destPort The destination port of the packet
    /// @param destClient The destination channel of the packet
    /// @param packetData The unmarshalled packet data
    /// @return The ERC20 address for the token in the packetData
    /// @return Whether the originator (i.e. the counterparty) chain of the packet is the source of the token
    function getReceiveERC20AddressAndSource(
        string calldata sourcePort,
        string calldata sourceClient,
        string calldata destPort,
        string calldata destClient,
        ICS20Lib.FungibleTokenPacketData memory packetData
    )
        private
        returns (address, bool)
    {
        bytes memory denomBz = bytes(packetData.denom);
        bytes memory sourceDenomPrefix = ICS20Lib.getDenomPrefix(sourcePort, sourceClient);
        bool originatorChainIsSource = !ICS20Lib.hasPrefix(denomBz, sourceDenomPrefix);

        address erc20Address;
        if (originatorChainIsSource) {
            // we are not the source of this token: we add a denom trace and find or create a new token contract
            string memory baseDenom = packetData.denom;
            bytes memory newDenomPrefix = ICS20Lib.getDenomPrefix(destPort, destClient);
            string memory fullDenomPath = string(abi.encodePacked(newDenomPrefix, baseDenom));

            erc20Address = findOrCreateERC20Address(fullDenomPath, baseDenom);
        } else {
            // we are the source of this token: we remove the source prefix and expect the denom to be an erc20 address
            string memory erc20AddressStr = string(Bytes.slice(denomBz, sourceDenomPrefix.length));
            erc20Address = ICS20Lib.mustHexStringToAddress(erc20AddressStr);
        }

        return (erc20Address, originatorChainIsSource);
    }

>>>>>>> b241dc76
    /// @notice Finds a contract in the foreign mapping, or creates a new IBCERC20 contract
    /// @notice This function will never return address(0)
    /// @param denom The denom to find or create the contract for
    /// @return The address of the erc20 contract
    function findOrCreateERC20Address(ICS20Lib.Denom memory denom) internal returns (address) {
        ICS20TransferStorage storage $ = _getICS20TransferStorage();

        // check if denom already has a foreign registered contract
        bytes32 denomID = ICS20Lib.getDenomIdentifier(denom);
        address erc20Contract = address($.ibcDenomContracts[denomID]);
        if (erc20Contract == address(0)) {
            // nothing exists, so we create new erc20 contract and register it in the mapping
            IBCERC20 ibcERC20 = new IBCERC20(this, $.escrow, denomID, denom);

            $.ibcDenomContracts[denomID] = ibcERC20;
            erc20Contract = address(ibcERC20);
        }

        return erc20Contract;
    }

    /// @notice Returns the storage of the ICS20Transfer contract
    function _getICS20TransferStorage() private pure returns (ICS20TransferStorage storage $) {
        // solhint-disable-next-line no-inline-assembly
        assembly {
            $.slot := ICS20TRANSFER_STORAGE_SLOT
        }
    }

    function _getEscrow() private view returns (IEscrow) {
        return _getICS20TransferStorage().escrow;
    }

    function _getICS26Router() private view returns (IICS26Router) {
        return _getICS20TransferStorage().ics26Router;
    }

    modifier onlyRouter() {
        require(_msgSender() == address(_getICS26Router()), ICS20Unauthorized(_msgSender()));
        _;
    }
}<|MERGE_RESOLUTION|>--- conflicted
+++ resolved
@@ -112,14 +112,13 @@
         // only the sender in the payload or this contract (sendTransfer) can send the packet
         require(msg_.sender == sender || msg_.sender == address(this), ICS20UnauthorizedPacketSender(msg_.sender));
 
-<<<<<<< HEAD
         for (uint256 i = 0; i < packetData.tokens.length; i++) {
             ICS20Lib.Token memory token = packetData.tokens[i];
             require(token.amount > 0, ICS20InvalidAmount(token.amount));
 
             address erc20Address;
 
-            bool returningToSource = ICS20Lib.hasPrefix(token.denom, msg_.payload.sourcePort, msg_.sourceChannel);
+            bool returningToSource = ICS20Lib.hasPrefix(token.denom, msg_.payload.sourcePort, msg_.sourceClient);
 
             // if the denom is prefixed by the port and channel on which we are sending
             // the token, then we must be returning the token back to the chain they originated from
@@ -138,10 +137,6 @@
                 }
             }
             require(erc20Address != address(0), ICS20DenomNotFound(token.denom));
-=======
-        (address erc20Address, bool originatorChainIsSource) =
-            getSendERC20AddressAndSource(msg_.payload.sourcePort, msg_.sourceClient, packetData);
->>>>>>> b241dc76
 
             // transfer the tokens to us (requires the allowance to be set)
             _transferFrom(sender, escrow(), erc20Address, token.amount);
@@ -165,17 +160,6 @@
 
         ICS20Lib.FungibleTokenPacketData memory packetData =
             abi.decode(msg_.payload.value, (ICS20Lib.FungibleTokenPacketData));
-<<<<<<< HEAD
-=======
-        (address erc20Address, bool originatorChainIsSource) = getReceiveERC20AddressAndSource(
-            msg_.payload.sourcePort, msg_.sourceClient, msg_.payload.destPort, msg_.destinationClient, packetData
-        );
-
-        if (packetData.amount == 0) {
-            return ICS20Lib.errorAck("invalid amount: 0");
-        }
-
->>>>>>> b241dc76
         (address receiver, bool receiverConvertSuccess) = ICS20Lib.hexStringToAddress(packetData.receiver);
         if (!receiverConvertSuccess) {
             return ICS20Lib.errorAck(abi.encodePacked("invalid receiver: ", packetData.receiver));
@@ -194,7 +178,7 @@
             // NOTE: We use SourcePort and SourceChannel here, because the counterparty
             // chain would have prefixed with DestPort and DestChannel when originally
             // receiving this token.
-            bool returningToOrigin = ICS20Lib.hasPrefix(token.denom, msg_.payload.sourcePort, msg_.sourceChannel);
+            bool returningToOrigin = ICS20Lib.hasPrefix(token.denom, msg_.payload.sourcePort, msg_.sourceClient);
 
             address erc20Address;
             if (returningToOrigin) {
@@ -209,7 +193,7 @@
                 });
                 newDenom.trace[0] = ICS20Lib.Hop({
                     portId: msg_.payload.destPort,
-                    channelId: msg_.destinationChannel
+                    channelId: msg_.destinationClient
                 });
                 for (uint256 j = 0; j < token.denom.trace.length; j++) {
                     newDenom.trace[j+1] = token.denom.trace[j];
@@ -229,16 +213,10 @@
     /// @inheritdoc IIBCApp
     function onAcknowledgementPacket(OnAcknowledgementPacketCallback calldata msg_) external onlyRouter nonReentrant {
         if (keccak256(msg_.acknowledgement) != ICS20Lib.KECCAK256_SUCCESSFUL_ACKNOWLEDGEMENT_JSON) {
-<<<<<<< HEAD
             ICS20Lib.FungibleTokenPacketData memory packetData =
                 abi.decode(msg_.payload.value, (ICS20Lib.FungibleTokenPacketData));
 
-            _refundTokens(msg_.payload.sourcePort, msg_.sourceChannel, packetData);
-=======
-            (address erc20Address,) =
-                getSendERC20AddressAndSource(msg_.payload.sourcePort, msg_.sourceClient, packetData);
-            _refundTokens(packetData, erc20Address);
->>>>>>> b241dc76
+            _refundTokens(msg_.payload.sourcePort, msg_.sourceClient, packetData);
         }
     }
 
@@ -246,22 +224,16 @@
     function onTimeoutPacket(OnTimeoutPacketCallback calldata msg_) external onlyRouter nonReentrant {
         ICS20Lib.FungibleTokenPacketData memory packetData =
             abi.decode(msg_.payload.value, (ICS20Lib.FungibleTokenPacketData));
-<<<<<<< HEAD
-
-        _refundTokens(msg_.payload.sourcePort, msg_.sourceChannel, packetData);
-=======
-        (address erc20Address,) = getSendERC20AddressAndSource(msg_.payload.sourcePort, msg_.sourceClient, packetData);
-        _refundTokens(packetData, erc20Address);
->>>>>>> b241dc76
+        _refundTokens(msg_.payload.sourcePort, msg_.sourceClient, packetData);
     }
 
     /// @notice Refund the tokens to the sender
     /// @param sourcePort The source port of the packet
-    /// @param sourceChannel The source channel of the packet
+    /// @param sourceClient The source client of the packet
     /// @param packetData The packet data
     function _refundTokens(
         string calldata sourcePort,
-        string calldata sourceChannel,
+        string calldata sourceClient,
         ICS20Lib.FungibleTokenPacketData memory packetData
     )
         private 
@@ -273,7 +245,7 @@
             ICS20Lib.Token memory token = packetData.tokens[i];
 
             address erc20Address;
-            if (ICS20Lib.hasPrefix(token.denom, sourcePort, sourceChannel)) {
+            if (ICS20Lib.hasPrefix(token.denom, sourcePort, sourceClient)) {
                 // if the token we must refund is prefixed by the source port and channel
                 // then the tokens were burnt when the packet was sent and we must mint new tokens
                 bytes32 denomID = ICS20Lib.getDenomIdentifier(token.denom);
@@ -321,84 +293,6 @@
         );
     }
 
-<<<<<<< HEAD
-=======
-    /// @notice For a send packet, get the ERC20 address for the token and whether the originator chain is the source
-    /// @param sourcePort The source port of the packet
-    /// @param sourceClient The source client identifier of the packet
-    /// @param packetData The unmarshalled packet data
-    /// @return The ERC20 address for the token in the packetData
-    /// @return Whether the originator (i.e. us) chain of the packet is the source of the token
-    function getSendERC20AddressAndSource(
-        string calldata sourcePort,
-        string calldata sourceClient,
-        ICS20Lib.FungibleTokenPacketData memory packetData
-    )
-        private
-        view
-        returns (address, bool)
-    {
-        bytes memory denomBz = bytes(packetData.denom);
-        bytes memory sourceDenomPrefix = ICS20Lib.getDenomPrefix(sourcePort, sourceClient);
-        bool originatorChainIsSource = !ICS20Lib.hasPrefix(denomBz, sourceDenomPrefix);
-
-        address erc20Address;
-        if (originatorChainIsSource) {
-            bool isERC20Address;
-            (erc20Address, isERC20Address) = ICS20Lib.hexStringToAddress(packetData.denom);
-            if (!isERC20Address) {
-                string memory ibcDenom = ICS20Lib.toIBCDenom(packetData.denom);
-                erc20Address = address(_getICS20TransferStorage().ibcDenomContracts[ibcDenom]);
-            }
-        } else {
-            // receiving chain is source of the token, so we've received and mapped this token before
-            string memory ibcDenom = ICS20Lib.toIBCDenom(packetData.denom);
-            erc20Address = address(_getICS20TransferStorage().ibcDenomContracts[ibcDenom]);
-        }
-        require(erc20Address != address(0), ICS20DenomNotFound(packetData.denom));
-        return (erc20Address, originatorChainIsSource);
-    }
-
-    /// @notice For a receive packet, get the ERC20 address for the token and whether the originator chain is the source
-    /// @param sourcePort The source port of the packet
-    /// @param sourceClient The source client of the packet
-    /// @param destPort The destination port of the packet
-    /// @param destClient The destination channel of the packet
-    /// @param packetData The unmarshalled packet data
-    /// @return The ERC20 address for the token in the packetData
-    /// @return Whether the originator (i.e. the counterparty) chain of the packet is the source of the token
-    function getReceiveERC20AddressAndSource(
-        string calldata sourcePort,
-        string calldata sourceClient,
-        string calldata destPort,
-        string calldata destClient,
-        ICS20Lib.FungibleTokenPacketData memory packetData
-    )
-        private
-        returns (address, bool)
-    {
-        bytes memory denomBz = bytes(packetData.denom);
-        bytes memory sourceDenomPrefix = ICS20Lib.getDenomPrefix(sourcePort, sourceClient);
-        bool originatorChainIsSource = !ICS20Lib.hasPrefix(denomBz, sourceDenomPrefix);
-
-        address erc20Address;
-        if (originatorChainIsSource) {
-            // we are not the source of this token: we add a denom trace and find or create a new token contract
-            string memory baseDenom = packetData.denom;
-            bytes memory newDenomPrefix = ICS20Lib.getDenomPrefix(destPort, destClient);
-            string memory fullDenomPath = string(abi.encodePacked(newDenomPrefix, baseDenom));
-
-            erc20Address = findOrCreateERC20Address(fullDenomPath, baseDenom);
-        } else {
-            // we are the source of this token: we remove the source prefix and expect the denom to be an erc20 address
-            string memory erc20AddressStr = string(Bytes.slice(denomBz, sourceDenomPrefix.length));
-            erc20Address = ICS20Lib.mustHexStringToAddress(erc20AddressStr);
-        }
-
-        return (erc20Address, originatorChainIsSource);
-    }
-
->>>>>>> b241dc76
     /// @notice Finds a contract in the foreign mapping, or creates a new IBCERC20 contract
     /// @notice This function will never return address(0)
     /// @param denom The denom to find or create the contract for
