--- conflicted
+++ resolved
@@ -183,7 +183,6 @@
     /// @param msg_ The message for sending a transfer
     /// @param escrow The address of the escrow contract
     /// @return sequence The sequence number of the packet created
-<<<<<<< HEAD
     function sendTransferFromEscrow(
         IICS20TransferMsgs.SendTransferMsg calldata msg_,
         address escrow
@@ -191,11 +190,7 @@
         private
         returns (uint32)
     {
-        string memory fullDenomPath = _getICS20TransferStorage().ibcERC20Denoms[msg_.denom];
-=======
-    function sendTransferFromEscrow(IICS20TransferMsgs.SendTransferMsg calldata msg_) private returns (uint32) {
         string memory fullDenomPath = _getICS20TransferStorage()._ibcERC20Denoms[msg_.denom];
->>>>>>> 9c660089
         if (bytes(fullDenomPath).length == 0) {
             // if the denom is not mapped, it is a native token
             fullDenomPath = Strings.toHexString(msg_.denom);
@@ -295,13 +290,8 @@
             bytes memory newDenomPrefix = ICS20Lib.getDenomPrefix(msg_.payload.destPort, msg_.destinationClient);
             bytes memory newDenom = abi.encodePacked(newDenomPrefix, denomBz);
 
-<<<<<<< HEAD
             erc20Address = _findOrCreateERC20Address(newDenom, address(escrow));
             IBCERC20(erc20Address).mint(address(escrow), packetData.amount);
-=======
-            erc20Address = _getOrCreateIBCERC20(newDenom, denomBz, address(escrow));
-            IBCERC20(erc20Address).mint(packetData.amount);
->>>>>>> 9c660089
         }
 
         // transfer the tokens to the receiver
@@ -344,7 +334,7 @@
         private
     {
         ICS20TransferStorage storage $ = _getICS20TransferStorage();
-        IEscrow escrow = $.escrows[sourceClient];
+        IEscrow escrow = $._escrows[sourceClient];
         require(address(escrow) != address(0), IICS20Errors.ICS20EscrowNotFound(sourceClient));
 
         address refundee = ICS20Lib.mustHexStringToAddress(packetData.sender);
@@ -356,25 +346,14 @@
         bool isDestSource = ICS20Lib.hasPrefix(bytes(packetData.denom), prefix);
         if (isDestSource) {
             // receiving chain is source of the token, so we've received and mapped this token before
-<<<<<<< HEAD
-            erc20Address = address($.ibcERC20Contracts[packetData.denom]);
-=======
-            erc20Address = address(_getICS20TransferStorage()._ibcERC20Contracts[packetData.denom]);
->>>>>>> 9c660089
+            erc20Address = address($._ibcERC20Contracts[packetData.denom]);
             require(erc20Address != address(0), ICS20DenomNotFound(packetData.denom));
             // if the token was returning to source, it was burned on send, so we mint it back now
             IBCERC20(erc20Address).mint(address(escrow), packetData.amount);
         } else {
             // the receiving chain is not the source of the token, so the token is either a native token
             // or we are a middle chain and the token was minted (and mapped) here.
-<<<<<<< HEAD
-            // NOTE: We check if the token is mapped _first_, to avoid a scenario where someone has a base denom
-            // that is an address on their chain, and we would parse it as an address and fail to find the
-            // mapped contract (or worse, find a contract that is not the correct one).
-            erc20Address = address($.ibcERC20Contracts[packetData.denom]);
-=======
-            erc20Address = address(_getICS20TransferStorage()._ibcERC20Contracts[packetData.denom]);
->>>>>>> 9c660089
+            erc20Address = address($._ibcERC20Contracts[packetData.denom]);
             if (erc20Address == address(0)) {
                 // the token is not mapped, so the token must be native
                 erc20Address = ICS20Lib.mustHexStringToAddress(packetData.denom);
@@ -382,13 +361,6 @@
             }
         }
 
-<<<<<<< HEAD
-=======
-        ICS20TransferStorage storage $ = _getICS20TransferStorage();
-        IEscrow escrow = $._escrows[sourceClient];
-        require(address(escrow) != address(0), IICS20Errors.ICS20EscrowNotFound(sourceClient));
-
->>>>>>> 9c660089
         escrow.send(IERC20(erc20Address), refundee, packetData.amount);
     }
 
@@ -422,18 +394,7 @@
     /// token)
     /// @param escrow The escrow contract address to use for the IBCERC20 contract
     /// @return The address of the erc20 contract
-<<<<<<< HEAD
     function _findOrCreateERC20Address(bytes memory fullDenomPath, address escrow) private returns (address) {
-=======
-    function _getOrCreateIBCERC20(
-        bytes memory fullDenomPath,
-        bytes memory base,
-        address escrow
-    )
-        private
-        returns (address)
-    {
->>>>>>> 9c660089
         ICS20TransferStorage storage $ = _getICS20TransferStorage();
 
         // check if denom already has a foreign registered contract
@@ -441,15 +402,8 @@
         if (erc20Contract == address(0)) {
             // nothing exists, so we create new erc20 contract and register it in the mapping
             BeaconProxy ibcERC20Proxy = new BeaconProxy(
-<<<<<<< HEAD
-                address($.ibcERC20Beacon),
+                address($._ibcERC20Beacon),
                 abi.encodeCall(IBCERC20.initialize, (address(this), escrow, string(fullDenomPath)))
-=======
-                address($._ibcERC20Beacon),
-                abi.encodeWithSelector(
-                    IBCERC20.initialize.selector, address(this), escrow, string(base), string(fullDenomPath)
-                )
->>>>>>> 9c660089
             );
             $._ibcERC20Contracts[string(fullDenomPath)] = IBCERC20(address(ibcERC20Proxy));
             $._ibcERC20Denoms[address(ibcERC20Proxy)] = string(fullDenomPath);
