--- conflicted
+++ resolved
@@ -212,19 +212,12 @@
     }
 
     /// @inheritdoc IIBCApp
-<<<<<<< HEAD
     function onAcknowledgementPacket(OnAcknowledgementPacketCallback calldata msg_)
         external
         onlyRouter
         nonReentrant
         whenNotPaused
     {
-        ICS20Lib.FungibleTokenPacketData memory packetData =
-            abi.decode(msg_.payload.value, (ICS20Lib.FungibleTokenPacketData));
-
-=======
-    function onAcknowledgementPacket(OnAcknowledgementPacketCallback calldata msg_) external onlyRouter nonReentrant {
->>>>>>> 305da822
         if (keccak256(msg_.acknowledgement) != ICS20Lib.KECCAK256_SUCCESSFUL_ACKNOWLEDGEMENT_JSON) {
             ICS20Lib.FungibleTokenPacketData memory packetData =
                 abi.decode(msg_.payload.value, (ICS20Lib.FungibleTokenPacketData));
@@ -337,32 +330,6 @@
             // receiving chain is source of the token, so we've received and mapped this token before
             erc20Address = address(_getICS20TransferStorage().ibcERC20Contracts[denomID]);
         } else {
-<<<<<<< HEAD
-            // we are the source of this token: we remove the source prefix and expect the denom to be an erc20 address
-            string memory erc20AddressStr = string(Bytes.slice(denomBz, sourceDenomPrefix.length));
-            erc20Address = ICS20Lib.mustHexStringToAddress(erc20AddressStr);
-        }
-
-        return (erc20Address, originatorChainIsSource);
-    }
-
-    /// @notice Finds a contract in the foreign mapping, or creates a new IBCERC20 contract
-    /// @notice This function will never return address(0)
-    /// @param fullDenomPath The full path denom to find or create the contract for
-    /// @param base The base denom of the token, used when creating a new IBCERC20 contract
-    /// @return The address of the erc20 contract
-    function findOrCreateERC20Address(string memory fullDenomPath, string memory base) private returns (address) {
-        ICS20TransferStorage storage $ = _getICS20TransferStorage();
-
-        // check if denom already has a foreign registered contract
-        string memory ibcDenom = ICS20Lib.toIBCDenom(fullDenomPath);
-        address erc20Contract = address($.ibcDenomContracts[ibcDenom]);
-        if (erc20Contract == address(0)) {
-            // nothing exists, so we create new erc20 contract and register it in the mapping
-            IBCERC20 ibcERC20 = new IBCERC20(this, $.escrow, ibcDenom, base, fullDenomPath);
-            $.ibcDenomContracts[ibcDenom] = ibcERC20;
-            erc20Contract = address(ibcERC20);
-=======
             // the receiving chain is not the source of the token, so the token is either a native token
             // or we are a middle chain and the token was minted (and mapped) here.
             // NOTE: We check if the token is mapped _first_, to avoid a scenario where someone has a base denom
@@ -375,7 +342,6 @@
                 // the token is not mapped, so the token must be native
                 erc20Address = ICS20Lib.mustHexStringToAddress(denom);
             }
->>>>>>> 305da822
         }
         require(erc20Address != address(0), ICS20DenomNotFound(denom));
 
