// SPDX-License-Identifier: MIT
pragma solidity ^0.8.28;

import { ILightClientMsgs } from "./msgs/ILightClientMsgs.sol";
import { IICS26RouterMsgs } from "./msgs/IICS26RouterMsgs.sol";
import { IICS02ClientMsgs } from "./msgs/IICS02ClientMsgs.sol";
import { IIBCAppCallbacks } from "./msgs/IIBCAppCallbacks.sol";

import { IICS26RouterErrors } from "./errors/IICS26RouterErrors.sol";
import { IIBCApp } from "./interfaces/IIBCApp.sol";
import { IICS26Router } from "./interfaces/IICS26Router.sol";

import { ReentrancyGuardTransientUpgradeable } from
    "@openzeppelin-upgradeable/utils/ReentrancyGuardTransientUpgradeable.sol";
import { IBCStoreUpgradeable } from "./utils/IBCStoreUpgradeable.sol";
import { Strings } from "@openzeppelin-contracts/utils/Strings.sol";
import { IBCIdentifiers } from "./utils/IBCIdentifiers.sol";
import { ICS24Host } from "./utils/ICS24Host.sol";
import { ICS02ClientUpgradeable } from "./utils/ICS02ClientUpgradeable.sol";
import { MulticallUpgradeable } from "@openzeppelin-upgradeable/utils/MulticallUpgradeable.sol";
import { IBCUUPSUpgradeable } from "./utils/IBCUUPSUpgradeable.sol";

/// @title IBC Eureka Router
/// @notice ICS26Router is the router for the IBC Eureka protocol
contract ICS26Router is
    IICS26RouterErrors,
    IICS26Router,
    ICS02ClientUpgradeable,
    IBCStoreUpgradeable,
    ReentrancyGuardTransientUpgradeable,
    MulticallUpgradeable,
    IBCUUPSUpgradeable
{
    /// @notice Storage of the ICS26Router contract
    /// @dev It's implemented on a custom ERC-7201 namespace to reduce the risk of storage collisions when using with
    /// upgradeable contracts.
    /// @param _apps The mapping of port identifiers to IBC application contracts
    /// @custom:storage-location erc7201:ibc.storage.ICS26Router
    struct ICS26RouterStorage {
        mapping(string => IIBCApp) _apps;
    }

    /// @notice ERC-7201 slot for the ICS26Router storage
    /// @dev keccak256(abi.encode(uint256(keccak256("ibc.storage.ICS26Router")) - 1)) & ~bytes32(uint256(0xff))
    bytes32 private constant ICS26ROUTER_STORAGE_SLOT =
        0xc5779f3c2c21083eefa6d04f6a698bc0d8c10db124ad5e0df6ef394b6d7bf600;

    /// @dev The maximum timeout duration for a packet
    uint256 private constant MAX_TIMEOUT_DURATION = 1 days;

    /// @inheritdoc IICS26Router
    bytes32 public constant PORT_CUSTOMIZER_ROLE = keccak256("PORT_CUSTOMIZER_ROLE");

    /// @dev This contract is meant to be deployed by a proxy, so the constructor is not used
    constructor() {
        _disableInitializers();
    }

    /// @inheritdoc IICS26Router
    function initialize(address timelockedAdmin, address customizer) external initializer {
        __AccessControl_init();
        __ReentrancyGuardTransient_init();
        __Multicall_init();
        __ICS02Client_init(customizer);
        __IBCStoreUpgradeable_init();
        __IBCUUPSUpgradeable_init(timelockedAdmin);

        if (customizer != address(0)) {
            _grantRole(PORT_CUSTOMIZER_ROLE, customizer);
        }
    }

    /// @inheritdoc IICS26Router
    function getIBCApp(string calldata portId) public view returns (IIBCApp) {
        IIBCApp app = _getICS26RouterStorage()._apps[portId];
        require(address(app) != address(0), IBCAppNotFound(portId));
        return app;
    }

<<<<<<< HEAD
=======
    /// @inheritdoc IICS26Router
    function isPacketReceived(IICS26RouterMsgs.Packet calldata packet) public view returns (bool) {
        bytes32 expReceipt = ICS24Host.packetReceiptCommitmentBytes32(packet);
        return expReceipt == queryPacketReceipt(packet.destClient, packet.sequence);
    }

    /// @inheritdoc IICS26Router
    function isPacketReceiveSuccessful(IICS26RouterMsgs.Packet calldata packet) external view returns (bool) {
        if (!isPacketReceived(packet)) {
            return false;
        }

        bytes[] memory errorAck = new bytes[](1);
        errorAck[0] = ICS24Host.UNIVERSAL_ERROR_ACK;
        bytes32 errorAckCommitment = ICS24Host.packetAcknowledgementCommitmentBytes32(errorAck);
        bytes32 storedAckCommitment = queryAckCommitment(packet.destClient, packet.sequence);
        return storedAckCommitment != 0 && storedAckCommitment != errorAckCommitment;
    }

    /// @notice Adds an IBC application to the router
    /// @dev Only the admin can submit non-empty port identifiers
    /// @param portId The port identifier
    /// @param app The address of the IBC application contract
>>>>>>> 6bb8fcf6
    /// @inheritdoc IICS26Router
    function addIBCApp(address app) external nonReentrant {
        string memory portId = Strings.toHexString(app);
        _addIBCApp(portId, app);
    }

    /// @inheritdoc IICS26Router
    function addIBCApp(string calldata portId, address app) external nonReentrant onlyRole(PORT_CUSTOMIZER_ROLE) {
        require(bytes(portId).length != 0, IBCInvalidPortIdentifier(portId));
        (bool isAddress,) = Strings.tryParseAddress(portId);
        require(!isAddress, IBCInvalidPortIdentifier(portId));
        _addIBCApp(portId, app);
    }

    /// @notice This function adds an app to the app router
    /// @dev This function assumes that the portId has already been generated and validated.
    /// @param portId The port identifier
    /// @param app The address of the app contract
    function _addIBCApp(string memory portId, address app) private {
        ICS26RouterStorage storage $ = _getICS26RouterStorage();
        require(address($._apps[portId]) == address(0), IBCPortAlreadyExists(portId));
        require(IBCIdentifiers.validateCustomIdentifier(bytes(portId)), IBCInvalidPortIdentifier(portId));
        $._apps[portId] = IIBCApp(app);
        emit IBCAppAdded(portId, app);
    }

    /// @inheritdoc IICS26Router
    function sendPacket(IICS26RouterMsgs.MsgSendPacket calldata msg_) external nonReentrant returns (uint64) {
        address ibcApp = address(getIBCApp(msg_.payload.sourcePort));
        require(ibcApp == _msgSender(), IBCUnauthorizedSender(_msgSender()));

        string memory counterpartyId = getCounterparty(msg_.sourceClient).clientId;

        require(
            msg_.timeoutTimestamp > block.timestamp, IBCInvalidTimeoutTimestamp(msg_.timeoutTimestamp, block.timestamp)
        );
        require(
            msg_.timeoutTimestamp - block.timestamp <= MAX_TIMEOUT_DURATION,
            IBCInvalidTimeoutDuration(MAX_TIMEOUT_DURATION, msg_.timeoutTimestamp - block.timestamp)
        );

        uint64 sequence = nextSequenceSend(msg_.sourceClient);

        // TODO: Support multi-payload packets #93
        IICS26RouterMsgs.Packet memory packet = IICS26RouterMsgs.Packet({
            sequence: sequence,
            sourceClient: msg_.sourceClient,
            destClient: counterpartyId,
            timeoutTimestamp: msg_.timeoutTimestamp,
            payloads: new IICS26RouterMsgs.Payload[](1)
        });
        packet.payloads[0] = msg_.payload;

        commitPacket(packet);

        emit SendPacket(msg_.sourceClient, sequence, packet);
        return sequence;
    }

    /// @inheritdoc IICS26Router
    function recvPacket(IICS26RouterMsgs.MsgRecvPacket calldata msg_) external nonReentrant {
        // TODO: Support multi-payload packets (#93)
        require(msg_.packet.payloads.length == 1, IBCMultiPayloadPacketNotSupported());
        IICS26RouterMsgs.Payload calldata payload = msg_.packet.payloads[0];

        IICS02ClientMsgs.CounterpartyInfo memory cInfo = getCounterparty(msg_.packet.destClient);
        require(
            keccak256(bytes(cInfo.clientId)) == keccak256(bytes(msg_.packet.sourceClient)),
            IBCInvalidCounterparty(cInfo.clientId, msg_.packet.sourceClient)
        );

        require(
            msg_.packet.timeoutTimestamp > block.timestamp,
            IBCInvalidTimeoutTimestamp(msg_.packet.timeoutTimestamp, block.timestamp)
        );

        bytes memory commitmentPath =
            ICS24Host.packetCommitmentPathCalldata(msg_.packet.sourceClient, msg_.packet.sequence);
        bytes32 commitmentBz = ICS24Host.packetCommitmentBytes32(msg_.packet);

        ILightClientMsgs.MsgVerifyMembership memory membershipMsg = ILightClientMsgs.MsgVerifyMembership({
            proof: msg_.proofCommitment,
            proofHeight: msg_.proofHeight,
            path: ICS24Host.prefixedPath(cInfo.merklePrefix, commitmentPath),
            value: abi.encodePacked(commitmentBz)
        });
        getClient(msg_.packet.destClient).verifyMembership(membershipMsg);

        // recvPacket will no-op if the packet receipt already exists
        // This no-op check must happen after the membership verification for proofs to be cached
        bool receiptAlreadySet = !setPacketReceipt(msg_.packet);
        if (receiptAlreadySet) {
            emit Noop();
            return;
        }

        bytes[] memory acks = new bytes[](1);
        try getIBCApp(payload.destPort).onRecvPacket(
            IIBCAppCallbacks.OnRecvPacketCallback({
                sourceClient: msg_.packet.sourceClient,
                destinationClient: msg_.packet.destClient,
                sequence: msg_.packet.sequence,
                payload: payload,
                relayer: _msgSender()
            })
        ) returns (bytes memory ack) {
            require(ack.length != 0, IBCAsyncAcknowledgementNotSupported());
            require(keccak256(ack) != ICS24Host.KECCAK256_UNIVERSAL_ERROR_ACK, IBCErrorUniversalAcknowledgement());
            acks[0] = ack;
        } catch (bytes memory reason) {
            require(reason.length != 0, IBCFailedCallback()); // covers OOG
            emit IBCAppRecvPacketCallbackError(reason);
            acks[0] = ICS24Host.UNIVERSAL_ERROR_ACK;
        }

        commitPacketAcknowledgement(msg_.packet, acks);
        emit WriteAcknowledgement(msg_.packet.destClient, msg_.packet.sequence, msg_.packet, acks);
    }

    /// @inheritdoc IICS26Router
    function ackPacket(IICS26RouterMsgs.MsgAckPacket calldata msg_) external nonReentrant {
        // TODO: Support multi-payload packets #93
        require(msg_.packet.payloads.length == 1, IBCMultiPayloadPacketNotSupported());
        IICS26RouterMsgs.Payload calldata payload = msg_.packet.payloads[0];

        IICS02ClientMsgs.CounterpartyInfo memory cInfo = getCounterparty(msg_.packet.sourceClient);
        require(
            keccak256(bytes(cInfo.clientId)) == keccak256(bytes(msg_.packet.destClient)),
            IBCInvalidCounterparty(cInfo.clientId, msg_.packet.destClient)
        );

        bytes memory commitmentPath =
            ICS24Host.packetAcknowledgementCommitmentPathCalldata(msg_.packet.destClient, msg_.packet.sequence);
        bytes[] memory acks = new bytes[](1);
        acks[0] = msg_.acknowledgement;
        bytes32 commitmentBz = ICS24Host.packetAcknowledgementCommitmentBytes32(acks);

        // verify the packet acknowledgement
        ILightClientMsgs.MsgVerifyMembership memory membershipMsg = ILightClientMsgs.MsgVerifyMembership({
            proof: msg_.proofAcked,
            proofHeight: msg_.proofHeight,
            path: ICS24Host.prefixedPath(cInfo.merklePrefix, commitmentPath),
            value: abi.encodePacked(commitmentBz)
        });
        getClient(msg_.packet.sourceClient).verifyMembership(membershipMsg);

        // ackPacket will no-op if the packet commitment does not exist
        // This no-op check must happen after the membership verification for proofs to be cached
        bool commitmentFound = checkAndDeletePacketCommitment(msg_.packet);
        if (!commitmentFound) {
            emit Noop();
            return;
        }

        getIBCApp(payload.sourcePort).onAcknowledgementPacket(
            IIBCAppCallbacks.OnAcknowledgementPacketCallback({
                sourceClient: msg_.packet.sourceClient,
                destinationClient: msg_.packet.destClient,
                sequence: msg_.packet.sequence,
                payload: payload,
                acknowledgement: msg_.acknowledgement,
                relayer: _msgSender()
            })
        );

        emit AckPacket(msg_.packet.sourceClient, msg_.packet.sequence, msg_.packet, msg_.acknowledgement);
    }

    /// @inheritdoc IICS26Router
    function timeoutPacket(IICS26RouterMsgs.MsgTimeoutPacket calldata msg_) external nonReentrant {
        // TODO: Support multi-payload packets #93
        require(msg_.packet.payloads.length == 1, IBCMultiPayloadPacketNotSupported());
        IICS26RouterMsgs.Payload calldata payload = msg_.packet.payloads[0];

        IICS02ClientMsgs.CounterpartyInfo memory cInfo = getCounterparty(msg_.packet.sourceClient);
        require(
            keccak256(bytes(cInfo.clientId)) == keccak256(bytes(msg_.packet.destClient)),
            IBCInvalidCounterparty(cInfo.clientId, msg_.packet.destClient)
        );

        bytes memory receiptPath =
            ICS24Host.packetReceiptCommitmentPathCalldata(msg_.packet.destClient, msg_.packet.sequence);
        ILightClientMsgs.MsgVerifyNonMembership memory nonMembershipMsg = ILightClientMsgs.MsgVerifyNonMembership({
            proof: msg_.proofTimeout,
            proofHeight: msg_.proofHeight,
            path: ICS24Host.prefixedPath(cInfo.merklePrefix, receiptPath)
        });
        uint256 counterpartyTimestamp = getClient(msg_.packet.sourceClient).verifyNonMembership(nonMembershipMsg);
        require(
            counterpartyTimestamp >= msg_.packet.timeoutTimestamp,
            IBCInvalidTimeoutTimestamp(msg_.packet.timeoutTimestamp, counterpartyTimestamp)
        );

        // timeoutPacket will no-op if the packet commitment does not exist
        // This no-op check must happen after the membership verification for proofs to be cached
        bool commitmentFound = checkAndDeletePacketCommitment(msg_.packet);
        if (!commitmentFound) {
            emit Noop();
            return;
        }

        getIBCApp(payload.sourcePort).onTimeoutPacket(
            IIBCAppCallbacks.OnTimeoutPacketCallback({
                sourceClient: msg_.packet.sourceClient,
                destinationClient: msg_.packet.destClient,
                sequence: msg_.packet.sequence,
                payload: payload,
                relayer: _msgSender()
            })
        );

        emit TimeoutPacket(msg_.packet.sourceClient, msg_.packet.sequence, msg_.packet);
    }

    /// @inheritdoc IICS26Router
    function grantPortCustomizerRole(address account) external onlyAdmin {
        _grantRole(PORT_CUSTOMIZER_ROLE, account);
    }

    /// @inheritdoc IICS26Router
    function revokePortCustomizerRole(address account) external onlyAdmin {
        _revokeRole(PORT_CUSTOMIZER_ROLE, account);
    }

    /// @inheritdoc ICS02ClientUpgradeable
    function _authorizeSetLightClientMigratorRole(string calldata, address) internal view override onlyAdmin { }
    // solhint-disable-previous-line no-empty-blocks

    /// @inheritdoc ICS02ClientUpgradeable
    function _authorizeSetClientIdCustomizerRole(address) internal view override onlyAdmin { }
    // solhint-disable-previous-line no-empty-blocks

    /// @notice Returns the storage of the ICS26Router contract
    function _getICS26RouterStorage() private pure returns (ICS26RouterStorage storage $) {
        // solhint-disable-next-line no-inline-assembly
        assembly {
            $.slot := ICS26ROUTER_STORAGE_SLOT
        }
    }
}<|MERGE_RESOLUTION|>--- conflicted
+++ resolved
@@ -77,8 +77,6 @@
         return app;
     }
 
-<<<<<<< HEAD
-=======
     /// @inheritdoc IICS26Router
     function isPacketReceived(IICS26RouterMsgs.Packet calldata packet) public view returns (bool) {
         bytes32 expReceipt = ICS24Host.packetReceiptCommitmentBytes32(packet);
@@ -98,11 +96,6 @@
         return storedAckCommitment != 0 && storedAckCommitment != errorAckCommitment;
     }
 
-    /// @notice Adds an IBC application to the router
-    /// @dev Only the admin can submit non-empty port identifiers
-    /// @param portId The port identifier
-    /// @param app The address of the IBC application contract
->>>>>>> 6bb8fcf6
     /// @inheritdoc IICS26Router
     function addIBCApp(address app) external nonReentrant {
         string memory portId = Strings.toHexString(app);
