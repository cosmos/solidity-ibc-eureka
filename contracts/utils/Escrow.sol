// SPDX-License-Identifier: MIT
pragma solidity ^0.8.28;

import { SafeERC20 } from "@openzeppelin-contracts/token/ERC20/utils/SafeERC20.sol";
import { IERC20 } from "@openzeppelin-contracts/token/ERC20/IERC20.sol";
import { IEscrow } from "../interfaces/IEscrow.sol";
<<<<<<< HEAD
=======
import { IEscrowErrors } from "../errors/IEscrowErrors.sol";
import { IIBCUUPSUpgradeable } from "../interfaces/IIBCUUPSUpgradeable.sol";
import { UUPSUpgradeable } from "@openzeppelin-contracts/proxy/utils/UUPSUpgradeable.sol";
>>>>>>> a6f61835
import { ContextUpgradeable } from "@openzeppelin-upgradeable/utils/ContextUpgradeable.sol";
import { RateLimitUpgradeable } from "./RateLimitUpgradeable.sol";

using SafeERC20 for IERC20;

/// @title Escrow Contract
/// @notice This contract is used to escrow the funds for the ICS20 contract
<<<<<<< HEAD
contract Escrow is IEscrow, ContextUpgradeable {
=======
contract Escrow is IEscrowErrors, IEscrow, ContextUpgradeable, UUPSUpgradeable, RateLimitUpgradeable {
>>>>>>> a6f61835
    /// @notice Storage of the Escrow contract
    /// @dev It's implemented on a custom ERC-7201 namespace to reduce the risk of storage collisions when using with
    /// upgradeable contracts.
    /// @param _ics20 The ICS20 contract address, can send funds from the escrow
    struct EscrowStorage {
        address _ics20;
    }

    /// @notice ERC-7201 slot for the Escrow storage
    /// @dev keccak256(abi.encode(uint256(keccak256("ibc.storage.Escrow")) - 1)) & ~bytes32(uint256(0xff))
    bytes32 private constant ESCROW_STORAGE_SLOT = 0x537eb9d931756581e7ea6f7811162c646321946650ac0ac6bf83b24932e41600;

    /// @dev This contract is meant to be deployed by a proxy, so the constructor is not used
    constructor() {
        _disableInitializers();
    }

    /// @inheritdoc IEscrow
    function initialize(address ics20_) external initializer {
        __Context_init();
        __RateLimit_init();

        EscrowStorage storage $ = _getEscrowStorage();

        $._ics20 = ics20_;
    }

    /// @inheritdoc IEscrow
    function send(IERC20 token, address to, uint256 amount) external override onlyICS20 {
        _assertAndUpdateRateLimit(address(token), amount);
        token.safeTransfer(to, amount);
    }

    /// @inheritdoc IEscrow
    function ics20() external view override returns (address) {
        return _getEscrowStorage()._ics20;
    }

<<<<<<< HEAD
=======
    /// @inheritdoc IEscrow
    function ics26() external view override returns (address) {
        return address(_getEscrowStorage()._ics26);
    }

    /// @inheritdoc UUPSUpgradeable
    function _authorizeUpgrade(address) internal view override {
        require(_getEscrowStorage()._ics26.isAdmin(_msgSender()), EscrowUnauthorized(_msgSender()));
    }

    /// @inheritdoc RateLimitUpgradeable
    function _authorizeSetRateLimiterRole(address) internal view override {
        require(_getEscrowStorage()._ics26.isAdmin(_msgSender()), EscrowUnauthorized(_msgSender()));
    }

>>>>>>> a6f61835
    /// @notice Returns the storage of the Escrow contract
    function _getEscrowStorage() private pure returns (EscrowStorage storage $) {
        // solhint-disable-next-line no-inline-assembly
        assembly {
            $.slot := ESCROW_STORAGE_SLOT
        }
    }

    /// @notice Modifier to check if the caller is the ICS20 contract
    modifier onlyICS20() {
        require(_msgSender() == _getEscrowStorage()._ics20, EscrowUnauthorized(_msgSender()));
        _;
    }
}<|MERGE_RESOLUTION|>--- conflicted
+++ resolved
@@ -4,12 +4,7 @@
 import { SafeERC20 } from "@openzeppelin-contracts/token/ERC20/utils/SafeERC20.sol";
 import { IERC20 } from "@openzeppelin-contracts/token/ERC20/IERC20.sol";
 import { IEscrow } from "../interfaces/IEscrow.sol";
-<<<<<<< HEAD
-=======
 import { IEscrowErrors } from "../errors/IEscrowErrors.sol";
-import { IIBCUUPSUpgradeable } from "../interfaces/IIBCUUPSUpgradeable.sol";
-import { UUPSUpgradeable } from "@openzeppelin-contracts/proxy/utils/UUPSUpgradeable.sol";
->>>>>>> a6f61835
 import { ContextUpgradeable } from "@openzeppelin-upgradeable/utils/ContextUpgradeable.sol";
 import { RateLimitUpgradeable } from "./RateLimitUpgradeable.sol";
 
@@ -17,11 +12,7 @@
 
 /// @title Escrow Contract
 /// @notice This contract is used to escrow the funds for the ICS20 contract
-<<<<<<< HEAD
-contract Escrow is IEscrow, ContextUpgradeable {
-=======
-contract Escrow is IEscrowErrors, IEscrow, ContextUpgradeable, UUPSUpgradeable, RateLimitUpgradeable {
->>>>>>> a6f61835
+contract Escrow is IEscrowErrors, IEscrow, ContextUpgradeable, RateLimitUpgradeable {
     /// @notice Storage of the Escrow contract
     /// @dev It's implemented on a custom ERC-7201 namespace to reduce the risk of storage collisions when using with
     /// upgradeable contracts.
@@ -60,24 +51,12 @@
         return _getEscrowStorage()._ics20;
     }
 
-<<<<<<< HEAD
-=======
-    /// @inheritdoc IEscrow
-    function ics26() external view override returns (address) {
-        return address(_getEscrowStorage()._ics26);
+    /// @inheritdoc RateLimitUpgradeable
+    function _authorizeSetRateLimiterRole(address) internal view override {
+        // FIX:
+        // require(_getEscrowStorage()._ics26.isAdmin(_msgSender()), EscrowUnauthorized(_msgSender()));
     }
 
-    /// @inheritdoc UUPSUpgradeable
-    function _authorizeUpgrade(address) internal view override {
-        require(_getEscrowStorage()._ics26.isAdmin(_msgSender()), EscrowUnauthorized(_msgSender()));
-    }
-
-    /// @inheritdoc RateLimitUpgradeable
-    function _authorizeSetRateLimiterRole(address) internal view override {
-        require(_getEscrowStorage()._ics26.isAdmin(_msgSender()), EscrowUnauthorized(_msgSender()));
-    }
-
->>>>>>> a6f61835
     /// @notice Returns the storage of the Escrow contract
     function _getEscrowStorage() private pure returns (EscrowStorage storage $) {
         // solhint-disable-next-line no-inline-assembly
