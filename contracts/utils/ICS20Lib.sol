--- conflicted
+++ resolved
@@ -103,23 +103,8 @@
     /// @param portId Port
     /// @param clientId client
     /// @return Denom prefix
-<<<<<<< HEAD
-    function getDenomPrefix(string memory port, string calldata client) internal pure returns (bytes memory) {
-        return abi.encodePacked(port, "/", client, "/");
-    }
-
-    /// @notice toIBCDenom converts a full denom path to an ibc/hash(trace+base_denom) denom
-    /// @notice there is no check if the denom passed in is a base denom (if it has no trace), so it is assumed
-    /// @notice that the denom passed in is a full denom path with trace and base denom
-    /// @param fullDenomPath full denom path with trace and base denom
-    /// @return IBC denom in the format ibc/hash(trace+base_denom)
-    function toIBCDenom(string memory fullDenomPath) public pure returns (string memory) {
-        string memory hash = toHexHash(fullDenomPath);
-        return string(abi.encodePacked(IBC_DENOM_PREFIX, hash));
-=======
-    function getDenomPrefix(string calldata portId, string calldata clientId) internal pure returns (bytes memory) {
+    function getDenomPrefix(string memory portId, string calldata clientId) internal pure returns (bytes memory) {
         return abi.encodePacked(portId, "/", clientId, "/");
->>>>>>> 305da822
     }
 
     /// @notice hasHops checks if a denom has any hops in it (i.e it has a "/" in it).
