// SPDX-License-Identifier: Apache-2.0
pragma solidity ^0.8.28;

// solhint-disable no-inline-assembly

import { Strings } from "@openzeppelin-contracts/utils/Strings.sol";
import { Bytes } from "@openzeppelin-contracts/utils/Bytes.sol";
import { IICS20Errors } from "../errors/IICS20Errors.sol";
import { IICS26RouterMsgs } from "../msgs/IICS26RouterMsgs.sol";
import { IICS20TransferMsgs } from "../msgs/IICS20TransferMsgs.sol";
import { IBCERC20 } from "./IBCERC20.sol";

// This library was originally copied, with minor adjustments, from https://github.com/hyperledger-labs/yui-ibc-solidity
// It has since been modified heavily (e.g. ICS20-2, replacing JSON with ABI encoding, adding new functions, etc.)
library ICS20Lib {
    using Strings for string;

    /// @notice FungibleTokenPacketData is the payload for a fungible token transfer packet.
    /// @dev See FungibleTokenPacketDataV2 spec:
    /// https://github.com/cosmos/ibc/tree/master/spec/app/ics-020-fungible-token-transfer#data-structures
    /// @param tokens The tokens to be transferred
    /// @param sender The sender of the token
    /// @param receiver The receiver of the token
    /// @param memo Optional memo
    /// @param forwarding Optional forwarding information
    struct FungibleTokenPacketData {
        Token[] tokens;
        string sender;
        string receiver;
        string memo;
        ForwardingPacketData forwarding;
    }

    /// @notice ForwardingPacketData defines a list of port ID, channel ID pairs determining the path
    /// through which a packet must be forwarded, and the destination memo string to be used in the
    /// final destination of the tokens.
    /// @param destination_memo Optional memo consumed by final destination chain
    /// @param hops Optional intermediate path through which packet will be forwarded.
    struct ForwardingPacketData {
        string destinationMemo;
        Hop[] hops;
    }

    /// @notice Token holds the denomination and amount of a token to be transferred.
    /// @param denom The token denomination
    /// @param amount The token amount
    struct Token {
        Denom denom;
        uint256 amount;
    }

    /// @notice Denom holds the base denom of a Token and a trace of the chains it was sent through.
    /// @param base The base token denomination
    /// @param trace The trace of the token
    struct Denom {
        string base;
        Hop[] trace;
    }    

    /// @notice Hop defines a port ID, channel ID pair specifying where tokens must be forwarded
    /// next in a multihop transfer, or the trace of an existing token.
    /// @param portId The port ID
    /// @param channelId The channel ID
    struct Hop {
        string portId;
        // TODO: RENAME TO CLIENT ID???
        string channelId;
    }

    /// @notice ICS20_VERSION is the version string for ICS20 packet data.
    string public constant ICS20_VERSION = "ics20-2";

    /// @notice ICS20_ENCODING is the encoding string for ICS20 packet data.
    string public constant ICS20_ENCODING = "application/x-solidity-abi";

    /// @notice IBC_DENOM_PREFIX is the prefix for IBC denoms.
    string public constant IBC_DENOM_PREFIX = "ibc/";

    /// @notice DEFAULT_PORT_ID is the default port id for ICS20.
    string public constant DEFAULT_PORT_ID = "transfer";

    /// @notice SUCCESSFUL_ACKNOWLEDGEMENT_JSON is the JSON bytes for a successful acknowledgement.
    bytes public constant SUCCESSFUL_ACKNOWLEDGEMENT_JSON = bytes("{\"result\":\"AQ==\"}");
    /// @notice FAILED_ACKNOWLEDGEMENT_JSON is the JSON bytes for a failed acknowledgement.
    bytes public constant FAILED_ACKNOWLEDGEMENT_JSON = bytes("{\"error\":\"failed\"}");
    /// @notice KECCAK256_SUCCESSFUL_ACKNOWLEDGEMENT_JSON is the keccak256 hash of SUCCESSFUL_ACKNOWLEDGEMENT_JSON.
    bytes32 internal constant KECCAK256_SUCCESSFUL_ACKNOWLEDGEMENT_JSON = keccak256(SUCCESSFUL_ACKNOWLEDGEMENT_JSON);

    /// @notice A dummy function to generate the ABI for the parameters.
    /// @param o1 The FungibleTokenPacketData.
    function abiPublicTypes(FungibleTokenPacketData memory o1) public pure 
    // solhint-disable-next-line no-empty-blocks
    {
        // This is a dummy function to generate the ABI for outputs
        // so that it can be used in the SP1 verifier contract.
        // The function is not used in the contract.
    }

    /// @notice Create an ICS26RouterMsgs.MsgSendPacket message for ics20-1.
    /// @notice This is a helper function for constructing the MsgSendPacket for ICS26Router.
    /// @param sender The sender of the transfer
    /// @param msg_ The message for sending a transfer
    /// @return The constructed MsgSendPacket
    function newMsgSendPacketV2(
        address sender,
        IICS20TransferMsgs.SendTransferMsg memory msg_
    )
        external
        view
        returns (IICS26RouterMsgs.MsgSendPacket memory)
    {
        Token[] memory tokens = new Token[](msg_.tokens.length);
        for (uint256 i = 0; i < msg_.tokens.length; i++) {
            require(msg_.tokens[i].amount > 0, IICS20Errors.ICS20InvalidAmount(msg_.tokens[i].amount));

            Denom memory fullDenom;
            // TODO: Is this correct?
            try IBCERC20(msg_.tokens[i].contractAddress).fullDenom() returns (Denom memory fullDenomFromContract) {
                // if the address is one of our IBCERC20 contracts, we get the correct denom for the packet there
                fullDenom = fullDenomFromContract;
            } catch {
                // otherwise this is just an ERC20 address, so we use it as the denom
                fullDenom = ICS20Lib.Denom({
                    base: Strings.toHexString(msg_.tokens[i].contractAddress),
                    trace: new Hop[](0)
                });
            }

            tokens[i] = Token({
                denom: fullDenom,
                amount: msg_.tokens[i].amount
            });
        }

        // TODO: Make sure to have a test that covers this properly
        string memory memo = msg_.memo;
        ForwardingPacketData memory forwarding = ForwardingPacketData({
            destinationMemo: "",
            hops: msg_.forwarding.hops
        });
        if (msg_.forwarding.hops.length > 0) {
            memo = "";
            forwarding.destinationMemo = msg_.memo;
        }

        // We are encoding the payload in ABI format
        bytes memory packetData = abi.encode(
            ICS20Lib.FungibleTokenPacketData({
                tokens: tokens,
                sender: Strings.toHexString(sender),
                receiver: msg_.receiver,
                memo: memo,
                forwarding: forwarding
            })
        );

        IICS26RouterMsgs.Payload[] memory payloads = new IICS26RouterMsgs.Payload[](1);
        payloads[0] = IICS26RouterMsgs.Payload({
            sourcePort: ICS20Lib.DEFAULT_PORT_ID,
            destPort: msg_.destPort,
            version: ICS20Lib.ICS20_VERSION,
            encoding: ICS20Lib.ICS20_ENCODING,
            value: packetData
        });
        return IICS26RouterMsgs.MsgSendPacket({
<<<<<<< HEAD
            sourceChannel: msg_.sourceClient,
=======
            sourceClient: msg_.sourceClient,
>>>>>>> b241dc76
            timeoutTimestamp: msg_.timeoutTimestamp,
            payloads: payloads
        });
    }

    // TODO: FIX THESE TO AVOID THE SWAPPED ORDER OF ARGUMENTS (AND REMOVE ONE OF THESE PROBABLY)
    /// @notice hexStringToAddress converts a hex string to an address.
    /// @param addrHexString hex address string
    /// @return address value
    /// @return true if the conversion was successful
    function hexStringToAddress(string memory addrHexString) internal pure returns (address, bool) {
        (bool success, address addr) = Strings.tryParseAddress(addrHexString);
        return (addr, success);
    }

    /// @notice mustHexStringToAddress converts a hex string to an address and reverts on failure.
    /// @param addrHexString hex address string
    /// @return address the converted address
    function mustHexStringToAddress(string memory addrHexString) internal pure returns (address) {
        (bool success, address addr) = Strings.tryParseAddress(addrHexString);
        require(success, IICS20Errors.ICS20InvalidAddress(addrHexString));
        return addr;
    }

    /// @notice equal returns true if two byte arrays are equal.
    /// @param a bytes
    /// @param b bytes
    /// @return true if the byte arrays are equal
    function equal(bytes memory a, bytes memory b) internal pure returns (bool) {
        return keccak256(a) == keccak256(b);
    }

    /// @notice errorAck returns an error acknowledgement.
    /// @param reason Error reason
    /// @return Error acknowledgement
    function errorAck(bytes memory reason) internal pure returns (bytes memory) {
        return abi.encodePacked("{\"error\":\"", reason, "\"}");
    }

<<<<<<< HEAD
    /// @notice hasPrefix checks if the denom is prefixed by the provided port and channel
    /// @param denom Denom to check for prefix
    /// @param port Port ID for the prefix
    /// @param channel Channel ID for the prefix
    function hasPrefix(Denom memory denom, string calldata port, string calldata channel) internal pure returns (bool) {
        // if the denom is native, then it is not prefixed by any port/channel pair
       if (denom.trace.length == 0) {
           return false;
       }

       return denom.trace[0].portId.equal(port) && denom.trace[0].channelId.equal(channel);
=======
    /// @notice getDenomPrefix returns an ibc path prefix
    /// @param port Port
    /// @param client client
    /// @return Denom prefix
    function getDenomPrefix(string calldata port, string calldata client) internal pure returns (bytes memory) {
        return abi.encodePacked(port, "/", client, "/");
>>>>>>> b241dc76
    }

    function getDenomIdentifier(Denom memory denom) internal pure returns (bytes32) {
        bytes memory traceBytes = "";
        for (uint256 i = 0; i < denom.trace.length; i++) {
            traceBytes = abi.encodePacked(traceBytes, keccak256(abi.encodePacked(denom.trace[i].portId, denom.trace[i].channelId)));
        }

        return keccak256(abi.encodePacked(denom.base, traceBytes));
    }

    // /// @notice toIBCDenom converts a full denom path to an ibc/hash(trace+base_denom) denom
    // /// @notice there is no check if the denom passed in is a base denom (if it has no trace), so it is assumed
    // /// @notice that the denom passed in is a full denom path with trace and base denom
    // /// @param fullDenomPath full denom path with trace and base denom
    // /// @return IBC denom in the format ibc/hash(trace+base_denom)
    // function toIBCDenom(string memory fullDenomPath) public pure returns (string memory) {
    //     string memory hash = toHexHash(fullDenomPath);
    //     return string(abi.encodePacked(IBC_DENOM_PREFIX, hash));
    // }

    // TODO: IS THIS USED ANYWHERE?
    /// @notice toHexHash converts a string to an all uppercase hex hash (without the 0x prefix)
    /// @param str string to convert
    /// @return uppercase hex hash without 0x prefix
    function toHexHash(string memory str) public pure returns (string memory) {
        bytes32 hash = sha256(bytes(str));
        bytes memory hexBz = bytes(Strings.toHexString(uint256(hash)));

        // next we remove the `0x` prefix and uppercase the hash string
        bytes memory finalHex = new bytes(hexBz.length - 2); // we skip the 0x prefix

        for (uint256 i = 2; i < hexBz.length; i++) {
            // if lowercase a-z, convert to uppercase
            if (hexBz[i] >= 0x61 && hexBz[i] <= 0x7A) {
                finalHex[i - 2] = bytes1(uint8(hexBz[i]) - 32);
            } else {
                finalHex[i - 2] = hexBz[i];
            }
        }

        return string(finalHex);
    }
}<|MERGE_RESOLUTION|>--- conflicted
+++ resolved
@@ -163,11 +163,7 @@
             value: packetData
         });
         return IICS26RouterMsgs.MsgSendPacket({
-<<<<<<< HEAD
-            sourceChannel: msg_.sourceClient,
-=======
             sourceClient: msg_.sourceClient,
->>>>>>> b241dc76
             timeoutTimestamp: msg_.timeoutTimestamp,
             payloads: payloads
         });
@@ -207,26 +203,17 @@
         return abi.encodePacked("{\"error\":\"", reason, "\"}");
     }
 
-<<<<<<< HEAD
     /// @notice hasPrefix checks if the denom is prefixed by the provided port and channel
     /// @param denom Denom to check for prefix
     /// @param port Port ID for the prefix
-    /// @param channel Channel ID for the prefix
-    function hasPrefix(Denom memory denom, string calldata port, string calldata channel) internal pure returns (bool) {
+    /// @param client Client ID for the prefix
+    function hasPrefix(Denom memory denom, string calldata port, string calldata client) internal pure returns (bool) {
         // if the denom is native, then it is not prefixed by any port/channel pair
        if (denom.trace.length == 0) {
            return false;
        }
 
-       return denom.trace[0].portId.equal(port) && denom.trace[0].channelId.equal(channel);
-=======
-    /// @notice getDenomPrefix returns an ibc path prefix
-    /// @param port Port
-    /// @param client client
-    /// @return Denom prefix
-    function getDenomPrefix(string calldata port, string calldata client) internal pure returns (bytes memory) {
-        return abi.encodePacked(port, "/", client, "/");
->>>>>>> b241dc76
+       return denom.trace[0].portId.equal(port) && denom.trace[0].channelId.equal(client);
     }
 
     function getDenomIdentifier(Denom memory denom) internal pure returns (bytes32) {
