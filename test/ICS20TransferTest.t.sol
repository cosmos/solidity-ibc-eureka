--- conflicted
+++ resolved
@@ -23,7 +23,8 @@
 
     address public sender;
     string public senderStr;
-    string public receiver = "receiver";
+    address public receiver;
+    string public receiverStr = "receiver";
 
     uint256 public defaultAmount = 1_000_000_100_000_000_001; // To account for a clear remainder
     uint256 public evmConvertedAmount = 1_000_000_000_000_000_000;
@@ -44,7 +45,7 @@
 
         erc20AddressStr = Strings.toHexString(address(erc20));
         senderStr = Strings.toHexString(sender);
-        data = ICS20Lib.marshalJSON(erc20AddressStr, expectedConvertedAmount, senderStr, receiver, "memo");
+        data = ICS20Lib.marshalJSON(erc20AddressStr, expectedConvertedAmount, senderStr, receiverStr, "memo");
 
         packet = IICS26RouterMsgs.Packet({
             sequence: 0,
@@ -60,7 +61,7 @@
         expectedDefaultSendPacketData = ICS20Lib.PacketDataJSON({
             denom: erc20AddressStr,
             sender: senderStr,
-            receiver: receiver,
+            receiver: receiverStr,
             amount: expectedConvertedAmount,
             memo: "memo"
         });
@@ -80,12 +81,41 @@
 
         vm.expectEmit();
         emit IICS20Transfer.ICS20Transfer(expectedDefaultSendPacketData, address(erc20));
-        ics20Transfer.onSendPacket(IIBCAppCallbacks.OnSendPacketCallback({ packet: packet, sender: sender }));
+        ics20Transfer.onSendPacket(
+            IIBCAppCallbacks.OnSendPacketCallback({ packet: packet, sender: address(ics20Transfer) })
+        );
 
         uint256 senderBalanceAfter = erc20.balanceOf(sender);
         uint256 contractBalanceAfter = erc20.balanceOf(address(ics20Transfer));
         assertEq(senderBalanceAfter, expectedRemainder);
         assertEq(contractBalanceAfter, evmConvertedAmount);
+    }
+
+    function test_success_onSendPacketWithLargeAmount() public {
+        uint256 largeAmount = 1_000_000_000_000_000_001;
+        uint256 largeAmountEvmConverted = 1_000_000_000_000_000_001_000_000_000_000;
+
+        erc20.mint(sender, largeAmountEvmConverted);
+        vm.prank(sender);
+        erc20.approve(address(ics20Transfer), largeAmountEvmConverted);
+
+        uint256 senderBalanceBefore = erc20.balanceOf(sender);
+        uint256 contractBalanceBefore = erc20.balanceOf(address(ics20Transfer));
+        assertEq(senderBalanceBefore, largeAmountEvmConverted);
+        assertEq(contractBalanceBefore, 0);
+
+        data = ICS20Lib.marshalJSON(erc20AddressStr, largeAmount, senderStr, receiverStr, "memo");
+        packet.data = data;
+        expectedDefaultSendPacketData.amount = largeAmount;
+
+        vm.expectEmit();
+        emit IICS20Transfer.ICS20Transfer(expectedDefaultSendPacketData, address(erc20));
+        ics20Transfer.onSendPacket(
+            IIBCAppCallbacks.OnSendPacketCallback({ packet: packet, sender: address(ics20Transfer) })
+        );
+
+        assertEq(erc20.balanceOf(sender), 0);
+        assertEq(erc20.balanceOf(address(ics20Transfer)), largeAmountEvmConverted);
     }
 
     function test_failure_onSendPacket() public {
@@ -95,7 +125,9 @@
                 IERC20Errors.ERC20InsufficientAllowance.selector, address(ics20Transfer), 0, evmConvertedAmount
             )
         );
-        ics20Transfer.onSendPacket(IIBCAppCallbacks.OnSendPacketCallback({ packet: packet, sender: sender }));
+        ics20Transfer.onSendPacket(
+            IIBCAppCallbacks.OnSendPacketCallback({ packet: packet, sender: address(ics20Transfer) })
+        );
 
         // test insufficient balance
         vm.prank(sender);
@@ -103,63 +135,78 @@
         vm.expectRevert(
             abi.encodeWithSelector(IERC20Errors.ERC20InsufficientBalance.selector, sender, 0, evmConvertedAmount)
         );
-        ics20Transfer.onSendPacket(IIBCAppCallbacks.OnSendPacketCallback({ packet: packet, sender: sender }));
+        ics20Transfer.onSendPacket(
+            IIBCAppCallbacks.OnSendPacketCallback({ packet: packet, sender: address(ics20Transfer) })
+        );
 
         // test invalid amount
-        data = ICS20Lib.marshalJSON(erc20AddressStr, 0, senderStr, receiver, "memo");
+        data = ICS20Lib.marshalJSON(erc20AddressStr, 0, senderStr, receiverStr, "memo");
         packet.data = data;
         vm.expectRevert(abi.encodeWithSelector(IICS20Errors.ICS20InvalidAmount.selector, 0));
-        ics20Transfer.onSendPacket(IIBCAppCallbacks.OnSendPacketCallback({ packet: packet, sender: sender }));
+        ics20Transfer.onSendPacket(
+            IIBCAppCallbacks.OnSendPacketCallback({ packet: packet, sender: address(ics20Transfer) })
+        );
 
         // test invalid data
         data = bytes("invalid");
         packet.data = data;
         vm.expectRevert(bytes(""));
+        ics20Transfer.onSendPacket(
+            IIBCAppCallbacks.OnSendPacketCallback({ packet: packet, sender: address(ics20Transfer) })
+        );
+
+        // test invalid sender
+        data = ICS20Lib.marshalJSON(erc20AddressStr, expectedConvertedAmount, "invalid", receiverStr, "memo");
+        packet.data = data;
+        vm.expectRevert(abi.encodeWithSelector(IICS20Errors.ICS20InvalidAddress.selector, "invalid"));
+        ics20Transfer.onSendPacket(
+            IIBCAppCallbacks.OnSendPacketCallback({ packet: packet, sender: address(ics20Transfer) })
+        );
+
+        // test msg sender is the token sender (i.e. not ics20Transfer)
+        data = ICS20Lib.marshalJSON(erc20AddressStr, expectedConvertedAmount, senderStr, receiverStr, "memo");
+        packet.data = data;
+        vm.expectRevert(abi.encodeWithSelector(IICS20Errors.ICS20UnauthorizedPacketSender.selector, sender));
         ics20Transfer.onSendPacket(IIBCAppCallbacks.OnSendPacketCallback({ packet: packet, sender: sender }));
-
-        // test invalid sender
-        data = ICS20Lib.marshalJSON(erc20AddressStr, expectedConvertedAmount, "invalid", receiver, "memo");
+        // test msg sender is someone else entirely (i.e. not ics20Transfer)
+        address someoneElse = makeAddr("someoneElse");
+        vm.expectRevert(abi.encodeWithSelector(IICS20Errors.ICS20UnauthorizedPacketSender.selector, someoneElse));
+        ics20Transfer.onSendPacket(IIBCAppCallbacks.OnSendPacketCallback({ packet: packet, sender: someoneElse }));
+
+        // test invalid token contract
+        data = ICS20Lib.marshalJSON("invalid", expectedConvertedAmount, senderStr, receiverStr, "memo");
         packet.data = data;
         vm.expectRevert(abi.encodeWithSelector(IICS20Errors.ICS20InvalidAddress.selector, "invalid"));
-        ics20Transfer.onSendPacket(IIBCAppCallbacks.OnSendPacketCallback({ packet: packet, sender: sender }));
-
-        // test msg sender is not packet sender
-        data = ICS20Lib.marshalJSON(erc20AddressStr, expectedConvertedAmount, senderStr, receiver, "memo");
-        packet.data = data;
-        address someoneElse = makeAddr("someoneElse");
-        vm.expectRevert(
-            abi.encodeWithSelector(IICS20Errors.ICS20MsgSenderIsNotPacketSender.selector, someoneElse, sender)
-        );
-
-        ics20Transfer.onSendPacket(IIBCAppCallbacks.OnSendPacketCallback({ packet: packet, sender: someoneElse }));
-
-        // test invalid token contract
-        data = ICS20Lib.marshalJSON("invalid", expectedConvertedAmount, senderStr, receiver, "memo");
-        packet.data = data;
-        vm.expectRevert(abi.encodeWithSelector(IICS20Errors.ICS20InvalidAddress.selector, "invalid"));
-        ics20Transfer.onSendPacket(IIBCAppCallbacks.OnSendPacketCallback({ packet: packet, sender: sender }));
+        ics20Transfer.onSendPacket(
+            IIBCAppCallbacks.OnSendPacketCallback({ packet: packet, sender: address(ics20Transfer) })
+        );
 
         // test invalid version
         packet.version = "invalid";
         vm.expectRevert(
             abi.encodeWithSelector(IICS20Errors.ICS20UnexpectedVersion.selector, ICS20Lib.ICS20_VERSION, "invalid")
         );
-        ics20Transfer.onSendPacket(IIBCAppCallbacks.OnSendPacketCallback({ packet: packet, sender: sender }));
+        ics20Transfer.onSendPacket(
+            IIBCAppCallbacks.OnSendPacketCallback({ packet: packet, sender: address(ics20Transfer) })
+        );
         // Reset version
         packet.version = ICS20Lib.ICS20_VERSION;
 
         // test malfunctioning transfer
         MalfunctioningERC20 malfunctioningERC20 = new MalfunctioningERC20();
         malfunctioningERC20.mint(sender, defaultAmount);
+        malfunctioningERC20.setMalfunction(true); // Turn on the malfunctioning behaviour (no update)
         vm.prank(sender);
         malfunctioningERC20.approve(address(ics20Transfer), defaultAmount);
         string memory malfuncERC20AddressStr = Strings.toHexString(address(malfunctioningERC20));
-        data = ICS20Lib.marshalJSON(malfuncERC20AddressStr, expectedConvertedAmount, senderStr, receiver, "memo");
+        data = ICS20Lib.marshalJSON(malfuncERC20AddressStr, expectedConvertedAmount, senderStr, receiverStr, "memo");
         packet.data = data;
         vm.expectRevert(
             abi.encodeWithSelector(IICS20Errors.ICS20UnexpectedERC20Balance.selector, evmConvertedAmount, 0)
         );
-        ics20Transfer.onSendPacket(IIBCAppCallbacks.OnSendPacketCallback({ packet: packet, sender: sender }));
+        ics20Transfer.onSendPacket(
+            IIBCAppCallbacks.OnSendPacketCallback({ packet: packet, sender: address(ics20Transfer) })
+        );
     }
 
     function test_success_onAcknowledgementPacketWithSuccessAck() public {
@@ -175,7 +222,9 @@
 
         vm.expectEmit();
         emit IICS20Transfer.ICS20Transfer(expectedDefaultSendPacketData, address(erc20));
-        ics20Transfer.onSendPacket(IIBCAppCallbacks.OnSendPacketCallback({ packet: packet, sender: sender }));
+        ics20Transfer.onSendPacket(
+            IIBCAppCallbacks.OnSendPacketCallback({ packet: packet, sender: address(ics20Transfer) })
+        );
 
         uint256 senderBalanceAfterSend = erc20.balanceOf(sender);
         uint256 contractBalanceAfterSend = erc20.balanceOf(address(ics20Transfer));
@@ -214,7 +263,9 @@
 
         vm.expectEmit();
         emit IICS20Transfer.ICS20Transfer(expectedDefaultSendPacketData, address(erc20));
-        ics20Transfer.onSendPacket(IIBCAppCallbacks.OnSendPacketCallback({ packet: packet, sender: sender }));
+        ics20Transfer.onSendPacket(
+            IIBCAppCallbacks.OnSendPacketCallback({ packet: packet, sender: address(ics20Transfer) })
+        );
 
         uint256 senderBalanceAfterSend = erc20.balanceOf(sender);
         uint256 contractBalanceAfterSend = erc20.balanceOf(address(ics20Transfer));
@@ -252,7 +303,7 @@
         );
 
         // test invalid contract
-        data = ICS20Lib.marshalJSON("invalid", defaultAmount, senderStr, receiver, "memo");
+        data = ICS20Lib.marshalJSON("invalid", defaultAmount, senderStr, receiverStr, "memo");
         packet.data = data;
         vm.expectRevert(abi.encodeWithSelector(IICS20Errors.ICS20InvalidAddress.selector, "invalid"));
         ics20Transfer.onAcknowledgementPacket(
@@ -264,7 +315,7 @@
         );
 
         // test invalid sender
-        data = ICS20Lib.marshalJSON(erc20AddressStr, defaultAmount, "invalid", receiver, "memo");
+        data = ICS20Lib.marshalJSON(erc20AddressStr, defaultAmount, "invalid", receiverStr, "memo");
         packet.data = data;
         vm.expectRevert(abi.encodeWithSelector(IICS20Errors.ICS20InvalidAddress.selector, "invalid"));
         ics20Transfer.onAcknowledgementPacket(
@@ -289,7 +340,9 @@
 
         vm.expectEmit();
         emit IICS20Transfer.ICS20Transfer(expectedDefaultSendPacketData, address(erc20));
-        ics20Transfer.onSendPacket(IIBCAppCallbacks.OnSendPacketCallback({ packet: packet, sender: sender }));
+        ics20Transfer.onSendPacket(
+            IIBCAppCallbacks.OnSendPacketCallback({ packet: packet, sender: address(ics20Transfer) })
+        );
 
         uint256 senderBalanceAfterSend = erc20.balanceOf(sender);
         uint256 contractBalanceAfterSend = erc20.balanceOf(address(ics20Transfer));
@@ -319,7 +372,7 @@
         );
 
         // test invalid contract
-        data = ICS20Lib.marshalJSON("invalid", defaultAmount, senderStr, receiver, "memo");
+        data = ICS20Lib.marshalJSON("invalid", defaultAmount, senderStr, receiverStr, "memo");
         packet.data = data;
         vm.expectRevert(abi.encodeWithSelector(IICS20Errors.ICS20InvalidAddress.selector, "invalid"));
         ics20Transfer.onTimeoutPacket(
@@ -327,7 +380,7 @@
         );
 
         // test invalid sender
-        data = ICS20Lib.marshalJSON(erc20AddressStr, defaultAmount, "invalid", receiver, "memo");
+        data = ICS20Lib.marshalJSON(erc20AddressStr, defaultAmount, "invalid", receiverStr, "memo");
         packet.data = data;
         vm.expectRevert(abi.encodeWithSelector(IICS20Errors.ICS20InvalidAddress.selector, "invalid"));
         ics20Transfer.onTimeoutPacket(
@@ -348,7 +401,9 @@
 
         vm.expectEmit();
         emit IICS20Transfer.ICS20Transfer(expectedDefaultSendPacketData, address(erc20));
-        ics20Transfer.onSendPacket(IIBCAppCallbacks.OnSendPacketCallback({ packet: packet, sender: sender }));
+        ics20Transfer.onSendPacket(
+            IIBCAppCallbacks.OnSendPacketCallback({ packet: packet, sender: address(ics20Transfer) })
+        );
 
         uint256 senderBalanceAfterSend = erc20.balanceOf(sender);
         uint256 contractBalanceAfterSend = erc20.balanceOf(address(ics20Transfer));
@@ -361,14 +416,12 @@
         string memory receivedDenom =
             string(abi.encodePacked(newSourcePort, "/", newSourceChannel, "/", erc20AddressStr));
 
-        string memory backSenderStr = receiver;
-        string memory backReceiverStr = senderStr;
-<<<<<<< HEAD
-        bytes memory receiveData = ICS20Lib.marshalJSON(ibcDenom, defaultSdkCoinAmount, receiver, senderStr, "memo");
-=======
-        bytes memory receiveData = ICS20Lib.marshalJSON(receivedDenom, defaultAmount, receiver, senderStr, "memo");
->>>>>>> daf7e2f0
-        packet.data = receiveData;
+        {
+            string memory tmpSenderStr = senderStr;
+            senderStr = receiverStr;
+            receiverStr = tmpSenderStr;
+        }
+        packet.data = ICS20Lib.marshalJSON(receivedDenom, defaultSdkCoinAmount, senderStr, receiverStr, "memo");
         packet.destPort = packet.sourcePort;
         packet.destChannel = packet.sourceChannel;
         packet.sourcePort = newSourcePort;
@@ -378,8 +431,8 @@
         emit IICS20Transfer.ICS20ReceiveTransfer(
             ICS20Lib.PacketDataJSON({
                 denom: receivedDenom,
-                sender: backSenderStr,
-                receiver: backReceiverStr,
+                sender: senderStr,
+                receiver: receiverStr,
                 amount: expectedConvertedAmount, // Note that event still emit the unconverted amount
                 memo: "memo"
             }),
@@ -400,11 +453,10 @@
     function test_success_onRecvPacketWithForeignBaseDenom() public {
         string memory foreignDenom = "uatom";
 
-        string memory senderAddrStr = "cosmos1mhmwgrfrcrdex5gnr0vcqt90wknunsxej63feh";
-        address receiverAddr = makeAddr("receiver_of_foreign_denom");
-        string memory receiverAddrStr = Strings.toHexString(receiverAddr);
-        bytes memory receiveData =
-            ICS20Lib.marshalJSON(foreignDenom, defaultAmount, senderAddrStr, receiverAddrStr, "memo");
+        senderStr = "cosmos1mhmwgrfrcrdex5gnr0vcqt90wknunsxej63feh";
+        receiver = makeAddr("receiver_of_foreign_denom");
+        receiverStr = Strings.toHexString(receiver);
+        bytes memory receiveData = ICS20Lib.marshalJSON(foreignDenom, defaultAmount, senderStr, receiverStr, "memo");
         packet.data = receiveData;
         packet.destPort = "transfer";
         packet.destChannel = "dest-channel";
@@ -433,8 +485,8 @@
         (packetData, erc20Address) = abi.decode(receiveTransferLog.data, (ICS20Lib.PacketDataJSON, address));
         assertEq(packetData.denom, foreignDenom);
         assertNotEq(erc20Address, address(0));
-        assertEq(packetData.sender, senderAddrStr);
-        assertEq(packetData.receiver, receiverAddrStr);
+        assertEq(packetData.sender, senderStr);
+        assertEq(packetData.receiver, receiverStr);
         assertEq(packetData.amount, defaultAmount);
         assertEq(packetData.memo, "memo");
 
@@ -445,18 +497,16 @@
         assertEq(ibcERC20.name(), ICS20Lib.toIBCDenom(expectedFullDenomPath));
         assertEq(ibcERC20.symbol(), foreignDenom);
         assertEq(ibcERC20.totalSupply(), defaultAmount);
-        assertEq(ibcERC20.balanceOf(receiverAddr), defaultAmount);
+        assertEq(ibcERC20.balanceOf(receiver), defaultAmount);
     }
 
     function test_success_onRecvPacketWithForeignIBCDenom() public {
         string memory foreignDenom = "transfer/channel-42/uatom";
 
-        string memory senderAddrStr = "cosmos1mhmwgrfrcrdex5gnr0vcqt90wknunsxej63feh";
-        address receiverAddr = makeAddr("receiver_of_foreign_denom");
-        string memory receiverAddrStr = Strings.toHexString(receiverAddr);
-        bytes memory receiveData =
-            ICS20Lib.marshalJSON(foreignDenom, defaultAmount, senderAddrStr, receiverAddrStr, "memo");
-        packet.data = receiveData;
+        senderStr = "cosmos1mhmwgrfrcrdex5gnr0vcqt90wknunsxej63feh";
+        receiver = makeAddr("receiver_of_foreign_denom");
+        receiverStr = Strings.toHexString(receiver);
+        packet.data = ICS20Lib.marshalJSON(foreignDenom, defaultAmount, senderStr, receiverStr, "memo");
         packet.destPort = "transfer";
         packet.destChannel = "dest-channel";
         packet.sourcePort = "transfer";
@@ -483,8 +533,8 @@
 
         (packetData, erc20Address) = abi.decode(receiveTransferLog.data, (ICS20Lib.PacketDataJSON, address));
         assertEq(packetData.denom, foreignDenom);
-        assertEq(packetData.sender, senderAddrStr);
-        assertEq(packetData.receiver, receiverAddrStr);
+        assertEq(packetData.sender, senderStr);
+        assertEq(packetData.receiver, receiverStr);
         assertEq(packetData.amount, defaultAmount);
         assertEq(packetData.memo, "memo");
 
@@ -495,13 +545,13 @@
         assertEq(ibcERC20.name(), ICS20Lib.toIBCDenom(expectedFullDenomPath));
         assertEq(ibcERC20.symbol(), foreignDenom);
         assertEq(ibcERC20.totalSupply(), defaultAmount);
-        assertEq(ibcERC20.balanceOf(receiverAddr), defaultAmount);
+        assertEq(ibcERC20.balanceOf(receiver), defaultAmount);
     }
 
     function test_failure_onRecvPacket() public {
         string memory ibcDenom =
             string(abi.encodePacked(packet.sourcePort, "/", packet.sourceChannel, "/", erc20AddressStr));
-        packet.data = ICS20Lib.marshalJSON(ibcDenom, defaultAmount, receiver, senderStr, "memo");
+        packet.data = ICS20Lib.marshalJSON(ibcDenom, defaultAmount, receiverStr, senderStr, "memo");
 
         // test invalid version
         packet.version = "invalid";
@@ -521,7 +571,7 @@
         );
 
         // test invalid amount
-        data = ICS20Lib.marshalJSON(ibcDenom, 0, receiver, senderStr, "memo");
+        data = ICS20Lib.marshalJSON(ibcDenom, 0, receiverStr, senderStr, "memo");
         packet.data = data;
         ack = ics20Transfer.onRecvPacket(
             IIBCAppCallbacks.OnRecvPacketCallback({ packet: packet, relayer: makeAddr("relayer") })
@@ -531,7 +581,7 @@
         // test receiver chain is source, but denom is not erc20 address
         string memory invalidErc20Denom =
             string(abi.encodePacked(packet.sourcePort, "/", packet.sourceChannel, "/invalid"));
-        data = ICS20Lib.marshalJSON(invalidErc20Denom, defaultAmount, receiver, senderStr, "memo");
+        data = ICS20Lib.marshalJSON(invalidErc20Denom, defaultAmount, receiverStr, senderStr, "memo");
         packet.data = data;
         vm.expectRevert(abi.encodeWithSelector(IICS20Errors.ICS20InvalidAddress.selector, "invalid"));
         ics20Transfer.onRecvPacket(
@@ -539,7 +589,7 @@
         );
 
         // test invalid receiver
-        data = ICS20Lib.marshalJSON(ibcDenom, defaultAmount, receiver, "invalid", "memo");
+        data = ICS20Lib.marshalJSON(ibcDenom, defaultAmount, receiverStr, "invalid", "memo");
         packet.data = data;
         ack = ics20Transfer.onRecvPacket(
             IIBCAppCallbacks.OnRecvPacketCallback({ packet: packet, relayer: makeAddr("relayer") })
@@ -555,7 +605,7 @@
             "\",\"memo\":\"",
             "memo",
             "\",\"receiver\":\"",
-            receiver,
+            receiverStr,
             "\",\"sender\":\"",
             senderStr,
             "\"}"
