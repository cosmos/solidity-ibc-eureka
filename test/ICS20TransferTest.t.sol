// SPDX-License-Identifier: UNLICENSED
pragma solidity ^0.8.28;

// solhint-disable custom-errors,max-line-length

import { Test } from "forge-std/Test.sol";
import { IICS26RouterMsgs } from "../src/msgs/IICS26RouterMsgs.sol";
import { IICS26Router } from "../src/interfaces/IICS26Router.sol";
import { IIBCAppCallbacks } from "../src/msgs/IIBCAppCallbacks.sol";
import { IICS20Transfer } from "../src/interfaces/IICS20Transfer.sol";
import { IICS20TransferMsgs } from "../src/msgs/IICS20TransferMsgs.sol";
import { ICS20Transfer } from "../src/ICS20Transfer.sol";
import { TestERC20, MalfunctioningERC20 } from "./mocks/TestERC20.sol";
import { IBCERC20 } from "../src/utils/IBCERC20.sol";
import { IERC20Errors } from "@openzeppelin/interfaces/draft-IERC6093.sol";
import { ICS20Lib } from "../src/utils/ICS20Lib.sol";
import { IICS20Errors } from "../src/errors/IICS20Errors.sol";
import { Strings } from "@openzeppelin/utils/Strings.sol";
import { Vm } from "forge-std/Vm.sol";
import { Ownable } from "@openzeppelin/access/Ownable.sol";

contract ICS20TransferTest is Test {
    ICS20Transfer public ics20Transfer;
    TestERC20 public erc20;
    string public erc20AddressStr;

    address public sender;
    string public senderStr;
    address public receiver;
    string public receiverStr = "receiver";

    /// @dev the default send amount for sendTransfer
    uint256 public defaultAmount = 1_000_000_100_000_000_001;
    /// @dev the default sdkCoin amount when sending from the sdk side
    uint256 public defaultSdkCoinAmount = 1_000_000;

    bytes public data;
    ICS20Lib.PacketDataJSON public expectedDefaultSendPacketData;

    function setUp() public {
        ics20Transfer = new ICS20Transfer(address(this));
        erc20 = new TestERC20();

        sender = makeAddr("sender");

        erc20AddressStr = Strings.toHexString(address(erc20));
        senderStr = Strings.toHexString(sender);

        ICS20Lib.PacketDataJSON memory pd;
        pd.denom = erc20AddressStr;
        pd.sender = senderStr;
        pd.amount = defaultAmount;
        pd.receiver = receiverStr;

        //data = ICS20Lib.encodePayload(erc20AddressStr, defaultAmount, senderStr, receiverStr, "memo");

        data = ICS20Lib.encodePayload(pd);

        expectedDefaultSendPacketData = pd;

        /* ICS20Lib.PacketDataJSON({
            denom: erc20AddressStr,
            sender: senderStr,
            receiver: receiverStr,
            amount: defaultAmount,
            memo: "memo"
        });*/
    }

    function test_success_sendTransfer() public {
        IICS26RouterMsgs.Packet memory packet = _getTestPacket();

        IICS20TransferMsgs.SendTransferMsg memory msgSendTransfer = IICS20TransferMsgs.SendTransferMsg({
            denom: erc20AddressStr,
            amount: defaultAmount,
            receiver: receiverStr,
            sourceChannel: packet.sourceChannel,
            destPort: packet.payloads[0].sourcePort,
            timeoutTimestamp: uint64(block.timestamp + 1000),
            memo: "memo"
        });

        vm.mockCall(address(this), abi.encodeWithSelector(IICS26Router.sendPacket.selector), abi.encode(uint32(42)));
        vm.prank(sender);
        uint32 sequence = ics20Transfer.sendTransfer(msgSendTransfer);
        assertEq(sequence, 42);
    }

    function test_failure_sendTransfer() public {
        IICS26RouterMsgs.Packet memory packet = _getTestPacket();

        // just to make sure it doesn't accidentally revert on the router call
        vm.mockCall(address(this), abi.encodeWithSelector(IICS26Router.sendPacket.selector), abi.encode(uint32(42)));

        vm.startPrank(sender);

        IICS20TransferMsgs.SendTransferMsg memory msgSendTransfer = IICS20TransferMsgs.SendTransferMsg({
            denom: erc20AddressStr,
            amount: defaultAmount,
            receiver: receiverStr,
            sourceChannel: packet.sourceChannel,
            destPort: packet.payloads[0].sourcePort,
            timeoutTimestamp: uint64(block.timestamp + 1000),
            memo: "memo"
        });

        // just to prove that it works with the unaltered transfer message
        uint32 sequence = ics20Transfer.sendTransfer(msgSendTransfer);
        assertEq(sequence, 42);

        // initial amount is zero
        msgSendTransfer.amount = 0;
        vm.expectRevert(abi.encodeWithSelector(IICS20Errors.ICS20InvalidAmount.selector, 0));
        ics20Transfer.sendTransfer(msgSendTransfer);
        // reset amount
        msgSendTransfer.amount = defaultAmount;

        // denom is not an address
        msgSendTransfer.denom = "notanaddress";
        vm.expectRevert(abi.encodeWithSelector(IICS20Errors.ICS20InvalidAddress.selector, "notanaddress"));
        ics20Transfer.sendTransfer(msgSendTransfer);
        // reset denom
        msgSendTransfer.denom = erc20AddressStr;
    }

    function test_success_onSendPacket_from_sender() public {
        IICS26RouterMsgs.Packet memory packet = _getTestPacket();

        erc20.mint(sender, defaultAmount);
        vm.prank(sender);
        erc20.approve(address(ics20Transfer), defaultAmount);

        uint256 senderBalanceBefore = erc20.balanceOf(sender);
        uint256 contractBalanceBefore = erc20.balanceOf(ics20Transfer.escrow());
        assertEq(senderBalanceBefore, defaultAmount);
        assertEq(contractBalanceBefore, 0);

        vm.expectEmit();
        emit IICS20Transfer.ICS20Transfer(expectedDefaultSendPacketData, address(erc20));
        ics20Transfer.onSendPacket(
            IIBCAppCallbacks.OnSendPacketCallback({
                sourceChannel: packet.sourceChannel,
                destinationChannel: packet.destChannel,
                sequence: packet.sequence,
                payload: packet.payloads[0],
                sender: sender
            })
        );

        uint256 senderBalanceAfter = erc20.balanceOf(sender);
        uint256 contractBalanceAfter = erc20.balanceOf(ics20Transfer.escrow());
        assertEq(senderBalanceAfter, 0);
        assertEq(contractBalanceAfter, defaultAmount);
    }

    function test_success_onSendPacket_from_ics20() public {
        IICS26RouterMsgs.Packet memory packet = _getTestPacket();

        erc20.mint(sender, defaultAmount);
        vm.prank(sender);
        erc20.approve(address(ics20Transfer), defaultAmount);

        uint256 senderBalanceBefore = erc20.balanceOf(sender);
        uint256 contractBalanceBefore = erc20.balanceOf(ics20Transfer.escrow());
        assertEq(senderBalanceBefore, defaultAmount);
        assertEq(contractBalanceBefore, 0);

        ICS20Lib.PacketDataJSON memory pd;
        pd.denom = erc20AddressStr;
        pd.sender = senderStr;
        pd.amount = defaultAmount;
        pd.receiver = receiverStr;
        pd.memo = "memo";
        //data = ICS20Lib.encodePayload(erc20AddressStr, defaultAmount, senderStr, receiverStr, "memo");

        data = ICS20Lib.encodePayload(pd);

        vm.expectEmit();
        emit IICS20Transfer.ICS20Transfer(expectedDefaultSendPacketData, address(erc20));
        ics20Transfer.onSendPacket(
            IIBCAppCallbacks.OnSendPacketCallback({
                sourceChannel: packet.sourceChannel,
                destinationChannel: packet.destChannel,
                sequence: packet.sequence,
                payload: packet.payloads[0],
                sender: address(ics20Transfer)
            })
        );

        uint256 senderBalanceAfter = erc20.balanceOf(sender);
        uint256 contractBalanceAfter = erc20.balanceOf(ics20Transfer.escrow());
        assertEq(senderBalanceAfter, 0);
        assertEq(contractBalanceAfter, defaultAmount);
    }

    function test_success_onSendPacketWithLargeAmount() public {
        IICS26RouterMsgs.Packet memory packet = _getTestPacket();

        uint256 largeAmount = 1_000_000_000_000_000_001_000_000_000_000;

        erc20.mint(sender, largeAmount);
        vm.prank(sender);
        erc20.approve(address(ics20Transfer), largeAmount);

        uint256 senderBalanceBefore = erc20.balanceOf(sender);
        uint256 contractBalanceBefore = erc20.balanceOf(ics20Transfer.escrow());
        assertEq(senderBalanceBefore, largeAmount);
        assertEq(contractBalanceBefore, 0);

        ICS20Lib.PacketDataJSON memory pd;
        pd.denom = erc20AddressStr;
        pd.amount = largeAmount;
        pd.sender = senderStr;
        pd.receiver = receiverStr;
        pd.memo = "memo";

        //data = ICS20Lib.marshalJSON(erc20AddressStr, largeAmount, senderStr, receiverStr, "memo");
        data = ICS20Lib.encodePayload(pd);

        packet.payloads[0].value = data;
        expectedDefaultSendPacketData = pd; //.amount = largeAmount;

        vm.expectEmit();
        emit IICS20Transfer.ICS20Transfer(expectedDefaultSendPacketData, address(erc20));
        ics20Transfer.onSendPacket(
            IIBCAppCallbacks.OnSendPacketCallback({
                sourceChannel: packet.sourceChannel,
                destinationChannel: packet.destChannel,
                sequence: packet.sequence,
                payload: packet.payloads[0],
                sender: address(ics20Transfer)
            })
        );

        assertEq(erc20.balanceOf(sender), 0);
        assertEq(erc20.balanceOf(ics20Transfer.escrow()), largeAmount);
    }

    function test_failure_onSendPacket() public {
        IICS26RouterMsgs.Packet memory packet = _getTestPacket();

        // this contract acts as the ics26Router (it is the address given as owner to the ics20Transfer contract)

        // test missing approval
        vm.expectRevert(
            abi.encodeWithSelector(
                IERC20Errors.ERC20InsufficientAllowance.selector, address(ics20Transfer), 0, defaultAmount
            )
        );
        ics20Transfer.onSendPacket(
            IIBCAppCallbacks.OnSendPacketCallback({
                sourceChannel: packet.sourceChannel,
                destinationChannel: packet.destChannel,
                sequence: packet.sequence,
                payload: packet.payloads[0],
                sender: sender
            })
        );

        // test insufficient balance
        vm.prank(sender);
        erc20.approve(address(ics20Transfer), defaultAmount);
        vm.expectRevert(
            abi.encodeWithSelector(IERC20Errors.ERC20InsufficientBalance.selector, sender, 0, defaultAmount)
        );
        ics20Transfer.onSendPacket(
            IIBCAppCallbacks.OnSendPacketCallback({
                sourceChannel: packet.sourceChannel,
                destinationChannel: packet.destChannel,
                sequence: packet.sequence,
                payload: packet.payloads[0],
                sender: sender
            })
        );

        // test invalid amount
        ICS20Lib.PacketDataJSON memory pd;
        pd.denom = erc20AddressStr;
        pd.amount = 0;
        pd.sender = senderStr;
        pd.receiver = receiverStr;
        pd.memo = "memo";

        data = ICS20Lib.encodePayload(pd);
        //data = ICS20Lib.marshalJSON(erc20AddressStr, 0, senderStr, receiverStr, "memo");
        packet.payloads[0].value = data;
        vm.expectRevert(abi.encodeWithSelector(IICS20Errors.ICS20InvalidAmount.selector, 0));
        ics20Transfer.onSendPacket(
            IIBCAppCallbacks.OnSendPacketCallback({
                sourceChannel: packet.sourceChannel,
                destinationChannel: packet.destChannel,
                sequence: packet.sequence,
                payload: packet.payloads[0],
                sender: sender
            })
        );

        // test invalid data
        data = bytes("invalid");
        packet.payloads[0].value = data;
        vm.expectRevert(); // Given the data is invalid, we expect the abi.decodePayload to fail with a generic revert
        ics20Transfer.onSendPacket(
            IIBCAppCallbacks.OnSendPacketCallback({
                sourceChannel: packet.sourceChannel,
                destinationChannel: packet.destChannel,
                sequence: packet.sequence,
                payload: packet.payloads[0],
                sender: sender
            })
        );

        // test invalid sender
        pd.denom = erc20AddressStr;
        pd.amount = defaultAmount;
        pd.sender = "invalid";
        pd.receiver = receiverStr;
        pd.memo = "memo";
        data = ICS20Lib.encodePayload(pd);

        //data = ICS20Lib.marshalJSON(erc20AddressStr, defaultAmount, "invalid", receiverStr, "memo");
        packet.payloads[0].value = data;

        //vm.expectRevert(abi.encodeWithSelector(IICS20Errors.ICS20AbiEncodingFailure.selector));
        vm.expectRevert(abi.encodeWithSelector(IICS20Errors.ICS20InvalidAddress.selector, "invalid"));

        ics20Transfer.onSendPacket(
            IIBCAppCallbacks.OnSendPacketCallback({
                sourceChannel: packet.sourceChannel,
                destinationChannel: packet.destChannel,
                sequence: packet.sequence,
                payload: packet.payloads[0],
                sender: sender
            })
        );

<<<<<<< HEAD
        // test msg sender is the token sender (i.e. not ics20Transfer)
        //data = ICS20Lib.marshalJSON(erc20AddressStr, defaultAmount, senderStr, receiverStr, "memo");
        pd.sender = senderStr;
        data = ICS20Lib.encodePayload(pd);
=======
        // test packet sender is not the same as the payload sender
        address notSender = makeAddr("notSender");
        data = ICS20Lib.marshalJSON(erc20AddressStr, defaultAmount, senderStr, receiverStr, "memo");
>>>>>>> 5d6ea88a
        packet.payloads[0].value = data;
        vm.expectRevert(abi.encodeWithSelector(IICS20Errors.ICS20UnauthorizedPacketSender.selector, notSender));
        ics20Transfer.onSendPacket(
            IIBCAppCallbacks.OnSendPacketCallback({
                sourceChannel: packet.sourceChannel,
                destinationChannel: packet.destChannel,
                sequence: packet.sequence,
                payload: packet.payloads[0],
                sender: notSender // not the same as the payload sender
             })
        );

        // test msg sender is sender, i.e. not owner (ics26Router)
        data = ICS20Lib.marshalJSON(erc20AddressStr, defaultAmount, senderStr, receiverStr, "memo");
        packet.payloads[0].value = data;
        vm.expectRevert(abi.encodeWithSelector(Ownable.OwnableUnauthorizedAccount.selector, sender));
        vm.prank(sender);
        ics20Transfer.onSendPacket(
            IIBCAppCallbacks.OnSendPacketCallback({
                sourceChannel: packet.sourceChannel,
                destinationChannel: packet.destChannel,
                sequence: packet.sequence,
                payload: packet.payloads[0],
                sender: sender
            })
        );

<<<<<<< HEAD
        // test msg sender is someone else entirely (i.e. not ics20Transfer)
=======
        // test msg sender is someone else entierly, i.e. owner (ics26Router)
>>>>>>> 5d6ea88a
        address someoneElse = makeAddr("someoneElse");
        data = ICS20Lib.marshalJSON(erc20AddressStr, defaultAmount, senderStr, receiverStr, "memo");
        packet.payloads[0].value = data;
        vm.expectRevert(abi.encodeWithSelector(Ownable.OwnableUnauthorizedAccount.selector, someoneElse));
        vm.prank(someoneElse);
        ics20Transfer.onSendPacket(
            IIBCAppCallbacks.OnSendPacketCallback({
                sourceChannel: packet.sourceChannel,
                destinationChannel: packet.destChannel,
                sequence: packet.sequence,
                payload: packet.payloads[0],
                sender: sender
            })
        );

        // test invalid token contract
        pd.denom = "invalid";
        data = ICS20Lib.encodePayload(pd);
        //data = ICS20Lib.marshalJSON("invalid", defaultAmount, senderStr, receiverStr, "memo");
        packet.payloads[0].value = data;
        vm.expectRevert(abi.encodeWithSelector(IICS20Errors.ICS20InvalidAddress.selector, "invalid"));
        ics20Transfer.onSendPacket(
            IIBCAppCallbacks.OnSendPacketCallback({
                sourceChannel: packet.sourceChannel,
                destinationChannel: packet.destChannel,
                sequence: packet.sequence,
                payload: packet.payloads[0],
                sender: sender
            })
        );

        // test invalid version
        packet.payloads[0].version = "invalid";
        vm.expectRevert(
            abi.encodeWithSelector(IICS20Errors.ICS20UnexpectedVersion.selector, ICS20Lib.ICS20_VERSION, "invalid")
        );
        ics20Transfer.onSendPacket(
            IIBCAppCallbacks.OnSendPacketCallback({
                sourceChannel: packet.sourceChannel,
                destinationChannel: packet.destChannel,
                sequence: packet.sequence,
                payload: packet.payloads[0],
                sender: sender
            })
        );
        // Reset version
        packet.payloads[0].version = ICS20Lib.ICS20_VERSION;

        // test malfunctioning transfer
        MalfunctioningERC20 malfunctioningERC20 = new MalfunctioningERC20();
        malfunctioningERC20.mint(sender, defaultAmount);
        malfunctioningERC20.setMalfunction(true); // Turn on the malfunctioning behaviour (no update)
        vm.prank(sender);
        malfunctioningERC20.approve(address(ics20Transfer), defaultAmount);
        string memory malfuncERC20AddressStr = Strings.toHexString(address(malfunctioningERC20));

        pd.denom = malfuncERC20AddressStr;
        data = ICS20Lib.encodePayload(pd);

        //data = ICS20Lib.marshalJSON(malfuncERC20AddressStr, defaultAmount, senderStr, receiverStr, "memo");
        packet.payloads[0].value = data;
        vm.expectRevert(abi.encodeWithSelector(IICS20Errors.ICS20UnexpectedERC20Balance.selector, defaultAmount, 0));
        ics20Transfer.onSendPacket(
            IIBCAppCallbacks.OnSendPacketCallback({
                sourceChannel: packet.sourceChannel,
                destinationChannel: packet.destChannel,
                sequence: packet.sequence,
                payload: packet.payloads[0],
                sender: address(ics20Transfer)
            })
        );
    }

    function test_success_onAcknowledgementPacketWithSuccessAck() public {
        IICS26RouterMsgs.Packet memory packet = _getTestPacket();

        erc20.mint(sender, defaultAmount);
        vm.prank(sender);
        erc20.approve(address(ics20Transfer), defaultAmount);

        uint256 senderBalanceBefore = erc20.balanceOf(sender);
        uint256 contractBalanceBefore = erc20.balanceOf(ics20Transfer.escrow());
        assertEq(senderBalanceBefore, defaultAmount);
        assertEq(contractBalanceBefore, 0);

        vm.expectEmit();
        emit IICS20Transfer.ICS20Transfer(expectedDefaultSendPacketData, address(erc20));
        ics20Transfer.onSendPacket(
            IIBCAppCallbacks.OnSendPacketCallback({
                sourceChannel: packet.sourceChannel,
                destinationChannel: packet.destChannel,
                sequence: packet.sequence,
                payload: packet.payloads[0],
                sender: address(ics20Transfer)
            })
        );

        uint256 senderBalanceAfterSend = erc20.balanceOf(sender);
        uint256 contractBalanceAfterSend = erc20.balanceOf(ics20Transfer.escrow());
        assertEq(senderBalanceAfterSend, 0);
        assertEq(contractBalanceAfterSend, defaultAmount);

        vm.expectEmit();
        emit IICS20Transfer.ICS20Acknowledgement(
            expectedDefaultSendPacketData, ICS20Lib.SUCCESSFUL_ACKNOWLEDGEMENT_JSON
        );
        ics20Transfer.onAcknowledgementPacket(
            IIBCAppCallbacks.OnAcknowledgementPacketCallback({
                sourceChannel: packet.sourceChannel,
                destinationChannel: packet.destChannel,
                sequence: packet.sequence,
                payload: packet.payloads[0],
                acknowledgement: ICS20Lib.SUCCESSFUL_ACKNOWLEDGEMENT_JSON,
                relayer: makeAddr("relayer")
            })
        );

        // Nothing should change
        uint256 senderBalanceAfterAck = erc20.balanceOf(sender);
        uint256 contractBalanceAfterAck = erc20.balanceOf(ics20Transfer.escrow());
        assertEq(senderBalanceAfterAck, 0);
        assertEq(contractBalanceAfterAck, defaultAmount);
    }

    function test_success_onAcknowledgementPacketWithFailedAck() public {
        IICS26RouterMsgs.Packet memory packet = _getTestPacket();

        erc20.mint(sender, defaultAmount);
        vm.prank(sender);
        erc20.approve(address(ics20Transfer), defaultAmount);

        uint256 senderBalanceBefore = erc20.balanceOf(sender);
        uint256 contractBalanceBefore = erc20.balanceOf(ics20Transfer.escrow());
        assertEq(senderBalanceBefore, defaultAmount);
        assertEq(contractBalanceBefore, 0);

        vm.expectEmit();
        emit IICS20Transfer.ICS20Transfer(expectedDefaultSendPacketData, address(erc20));
        ics20Transfer.onSendPacket(
            IIBCAppCallbacks.OnSendPacketCallback({
                sourceChannel: packet.sourceChannel,
                destinationChannel: packet.destChannel,
                sequence: packet.sequence,
                payload: packet.payloads[0],
                sender: address(ics20Transfer)
            })
        );

        uint256 senderBalanceAfterSend = erc20.balanceOf(sender);
        uint256 contractBalanceAfterSend = erc20.balanceOf(ics20Transfer.escrow());
        assertEq(senderBalanceAfterSend, 0);
        assertEq(contractBalanceAfterSend, defaultAmount);

        vm.expectEmit();
        emit IICS20Transfer.ICS20Acknowledgement(expectedDefaultSendPacketData, ICS20Lib.FAILED_ACKNOWLEDGEMENT_JSON);
        ics20Transfer.onAcknowledgementPacket(
            IIBCAppCallbacks.OnAcknowledgementPacketCallback({
                sourceChannel: packet.sourceChannel,
                destinationChannel: packet.destChannel,
                sequence: packet.sequence,
                payload: packet.payloads[0],
                acknowledgement: ICS20Lib.FAILED_ACKNOWLEDGEMENT_JSON,
                relayer: makeAddr("relayer")
            })
        );

        // transfer should be reverted
        uint256 senderBalanceAfterAck = erc20.balanceOf(sender);
        uint256 contractBalanceAfterAck = erc20.balanceOf(ics20Transfer.escrow());
        assertEq(senderBalanceAfterAck, defaultAmount);
        assertEq(contractBalanceAfterAck, 0);
    }

    function test_failure_onAcknowledgementPacket() public {
        IICS26RouterMsgs.Packet memory packet = _getTestPacket();

        // test invalid data
        data = bytes("invalid");
        packet.payloads[0].value = data;
        vm.expectRevert(bytes(""));
        ics20Transfer.onAcknowledgementPacket(
            IIBCAppCallbacks.OnAcknowledgementPacketCallback({
                sourceChannel: packet.sourceChannel,
                destinationChannel: packet.destChannel,
                sequence: packet.sequence,
                payload: packet.payloads[0],
                acknowledgement: ICS20Lib.FAILED_ACKNOWLEDGEMENT_JSON,
                relayer: makeAddr("relayer")
            })
        );

        // test invalid contract

        ICS20Lib.PacketDataJSON memory pd;
        pd.denom = "invalid";
        pd.amount = defaultAmount;
        pd.sender = senderStr;
        pd.receiver = receiverStr;
        pd.memo = "memo";

        //data = ICS20Lib.marshalJSON("invalid", defaultAmount, senderStr, receiverStr, "memo");
        data = ICS20Lib.encodePayload(pd);

        packet.payloads[0].value = data;
        vm.expectRevert(abi.encodeWithSelector(IICS20Errors.ICS20InvalidAddress.selector, "invalid"));
        ics20Transfer.onAcknowledgementPacket(
            IIBCAppCallbacks.OnAcknowledgementPacketCallback({
                sourceChannel: packet.sourceChannel,
                destinationChannel: packet.destChannel,
                sequence: packet.sequence,
                payload: packet.payloads[0],
                acknowledgement: ICS20Lib.FAILED_ACKNOWLEDGEMENT_JSON,
                relayer: makeAddr("relayer")
            })
        );

        pd.denom = erc20AddressStr;
        pd.amount = defaultAmount;
        pd.sender = "invalid";
        pd.receiver = receiverStr;
        pd.memo = "memo";

        data = ICS20Lib.encodePayload(pd);

        // test invalid sender
        //data = ICS20Lib.marshalJSON(erc20AddressStr, defaultAmount, "invalid", receiverStr, "memo");
        packet.payloads[0].value = data;
        vm.expectRevert(abi.encodeWithSelector(IICS20Errors.ICS20InvalidAddress.selector, "invalid"));
        ics20Transfer.onAcknowledgementPacket(
            IIBCAppCallbacks.OnAcknowledgementPacketCallback({
                sourceChannel: packet.sourceChannel,
                destinationChannel: packet.destChannel,
                sequence: packet.sequence,
                payload: packet.payloads[0],
                acknowledgement: ICS20Lib.FAILED_ACKNOWLEDGEMENT_JSON,
                relayer: makeAddr("relayer")
            })
        );
    }

    function test_success_onTimeoutPacket() public {
        IICS26RouterMsgs.Packet memory packet = _getTestPacket();

        erc20.mint(sender, defaultAmount);
        vm.prank(sender);
        erc20.approve(address(ics20Transfer), defaultAmount);

        uint256 senderBalanceBefore = erc20.balanceOf(sender);
        uint256 contractBalanceBefore = erc20.balanceOf(ics20Transfer.escrow());
        assertEq(senderBalanceBefore, defaultAmount);
        assertEq(contractBalanceBefore, 0);

        vm.expectEmit();
        emit IICS20Transfer.ICS20Transfer(expectedDefaultSendPacketData, address(erc20));
        ics20Transfer.onSendPacket(
            IIBCAppCallbacks.OnSendPacketCallback({
                sourceChannel: packet.sourceChannel,
                destinationChannel: packet.destChannel,
                sequence: packet.sequence,
                payload: packet.payloads[0],
                sender: address(ics20Transfer)
            })
        );

        uint256 senderBalanceAfterSend = erc20.balanceOf(sender);
        uint256 contractBalanceAfterSend = erc20.balanceOf(ics20Transfer.escrow());
        assertEq(senderBalanceAfterSend, 0);
        assertEq(contractBalanceAfterSend, defaultAmount);

        vm.expectEmit();
        emit IICS20Transfer.ICS20Timeout(expectedDefaultSendPacketData);
        ics20Transfer.onTimeoutPacket(
            IIBCAppCallbacks.OnTimeoutPacketCallback({
                sourceChannel: packet.sourceChannel,
                destinationChannel: packet.destChannel,
                sequence: packet.sequence,
                payload: packet.payloads[0],
                relayer: makeAddr("relayer")
            })
        );

        // transfer should be reverted
        uint256 senderBalanceAfterAck = erc20.balanceOf(sender);
        uint256 contractBalanceAfterAck = erc20.balanceOf(ics20Transfer.escrow());
        assertEq(senderBalanceAfterAck, defaultAmount);
        assertEq(contractBalanceAfterAck, 0);
    }

    function test_failure_onTimeoutPacket() public {
        IICS26RouterMsgs.Packet memory packet = _getTestPacket();

        // test invalid data
        data = bytes("invalid");
        packet.payloads[0].value = data;
        vm.expectRevert(bytes(""));
        ics20Transfer.onTimeoutPacket(
            IIBCAppCallbacks.OnTimeoutPacketCallback({
                sourceChannel: packet.sourceChannel,
                destinationChannel: packet.destChannel,
                sequence: packet.sequence,
                payload: packet.payloads[0],
                relayer: makeAddr("relayer")
            })
        );

        // test invalid contract
        ICS20Lib.PacketDataJSON memory pd;
        pd.denom = "invalid";
        pd.amount = defaultAmount;
        pd.sender = senderStr;
        pd.receiver = receiverStr;
        pd.memo = "memo";
        //data = ICS20Lib.marshalJSON("invalid", defaultAmount, senderStr, receiverStr, "memo");
        data = ICS20Lib.encodePayload(pd);

        packet.payloads[0].value = data;
        vm.expectRevert(abi.encodeWithSelector(IICS20Errors.ICS20InvalidAddress.selector, "invalid"));
        ics20Transfer.onTimeoutPacket(
            IIBCAppCallbacks.OnTimeoutPacketCallback({
                sourceChannel: packet.sourceChannel,
                destinationChannel: packet.destChannel,
                sequence: packet.sequence,
                payload: packet.payloads[0],
                relayer: makeAddr("relayer")
            })
        );

        // test invalid sender
        pd.denom = erc20AddressStr;
        pd.amount = defaultAmount;
        pd.sender = "invalid";
        pd.receiver = receiverStr;
        pd.memo = "memo";
        //data = ICS20Lib.marshalJSON("invalid", defaultAmount, senderStr, receiverStr, "memo");
        data = ICS20Lib.encodePayload(pd);

        //data = ICS20Lib.marshalJSON(erc20AddressStr, defaultAmount, "invalid", receiverStr, "memo");
        packet.payloads[0].value = data;
        vm.expectRevert(abi.encodeWithSelector(IICS20Errors.ICS20InvalidAddress.selector, "invalid"));
        ics20Transfer.onTimeoutPacket(
            IIBCAppCallbacks.OnTimeoutPacketCallback({
                sourceChannel: packet.sourceChannel,
                destinationChannel: packet.destChannel,
                sequence: packet.sequence,
                payload: packet.payloads[0],
                relayer: makeAddr("relayer")
            })
        );
    }

    function test_success_onRecvPacketWithSourceDenom() public {
        IICS26RouterMsgs.Packet memory packet = _getTestPacket();

        erc20.mint(sender, defaultAmount);
        vm.prank(sender);
        erc20.approve(address(ics20Transfer), defaultAmount);

        uint256 senderBalanceBefore = erc20.balanceOf(sender);
        uint256 contractBalanceBefore = erc20.balanceOf(ics20Transfer.escrow());
        assertEq(senderBalanceBefore, defaultAmount);
        assertEq(contractBalanceBefore, 0);

        vm.expectEmit();
        emit IICS20Transfer.ICS20Transfer(expectedDefaultSendPacketData, address(erc20));
        ics20Transfer.onSendPacket(
            IIBCAppCallbacks.OnSendPacketCallback({
                sourceChannel: packet.sourceChannel,
                destinationChannel: packet.destChannel,
                sequence: packet.sequence,
                payload: packet.payloads[0],
                sender: address(ics20Transfer)
            })
        );

        uint256 senderBalanceAfterSend = erc20.balanceOf(sender);
        uint256 contractBalanceAfterSend = erc20.balanceOf(ics20Transfer.escrow());
        assertEq(senderBalanceAfterSend, 0);
        assertEq(contractBalanceAfterSend, defaultAmount);

        // Send back (onRecv)
        string memory newSourcePort = packet.payloads[0].destPort;
        string memory newSourceChannel = packet.destChannel;
        string memory receivedDenom =
            string(abi.encodePacked(newSourcePort, "/", newSourceChannel, "/", erc20AddressStr));

        {
            string memory tmpSenderStr = senderStr;
            senderStr = receiverStr;
            receiverStr = tmpSenderStr;
        }

        ICS20Lib.PacketDataJSON memory pd;
        pd.denom = receivedDenom;
        pd.amount = defaultSdkCoinAmount;
        pd.sender = senderStr;
        pd.receiver = receiverStr;
        pd.memo = "memo";

        packet.payloads[0].value = ICS20Lib.encodePayload(pd);
        //ICS20Lib.marshalJSON(receivedDenom, defaultSdkCoinAmount, senderStr, receiverStr, "memo");
        packet.payloads[0].destPort = packet.payloads[0].sourcePort;
        packet.destChannel = packet.sourceChannel;
        packet.payloads[0].sourcePort = newSourcePort;
        packet.sourceChannel = newSourceChannel;

        vm.expectEmit();
        emit IICS20Transfer.ICS20ReceiveTransfer(
            ICS20Lib.PacketDataJSON({
                denom: receivedDenom,
                sender: senderStr,
                receiver: receiverStr,
                amount: defaultSdkCoinAmount,
                memo: "memo"
            }),
            address(erc20)
        );
        bytes memory ack = ics20Transfer.onRecvPacket(
            IIBCAppCallbacks.OnRecvPacketCallback({
                sourceChannel: packet.sourceChannel,
                destinationChannel: packet.destChannel,
                sequence: packet.sequence,
                payload: packet.payloads[0],
                relayer: makeAddr("relayer")
            })
        );
        assertEq(ack, ICS20Lib.SUCCESSFUL_ACKNOWLEDGEMENT_JSON);

        // the tokens should have been transferred back again
        uint256 senderBalanceAfterReceive = erc20.balanceOf(sender);
        uint256 contractBalanceAfterReceive = erc20.balanceOf(ics20Transfer.escrow());
        assertEq(senderBalanceAfterReceive, defaultSdkCoinAmount);
        assertEq(contractBalanceAfterReceive, defaultAmount - defaultSdkCoinAmount);
    }

    function test_success_onRecvPacketWithForeignBaseDenom() public {
        IICS26RouterMsgs.Packet memory packet = _getTestPacket();

        string memory foreignDenom = "uatom";

        senderStr = "cosmos1mhmwgrfrcrdex5gnr0vcqt90wknunsxej63feh";
        receiver = makeAddr("receiver_of_foreign_denom");
        receiverStr = Strings.toHexString(receiver);

        ICS20Lib.PacketDataJSON memory pd;
        pd.denom = foreignDenom;
        pd.amount = defaultAmount;
        pd.sender = senderStr;
        pd.receiver = receiverStr;
        pd.memo = "memo";

        //bytes memory receiveData = ICS20Lib.marshalJSON(foreignDenom, defaultAmount, senderStr, receiverStr, "memo");
        bytes memory receiveData = ICS20Lib.encodePayload(pd);

        packet.payloads[0].value = receiveData;
        packet.payloads[0].destPort = ICS20Lib.DEFAULT_PORT_ID;
        packet.destChannel = "dest-channel";
        packet.payloads[0].sourcePort = ICS20Lib.DEFAULT_PORT_ID;
        packet.sourceChannel = "source-channel";

        string memory expectedFullDenomPath =
            string(abi.encodePacked(packet.payloads[0].destPort, "/", packet.destChannel, "/", foreignDenom));

        vm.expectEmit(true, true, true, false); // Not checking data because we don't know the address yet
        ICS20Lib.PacketDataJSON memory packetData;
        address erc20Address;
        emit IICS20Transfer.ICS20ReceiveTransfer(packetData, erc20Address); // we check these values later
        vm.recordLogs();
        bytes memory ack = ics20Transfer.onRecvPacket(
            IIBCAppCallbacks.OnRecvPacketCallback({
                sourceChannel: packet.sourceChannel,
                destinationChannel: packet.destChannel,
                sequence: packet.sequence,
                payload: packet.payloads[0],
                relayer: makeAddr("relayer")
            })
        );
        assertEq(ack, ICS20Lib.SUCCESSFUL_ACKNOWLEDGEMENT_JSON);

        // find and extract data from the ICS20ReceiveTransfer event
        Vm.Log[] memory entries = vm.getRecordedLogs();
        assertEq(entries.length, 4);
        Vm.Log memory receiveTransferLog = entries[3];
        assertEq(receiveTransferLog.topics[0], IICS20Transfer.ICS20ReceiveTransfer.selector);

        (packetData, erc20Address) = abi.decode(receiveTransferLog.data, (ICS20Lib.PacketDataJSON, address));
        assertEq(packetData.denom, foreignDenom);
        assertNotEq(erc20Address, address(0));
        assertEq(packetData.sender, senderStr);
        assertEq(packetData.receiver, receiverStr);
        assertEq(packetData.amount, defaultAmount);
        assertEq(packetData.memo, "memo");

        IBCERC20 ibcERC20 = IBCERC20(erc20Address);

        // finally, verify the created contract and balances have been updated as expected
        assertEq(ibcERC20.fullDenomPath(), expectedFullDenomPath);
        assertEq(ibcERC20.name(), ICS20Lib.toIBCDenom(expectedFullDenomPath));
        assertEq(ibcERC20.symbol(), foreignDenom);
        assertEq(ibcERC20.totalSupply(), defaultAmount);
        assertEq(ibcERC20.balanceOf(receiver), defaultAmount);
    }

    function test_success_onRecvPacketWithForeignIBCDenom() public {
        IICS26RouterMsgs.Packet memory packet = _getTestPacket();

        string memory foreignDenom = "transfer/channel-42/uatom";

        senderStr = "cosmos1mhmwgrfrcrdex5gnr0vcqt90wknunsxej63feh";
        receiver = makeAddr("receiver_of_foreign_denom");
        receiverStr = Strings.toHexString(receiver);

        ICS20Lib.PacketDataJSON memory pd;
        pd.denom = foreignDenom;
        pd.amount = defaultAmount;
        pd.sender = senderStr;
        pd.receiver = receiverStr;
        pd.memo = "memo";

        //packet.payloads[0].value = ICS20Lib.marshalJSON(foreignDenom, defaultAmount, senderStr, receiverStr, "memo");
        packet.payloads[0].value = ICS20Lib.encodePayload(pd);
        packet.payloads[0].destPort = ICS20Lib.DEFAULT_PORT_ID;
        packet.destChannel = "dest-channel";
        packet.payloads[0].sourcePort = ICS20Lib.DEFAULT_PORT_ID;
        packet.sourceChannel = "source-channel";

        string memory expectedFullDenomPath =
            string(abi.encodePacked(packet.payloads[0].destPort, "/", packet.destChannel, "/", foreignDenom));

        vm.expectEmit(true, true, true, false); // Not checking data because we don't know the address yet
        ICS20Lib.PacketDataJSON memory packetData;
        address erc20Address;
        emit IICS20Transfer.ICS20ReceiveTransfer(packetData, erc20Address); // we check these values later
        vm.recordLogs();
        bytes memory ack = ics20Transfer.onRecvPacket(
            IIBCAppCallbacks.OnRecvPacketCallback({
                sourceChannel: packet.sourceChannel,
                destinationChannel: packet.destChannel,
                sequence: packet.sequence,
                payload: packet.payloads[0],
                relayer: makeAddr("relayer")
            })
        );
        assertEq(ack, ICS20Lib.SUCCESSFUL_ACKNOWLEDGEMENT_JSON);

        // find and extract data from the ICS20ReceiveTransfer event
        Vm.Log[] memory entries = vm.getRecordedLogs();
        assertEq(entries.length, 4);
        Vm.Log memory receiveTransferLog = entries[3];
        assertEq(receiveTransferLog.topics[0], IICS20Transfer.ICS20ReceiveTransfer.selector);

        (packetData, erc20Address) = abi.decode(receiveTransferLog.data, (ICS20Lib.PacketDataJSON, address));
        assertEq(packetData.denom, foreignDenom);
        assertEq(packetData.sender, senderStr);
        assertEq(packetData.receiver, receiverStr);
        assertEq(packetData.amount, defaultAmount);
        assertEq(packetData.memo, "memo");

        IBCERC20 ibcERC20 = IBCERC20(erc20Address);

        // finally, verify balances have been updated as expected
        assertEq(ibcERC20.fullDenomPath(), expectedFullDenomPath);
        assertEq(ibcERC20.name(), ICS20Lib.toIBCDenom(expectedFullDenomPath));
        assertEq(ibcERC20.symbol(), foreignDenom);
        assertEq(ibcERC20.totalSupply(), defaultAmount);
        assertEq(ibcERC20.balanceOf(receiver), defaultAmount);
    }

    function test_failure_onRecvPacket() public {
        IICS26RouterMsgs.Packet memory packet = _getTestPacket();

        string memory ibcDenom =
            string(abi.encodePacked(packet.payloads[0].sourcePort, "/", packet.sourceChannel, "/", erc20AddressStr));

        ICS20Lib.PacketDataJSON memory pd;
        pd.denom = ibcDenom;
        pd.sender = senderStr;
        pd.amount = defaultAmount;
        pd.receiver = receiverStr;
        pd.memo = "memo";

        packet.payloads[0].value = ICS20Lib.encodePayload(pd);

        // test invalid version
        packet.payloads[0].version = "invalid";
        bytes memory ack = ics20Transfer.onRecvPacket(
            IIBCAppCallbacks.OnRecvPacketCallback({
                sourceChannel: packet.sourceChannel,
                destinationChannel: packet.destChannel,
                sequence: packet.sequence,
                payload: packet.payloads[0],
                relayer: makeAddr("relayer")
            })
        );
        assertEq(string(ack), "{\"error\":\"unexpected version: invalid\"}");
        // Reset version
        packet.payloads[0].version = ICS20Lib.ICS20_VERSION;

        // test invalid data
        data = bytes("invalid");
        packet.payloads[0].value = data;
        vm.expectRevert(); // here we expect a generic revert caused by the abi.decodePayload function

        ics20Transfer.onRecvPacket(
            IIBCAppCallbacks.OnRecvPacketCallback({
                sourceChannel: packet.sourceChannel,
                destinationChannel: packet.destChannel,
                sequence: packet.sequence,
                payload: packet.payloads[0],
                relayer: makeAddr("relayer")
            })
        );
        // test invalid amount
        pd.denom = ibcDenom;
        pd.sender = senderStr;
        pd.amount = 0;
        pd.receiver = receiverStr;
        pd.memo = "memo";

        data = ICS20Lib.encodePayload(pd);

        packet.payloads[0].value = data;
        ack = ics20Transfer.onRecvPacket(
            IIBCAppCallbacks.OnRecvPacketCallback({
                sourceChannel: packet.sourceChannel,
                destinationChannel: packet.destChannel,
                sequence: packet.sequence,
                payload: packet.payloads[0],
                relayer: makeAddr("relayer")
            })
        );
        assertEq(string(ack), "{\"error\":\"invalid amount: 0\"}");

        // test receiver chain is source, but denom is not erc20 address
        string memory invalidErc20Denom =
            string(abi.encodePacked(packet.payloads[0].sourcePort, "/", packet.sourceChannel, "/invalid"));

        pd.denom = invalidErc20Denom;
        pd.sender = senderStr;
        pd.amount = defaultAmount;
        pd.receiver = receiverStr;
        pd.memo = "memo";

        data = ICS20Lib.encodePayload(pd);

        packet.payloads[0].value = data;
        vm.expectRevert(abi.encodeWithSelector(IICS20Errors.ICS20InvalidAddress.selector, "invalid"));
        ics20Transfer.onRecvPacket(
            IIBCAppCallbacks.OnRecvPacketCallback({
                sourceChannel: packet.sourceChannel,
                destinationChannel: packet.destChannel,
                sequence: packet.sequence,
                payload: packet.payloads[0],
                relayer: makeAddr("relayer")
            })
        );

        // test invalid receiver
        pd.denom = ibcDenom;
        pd.sender = senderStr;
        pd.amount = defaultAmount;
        pd.receiver = "invalid";
        pd.memo = "memo";

        data = ICS20Lib.encodePayload(pd);
        packet.payloads[0].value = data;
        ack = ics20Transfer.onRecvPacket(
            IIBCAppCallbacks.OnRecvPacketCallback({
                sourceChannel: packet.sourceChannel,
                destinationChannel: packet.destChannel,
                sequence: packet.sequence,
                payload: packet.payloads[0],
                relayer: makeAddr("relayer")
            })
        );
        assertEq(string(ack), "{\"error\":\"invalid receiver: invalid\"}");

        // just to document current limitations: JSON needs to be in a very specific order
        bytes memory wrongOrderJSON = abi.encodePacked(
            "{\"amount\":\"",
            Strings.toString(defaultAmount),
            "\",\"denom\":\"",
            ibcDenom,
            "\",\"memo\":\"",
            "memo",
            "\",\"receiver\":\"",
            receiverStr,
            "\",\"sender\":\"",
            senderStr,
            "\"}"
        );
        packet.payloads[0].value = wrongOrderJSON;
        vm.expectRevert();
        // abi.encodeWithSelector(
        //      IICS20Errors.ICS20AbiEncodingFailure.selector)//, bytes32("{\"denom\":\""), bytes32("{\"amount\":")
        //)//;
        //);

        ics20Transfer.onRecvPacket(
            IIBCAppCallbacks.OnRecvPacketCallback({
                sourceChannel: packet.sourceChannel,
                destinationChannel: packet.destChannel,
                sequence: packet.sequence,
                payload: packet.payloads[0],
                relayer: makeAddr("relayer")
            })
        );

        //assertEq(string(ack), "{\"error\":\"failed to decode payload\"}");
    }

    function _getTestPacket() internal view returns (IICS26RouterMsgs.Packet memory) {
        IICS26RouterMsgs.Payload[] memory payloads = new IICS26RouterMsgs.Payload[](1);
        payloads[0] = IICS26RouterMsgs.Payload({
            sourcePort: "sourcePort",
            destPort: "destinationPort",
            version: ICS20Lib.ICS20_VERSION,
            encoding: ICS20Lib.ICS20_ENCODING,
            value: data
        });
        return IICS26RouterMsgs.Packet({
            sequence: 0,
            sourceChannel: "sourceChannel",
            destChannel: "destinationChannel",
            timeoutTimestamp: 0,
            payloads: payloads
        });
    }
}<|MERGE_RESOLUTION|>--- conflicted
+++ resolved
@@ -34,8 +34,8 @@
     /// @dev the default sdkCoin amount when sending from the sdk side
     uint256 public defaultSdkCoinAmount = 1_000_000;
 
+    ICS20Lib.PacketDataJSON public defaultSendPacketData;
     bytes public data;
-    ICS20Lib.PacketDataJSON public expectedDefaultSendPacketData;
 
     function setUp() public {
         ics20Transfer = new ICS20Transfer(address(this));
@@ -46,25 +46,15 @@
         erc20AddressStr = Strings.toHexString(address(erc20));
         senderStr = Strings.toHexString(sender);
 
-        ICS20Lib.PacketDataJSON memory pd;
-        pd.denom = erc20AddressStr;
-        pd.sender = senderStr;
-        pd.amount = defaultAmount;
-        pd.receiver = receiverStr;
-
-        //data = ICS20Lib.encodePayload(erc20AddressStr, defaultAmount, senderStr, receiverStr, "memo");
-
-        data = ICS20Lib.encodePayload(pd);
-
-        expectedDefaultSendPacketData = pd;
-
-        /* ICS20Lib.PacketDataJSON({
+        defaultSendPacketData = ICS20Lib.PacketDataJSON({
             denom: erc20AddressStr,
             sender: senderStr,
             receiver: receiverStr,
             amount: defaultAmount,
             memo: "memo"
-        });*/
+        });
+
+        data = ICS20Lib.encodePayload(defaultSendPacketData);
     }
 
     function test_success_sendTransfer() public {
@@ -136,7 +126,7 @@
         assertEq(contractBalanceBefore, 0);
 
         vm.expectEmit();
-        emit IICS20Transfer.ICS20Transfer(expectedDefaultSendPacketData, address(erc20));
+        emit IICS20Transfer.ICS20Transfer(defaultSendPacketData, address(erc20));
         ics20Transfer.onSendPacket(
             IIBCAppCallbacks.OnSendPacketCallback({
                 sourceChannel: packet.sourceChannel,
@@ -176,7 +166,7 @@
         data = ICS20Lib.encodePayload(pd);
 
         vm.expectEmit();
-        emit IICS20Transfer.ICS20Transfer(expectedDefaultSendPacketData, address(erc20));
+        emit IICS20Transfer.ICS20Transfer(defaultSendPacketData, address(erc20));
         ics20Transfer.onSendPacket(
             IIBCAppCallbacks.OnSendPacketCallback({
                 sourceChannel: packet.sourceChannel,
@@ -207,21 +197,13 @@
         assertEq(senderBalanceBefore, largeAmount);
         assertEq(contractBalanceBefore, 0);
 
-        ICS20Lib.PacketDataJSON memory pd;
-        pd.denom = erc20AddressStr;
-        pd.amount = largeAmount;
-        pd.sender = senderStr;
-        pd.receiver = receiverStr;
-        pd.memo = "memo";
-
-        //data = ICS20Lib.marshalJSON(erc20AddressStr, largeAmount, senderStr, receiverStr, "memo");
-        data = ICS20Lib.encodePayload(pd);
-
+        defaultSendPacketData.amount = largeAmount;
+
+        data = ICS20Lib.encodePayload(defaultSendPacketData);
         packet.payloads[0].value = data;
-        expectedDefaultSendPacketData = pd; //.amount = largeAmount;
 
         vm.expectEmit();
-        emit IICS20Transfer.ICS20Transfer(expectedDefaultSendPacketData, address(erc20));
+        emit IICS20Transfer.ICS20Transfer(defaultSendPacketData, address(erc20));
         ics20Transfer.onSendPacket(
             IIBCAppCallbacks.OnSendPacketCallback({
                 sourceChannel: packet.sourceChannel,
@@ -274,16 +256,8 @@
         );
 
         // test invalid amount
-        ICS20Lib.PacketDataJSON memory pd;
-        pd.denom = erc20AddressStr;
-        pd.amount = 0;
-        pd.sender = senderStr;
-        pd.receiver = receiverStr;
-        pd.memo = "memo";
-
-        data = ICS20Lib.encodePayload(pd);
-        //data = ICS20Lib.marshalJSON(erc20AddressStr, 0, senderStr, receiverStr, "memo");
-        packet.payloads[0].value = data;
+        defaultSendPacketData.amount = 0;
+        packet.payloads[0].value = ICS20Lib.encodePayload(defaultSendPacketData);
         vm.expectRevert(abi.encodeWithSelector(IICS20Errors.ICS20InvalidAmount.selector, 0));
         ics20Transfer.onSendPacket(
             IIBCAppCallbacks.OnSendPacketCallback({
@@ -294,10 +268,12 @@
                 sender: sender
             })
         );
+        defaultSendPacketData.amount = defaultAmount; // reset amount
+        packet.payloads[0].value = ICS20Lib.encodePayload(defaultSendPacketData);
+
 
         // test invalid data
-        data = bytes("invalid");
-        packet.payloads[0].value = data;
+        packet.payloads[0].value = bytes("invalid");
         vm.expectRevert(); // Given the data is invalid, we expect the abi.decodePayload to fail with a generic revert
         ics20Transfer.onSendPacket(
             IIBCAppCallbacks.OnSendPacketCallback({
@@ -310,19 +286,9 @@
         );
 
         // test invalid sender
-        pd.denom = erc20AddressStr;
-        pd.amount = defaultAmount;
-        pd.sender = "invalid";
-        pd.receiver = receiverStr;
-        pd.memo = "memo";
-        data = ICS20Lib.encodePayload(pd);
-
-        //data = ICS20Lib.marshalJSON(erc20AddressStr, defaultAmount, "invalid", receiverStr, "memo");
-        packet.payloads[0].value = data;
-
-        //vm.expectRevert(abi.encodeWithSelector(IICS20Errors.ICS20AbiEncodingFailure.selector));
+        defaultSendPacketData.sender = "invalid";
+        packet.payloads[0].value = ICS20Lib.encodePayload(defaultSendPacketData);
         vm.expectRevert(abi.encodeWithSelector(IICS20Errors.ICS20InvalidAddress.selector, "invalid"));
-
         ics20Transfer.onSendPacket(
             IIBCAppCallbacks.OnSendPacketCallback({
                 sourceChannel: packet.sourceChannel,
@@ -332,18 +298,11 @@
                 sender: sender
             })
         );
-
-<<<<<<< HEAD
-        // test msg sender is the token sender (i.e. not ics20Transfer)
-        //data = ICS20Lib.marshalJSON(erc20AddressStr, defaultAmount, senderStr, receiverStr, "memo");
-        pd.sender = senderStr;
-        data = ICS20Lib.encodePayload(pd);
-=======
+        defaultSendPacketData.sender = senderStr; // reset sender
+        packet.payloads[0].value = ICS20Lib.encodePayload(defaultSendPacketData);
+
         // test packet sender is not the same as the payload sender
         address notSender = makeAddr("notSender");
-        data = ICS20Lib.marshalJSON(erc20AddressStr, defaultAmount, senderStr, receiverStr, "memo");
->>>>>>> 5d6ea88a
-        packet.payloads[0].value = data;
         vm.expectRevert(abi.encodeWithSelector(IICS20Errors.ICS20UnauthorizedPacketSender.selector, notSender));
         ics20Transfer.onSendPacket(
             IIBCAppCallbacks.OnSendPacketCallback({
@@ -356,8 +315,6 @@
         );
 
         // test msg sender is sender, i.e. not owner (ics26Router)
-        data = ICS20Lib.marshalJSON(erc20AddressStr, defaultAmount, senderStr, receiverStr, "memo");
-        packet.payloads[0].value = data;
         vm.expectRevert(abi.encodeWithSelector(Ownable.OwnableUnauthorizedAccount.selector, sender));
         vm.prank(sender);
         ics20Transfer.onSendPacket(
@@ -370,14 +327,8 @@
             })
         );
 
-<<<<<<< HEAD
-        // test msg sender is someone else entirely (i.e. not ics20Transfer)
-=======
         // test msg sender is someone else entierly, i.e. owner (ics26Router)
->>>>>>> 5d6ea88a
         address someoneElse = makeAddr("someoneElse");
-        data = ICS20Lib.marshalJSON(erc20AddressStr, defaultAmount, senderStr, receiverStr, "memo");
-        packet.payloads[0].value = data;
         vm.expectRevert(abi.encodeWithSelector(Ownable.OwnableUnauthorizedAccount.selector, someoneElse));
         vm.prank(someoneElse);
         ics20Transfer.onSendPacket(
@@ -391,10 +342,8 @@
         );
 
         // test invalid token contract
-        pd.denom = "invalid";
-        data = ICS20Lib.encodePayload(pd);
-        //data = ICS20Lib.marshalJSON("invalid", defaultAmount, senderStr, receiverStr, "memo");
-        packet.payloads[0].value = data;
+        defaultSendPacketData.denom = "invalid";
+        packet.payloads[0].value = ICS20Lib.encodePayload(defaultSendPacketData);
         vm.expectRevert(abi.encodeWithSelector(IICS20Errors.ICS20InvalidAddress.selector, "invalid"));
         ics20Transfer.onSendPacket(
             IIBCAppCallbacks.OnSendPacketCallback({
@@ -405,9 +354,12 @@
                 sender: sender
             })
         );
+        defaultSendPacketData.denom = erc20AddressStr; // reset denom
+        packet.payloads[0].value = ICS20Lib.encodePayload(defaultSendPacketData);
 
         // test invalid version
         packet.payloads[0].version = "invalid";
+        packet.payloads[0].value = ICS20Lib.encodePayload(defaultSendPacketData);
         vm.expectRevert(
             abi.encodeWithSelector(IICS20Errors.ICS20UnexpectedVersion.selector, ICS20Lib.ICS20_VERSION, "invalid")
         );
@@ -420,8 +372,7 @@
                 sender: sender
             })
         );
-        // Reset version
-        packet.payloads[0].version = ICS20Lib.ICS20_VERSION;
+        packet.payloads[0].version = ICS20Lib.ICS20_VERSION; // reset version
 
         // test malfunctioning transfer
         MalfunctioningERC20 malfunctioningERC20 = new MalfunctioningERC20();
@@ -431,11 +382,8 @@
         malfunctioningERC20.approve(address(ics20Transfer), defaultAmount);
         string memory malfuncERC20AddressStr = Strings.toHexString(address(malfunctioningERC20));
 
-        pd.denom = malfuncERC20AddressStr;
-        data = ICS20Lib.encodePayload(pd);
-
-        //data = ICS20Lib.marshalJSON(malfuncERC20AddressStr, defaultAmount, senderStr, receiverStr, "memo");
-        packet.payloads[0].value = data;
+        defaultSendPacketData.denom = malfuncERC20AddressStr;
+        packet.payloads[0].value = ICS20Lib.encodePayload(defaultSendPacketData);
         vm.expectRevert(abi.encodeWithSelector(IICS20Errors.ICS20UnexpectedERC20Balance.selector, defaultAmount, 0));
         ics20Transfer.onSendPacket(
             IIBCAppCallbacks.OnSendPacketCallback({
@@ -461,7 +409,7 @@
         assertEq(contractBalanceBefore, 0);
 
         vm.expectEmit();
-        emit IICS20Transfer.ICS20Transfer(expectedDefaultSendPacketData, address(erc20));
+        emit IICS20Transfer.ICS20Transfer(defaultSendPacketData, address(erc20));
         ics20Transfer.onSendPacket(
             IIBCAppCallbacks.OnSendPacketCallback({
                 sourceChannel: packet.sourceChannel,
@@ -479,7 +427,7 @@
 
         vm.expectEmit();
         emit IICS20Transfer.ICS20Acknowledgement(
-            expectedDefaultSendPacketData, ICS20Lib.SUCCESSFUL_ACKNOWLEDGEMENT_JSON
+            defaultSendPacketData, ICS20Lib.SUCCESSFUL_ACKNOWLEDGEMENT_JSON
         );
         ics20Transfer.onAcknowledgementPacket(
             IIBCAppCallbacks.OnAcknowledgementPacketCallback({
@@ -512,7 +460,7 @@
         assertEq(contractBalanceBefore, 0);
 
         vm.expectEmit();
-        emit IICS20Transfer.ICS20Transfer(expectedDefaultSendPacketData, address(erc20));
+        emit IICS20Transfer.ICS20Transfer(defaultSendPacketData, address(erc20));
         ics20Transfer.onSendPacket(
             IIBCAppCallbacks.OnSendPacketCallback({
                 sourceChannel: packet.sourceChannel,
@@ -529,7 +477,7 @@
         assertEq(contractBalanceAfterSend, defaultAmount);
 
         vm.expectEmit();
-        emit IICS20Transfer.ICS20Acknowledgement(expectedDefaultSendPacketData, ICS20Lib.FAILED_ACKNOWLEDGEMENT_JSON);
+        emit IICS20Transfer.ICS20Acknowledgement(defaultSendPacketData, ICS20Lib.FAILED_ACKNOWLEDGEMENT_JSON);
         ics20Transfer.onAcknowledgementPacket(
             IIBCAppCallbacks.OnAcknowledgementPacketCallback({
                 sourceChannel: packet.sourceChannel,
@@ -628,7 +576,7 @@
         assertEq(contractBalanceBefore, 0);
 
         vm.expectEmit();
-        emit IICS20Transfer.ICS20Transfer(expectedDefaultSendPacketData, address(erc20));
+        emit IICS20Transfer.ICS20Transfer(defaultSendPacketData, address(erc20));
         ics20Transfer.onSendPacket(
             IIBCAppCallbacks.OnSendPacketCallback({
                 sourceChannel: packet.sourceChannel,
@@ -645,7 +593,7 @@
         assertEq(contractBalanceAfterSend, defaultAmount);
 
         vm.expectEmit();
-        emit IICS20Transfer.ICS20Timeout(expectedDefaultSendPacketData);
+        emit IICS20Transfer.ICS20Timeout(defaultSendPacketData);
         ics20Transfer.onTimeoutPacket(
             IIBCAppCallbacks.OnTimeoutPacketCallback({
                 sourceChannel: packet.sourceChannel,
@@ -738,7 +686,7 @@
         assertEq(contractBalanceBefore, 0);
 
         vm.expectEmit();
-        emit IICS20Transfer.ICS20Transfer(expectedDefaultSendPacketData, address(erc20));
+        emit IICS20Transfer.ICS20Transfer(defaultSendPacketData, address(erc20));
         ics20Transfer.onSendPacket(
             IIBCAppCallbacks.OnSendPacketCallback({
                 sourceChannel: packet.sourceChannel,
