--- conflicted
+++ resolved
@@ -34,56 +34,4 @@
             assertEq(actual, testCase.expected);
         }
     }
-<<<<<<< HEAD
-=======
-
-    function test_unmarshalJSON() public {
-        // ICS20Lib marshalled json with memo
-        bytes memory jsonBz = ICS20Lib.marshalJSON("denom", 42, "sender", "receiver", "memo");
-        ICS20Lib.PacketDataJSON memory packetData = this.unmarshalJSON(jsonBz);
-        assertEq(packetData.denom, "denom");
-        assertEq(packetData.amount, 42);
-        assertEq(packetData.sender, "sender");
-        assertEq(packetData.receiver, "receiver");
-        assertEq(packetData.memo, "memo");
-
-        // ICS20Lib marshalled json without memo
-        jsonBz = ICS20Lib.marshalJSON("denom2", 43, "sender2", "receiver2", "");
-        packetData = this.unmarshalJSON(jsonBz);
-        assertEq(packetData.denom, "denom2");
-        assertEq(packetData.amount, 43);
-        assertEq(packetData.sender, "sender2");
-        assertEq(packetData.receiver, "receiver2");
-        assertEq(packetData.memo, "");
-
-        // Test with a manual JSON string with memo
-        jsonBz = bytes(
-            "{\"denom\":\"denom3\",\"amount\":\"43\",\"sender\":\"sender3\",\"receiver\":\"receiver3\",\"memo\":\"memo3\"}"
-        );
-        packetData = this.unmarshalJSON(jsonBz);
-        assertEq(packetData.denom, "denom3");
-        assertEq(packetData.amount, 43);
-        assertEq(packetData.sender, "sender3");
-        assertEq(packetData.receiver, "receiver3");
-        assertEq(packetData.memo, "memo3");
-
-        // Test with a manual JSON string without memo
-        jsonBz = bytes("{\"denom\":\"denom3\",\"amount\":\"43\",\"sender\":\"sender3\",\"receiver\":\"receiver3\"}");
-        packetData = this.unmarshalJSON(jsonBz);
-        assertEq(packetData.denom, "denom3");
-        assertEq(packetData.amount, 43);
-        assertEq(packetData.sender, "sender3");
-        assertEq(packetData.receiver, "receiver3");
-        assertEq(packetData.memo, "");
-
-        // Test with a broken JSON string without memo
-        jsonBz = bytes("{\"denom\":\"denom3\",\"amount\":\"43\",\"sender\":\"sender3\\,\"receiver\":\"receiver3\"}");
-        vm.expectRevert(abi.encodeWithSelector(IICS20Errors.ICS20JSONInvalidEscape.selector, 50, bytes1(0x2c)));
-        packetData = this.unmarshalJSON(jsonBz);
-    }
-
-    function unmarshalJSON(bytes calldata bz) external pure returns (ICS20Lib.PacketDataJSON memory) {
-        return ICS20Lib.unmarshalJSON(bz);
-    }
->>>>>>> 5d6ea88a
 }