--- conflicted
+++ resolved
@@ -4,12 +4,7 @@
 // solhint-disable custom-errors,max-line-length
 
 import { Test } from "forge-std/Test.sol";
-<<<<<<< HEAD
 import { ICS20Lib } from "../contracts/utils/ICS20Lib.sol";
-import { IICS20Errors } from "../contracts/errors/IICS20Errors.sol";
-=======
-import { ICS20Lib } from "../src/utils/ICS20Lib.sol";
->>>>>>> 55e908e8
 
 contract ICS20LibTest is Test {
     struct IBCDenomTestCase {
