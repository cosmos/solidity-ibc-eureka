// SPDX-License-Identifier: MIT
pragma solidity ^0.8.28;

// solhint-disable gas-custom-errors,max-line-length,max-states-count,immutable-vars-naming

// This is a helper to deploy the IBC implementation for testing purposes

import { Test } from "forge-std/Test.sol";

import { IICS02ClientMsgs } from "../../../contracts/msgs/IICS02ClientMsgs.sol";
import { IICS26RouterMsgs } from "../../../contracts/msgs/IICS26RouterMsgs.sol";
import { IICS20TransferMsgs } from "../../../contracts/msgs/IICS20TransferMsgs.sol";
import { IICS27GMPMsgs } from "../../../contracts/msgs/IICS27GMPMsgs.sol";

import { IERC20 } from "@openzeppelin-contracts/token/ERC20/IERC20.sol";
import { IICS26Router } from "../../../contracts/interfaces/IICS26Router.sol";
import { ISignatureTransfer } from "@uniswap/permit2/src/interfaces/ISignatureTransfer.sol";

import { ICS26Router } from "../../../contracts/ICS26Router.sol";
import { IBCERC20 } from "../../../contracts/utils/IBCERC20.sol";
import { Escrow } from "../../../contracts/utils/Escrow.sol";
import { ICS20Transfer } from "../../../contracts/ICS20Transfer.sol";
import { ICS27Lib } from "../../../contracts/utils/ICS27Lib.sol";
import { ICS27GMP } from "../../../contracts/ICS27GMP.sol";
import { ICS27Account } from "../../../contracts/utils/ICS27Account.sol";
import { TestHelper } from "./TestHelper.sol";
import { SolidityLightClient } from "../utils/SolidityLightClient.sol";
import { ICS20Lib } from "../../../contracts/utils/ICS20Lib.sol";
import { ERC1967Proxy } from "@openzeppelin-contracts/proxy/ERC1967/ERC1967Proxy.sol";
import { ICS24Host } from "../../../contracts/utils/ICS24Host.sol";
import { RelayerHelper } from "../../../contracts/utils/RelayerHelper.sol";

contract IbcImpl is Test {
    ICS26Router public immutable ics26Router;
    ICS20Transfer public immutable ics20Transfer;
    ICS27GMP public immutable ics27Gmp;
    RelayerHelper public immutable relayerHelper;

    mapping(string counterpartyId => IbcImpl ibcImpl) public counterpartyImpls;

    TestHelper private _th = new TestHelper();

    constructor(address permit2) {
        // ============ Step 1: Deploy the logic contracts ==============
        address escrowLogic = address(new Escrow());
        address ibcERC20Logic = address(new IBCERC20());
        address ics27AccountLogic = address(new ICS27Account());
        ICS26Router ics26RouterLogic = new ICS26Router();
        ICS20Transfer ics20TransferLogic = new ICS20Transfer();
        ICS27GMP ics27GmpLogic = new ICS27GMP();

        // ============== Step 2: Deploy ERC1967 Proxies ==============
        ERC1967Proxy routerProxy =
            new ERC1967Proxy(address(ics26RouterLogic), abi.encodeCall(ICS26Router.initialize, (msg.sender)));

        ERC1967Proxy transferProxy = new ERC1967Proxy(
            address(ics20TransferLogic),
            abi.encodeCall(
                ICS20Transfer.initialize, (address(routerProxy), escrowLogic, ibcERC20Logic, address(permit2))
            )
        );

        ERC1967Proxy gmpProxy = new ERC1967Proxy(
            address(ics27GmpLogic),
            abi.encodeCall(ICS27GMP.initialize, (address(routerProxy), address(ics27AccountLogic)))
        );

        ics26Router = ICS26Router(address(routerProxy));
        ics20Transfer = ICS20Transfer(address(transferProxy));
        ics27Gmp = ICS27GMP(address(gmpProxy));
        relayerHelper = new RelayerHelper(address(ics26Router));

        // ============== Step 3: Wire up the contracts ==============
        vm.startPrank(msg.sender);
        ics26Router.grantRole(ics26Router.RELAYER_ROLE(), address(0)); // anyone can relay packets
        ics26Router.grantRole(ics26Router.PORT_CUSTOMIZER_ROLE(), msg.sender);
        ics26Router.grantRole(ics26Router.CLIENT_ID_CUSTOMIZER_ROLE(), msg.sender);
        ics26Router.addIBCApp(ICS20Lib.DEFAULT_PORT_ID, address(ics20Transfer));
<<<<<<< HEAD
        ics26Router.addIBCApp(ICS27Lib.DEFAULT_PORT_ID, address(ics27Gmp));
=======

        ics20Transfer.grantERC20CustomizerRole(msg.sender);
>>>>>>> 2049c226
        vm.stopPrank();
    }

    /// @notice Adds a counterparty implementation by creating a solidity light client
    /// @param counterparty The counterparty implementation
    /// @param counterpartyId The counterparty identifier
    function addCounterpartyImpl(IbcImpl counterparty, string calldata counterpartyId) public returns (string memory) {
        ICS26Router counterpartyIcs26 = counterparty.ics26Router();
        SolidityLightClient lightClient = new SolidityLightClient(counterpartyIcs26);

        // Set the light client as the counterparty for the current implementation
        counterpartyImpls[counterpartyId] = counterparty;

        return ics26Router.addClient(
            IICS02ClientMsgs.CounterpartyInfo(counterpartyId, _th.EMPTY_MERKLE_PREFIX()), address(lightClient)
        );
    }

    function sendTransferAsUser(
        IERC20 token,
        address sender,
        string calldata receiver,
        uint256 amount
    )
        external
        returns (IICS26RouterMsgs.Packet memory)
    {
        return
            sendTransferAsUser(token, sender, receiver, amount, _th.DEFAULT_TIMEOUT_TIMESTAMP(), _th.FIRST_CLIENT_ID());
    }

    function sendTransferAsUser(
        IERC20 token,
        address sender,
        string calldata receiver,
        uint256 amount,
        uint64 timeoutTimestamp
    )
        external
        returns (IICS26RouterMsgs.Packet memory)
    {
        return sendTransferAsUser(token, sender, receiver, amount, timeoutTimestamp, _th.FIRST_CLIENT_ID());
    }

    function sendTransferAsUser(
        IERC20 token,
        address sender,
        string calldata receiver,
        uint256 amount,
        string memory sourceClient
    )
        public
        returns (IICS26RouterMsgs.Packet memory)
    {
        return sendTransferAsUser(token, sender, receiver, amount, _th.DEFAULT_TIMEOUT_TIMESTAMP(), sourceClient);
    }

    function sendTransferAsUser(
        IERC20 token,
        address sender,
        string calldata receiver,
        uint256 amount,
        uint64 timeoutTimestamp,
        string memory sourceClient
    )
        public
        returns (IICS26RouterMsgs.Packet memory)
    {
        vm.startPrank(sender);
        token.approve(address(ics20Transfer), amount);
        vm.recordLogs();
        ics20Transfer.sendTransfer(
            IICS20TransferMsgs.SendTransferMsg({
                denom: address(token),
                amount: amount,
                receiver: receiver,
                sourceClient: sourceClient,
                destPort: ICS20Lib.DEFAULT_PORT_ID,
                timeoutTimestamp: timeoutTimestamp,
                memo: _th.randomString()
            })
        );
        vm.stopPrank();

        bytes memory packetBz = _th.getValueFromEvent(IICS26Router.SendPacket.selector);
        return abi.decode(packetBz, (IICS26RouterMsgs.Packet));
    }

    function sendTransferAsUser(
        IERC20 token,
        address sender,
        string calldata receiver,
        ISignatureTransfer.PermitTransferFrom memory permit,
        bytes memory signature
    )
        public
        returns (IICS26RouterMsgs.Packet memory)
    {
        return sendTransferAsUser(token, sender, receiver, _th.FIRST_CLIENT_ID(), permit, signature);
    }

    function sendTransferAsUser(
        IERC20 token,
        address sender,
        string calldata receiver,
        string memory sourceClient,
        ISignatureTransfer.PermitTransferFrom memory permit,
        bytes memory signature
    )
        public
        returns (IICS26RouterMsgs.Packet memory)
    {
        vm.startPrank(sender);
        vm.recordLogs();
        ics20Transfer.sendTransferWithPermit2(
            IICS20TransferMsgs.SendTransferMsg({
                denom: address(token),
                amount: permit.permitted.amount,
                receiver: receiver,
                sourceClient: sourceClient,
                destPort: ICS20Lib.DEFAULT_PORT_ID,
                timeoutTimestamp: _th.DEFAULT_TIMEOUT_TIMESTAMP(),
                memo: ""
            }),
            permit,
            signature
        );
        vm.stopPrank();

        bytes memory packetBz = _th.getValueFromEvent(IICS26Router.SendPacket.selector);
        return abi.decode(packetBz, (IICS26RouterMsgs.Packet));
    }

    function sendGmpAsUser(
        address sender,
        string calldata receiver,
        bytes calldata payload
    )
        external
        returns (IICS26RouterMsgs.Packet memory)
    {
        return sendGmpAsUser(sender, receiver, payload, "", "", _th.DEFAULT_TIMEOUT_TIMESTAMP(), _th.FIRST_CLIENT_ID());
    }

    function sendGmpAsUser(
        address sender,
        string calldata receiver,
        bytes calldata payload,
        bytes memory salt
    )
        external
        returns (IICS26RouterMsgs.Packet memory)
    {
        return
            sendGmpAsUser(sender, receiver, payload, salt, "", _th.DEFAULT_TIMEOUT_TIMESTAMP(), _th.FIRST_CLIENT_ID());
    }

    function sendGmpAsUser(
        address sender,
        string calldata receiver,
        bytes calldata payload,
        bytes memory salt,
        string memory memo
    )
        external
        returns (IICS26RouterMsgs.Packet memory)
    {
        return
            sendGmpAsUser(sender, receiver, payload, salt, memo, _th.DEFAULT_TIMEOUT_TIMESTAMP(), _th.FIRST_CLIENT_ID());
    }

    function sendGmpAsUser(
        address sender,
        string calldata receiver,
        bytes calldata payload,
        bytes memory salt,
        string memory memo,
        uint64 timeoutTimestamp
    )
        public
        returns (IICS26RouterMsgs.Packet memory)
    {
        return sendGmpAsUser(sender, receiver, payload, salt, memo, timeoutTimestamp, _th.FIRST_CLIENT_ID());
    }

    function sendGmpAsUser(
        address sender,
        string calldata receiver,
        bytes calldata payload,
        bytes memory salt,
        string memory memo,
        uint64 timeoutTimestamp,
        string memory sourceClient
    )
        public
        returns (IICS26RouterMsgs.Packet memory)
    {
        vm.startPrank(sender);
        vm.recordLogs();
        ics27Gmp.sendCall(
            IICS27GMPMsgs.SendCallMsg({
                receiver: receiver,
                payload: payload,
                salt: salt,
                memo: memo,
                timeoutTimestamp: timeoutTimestamp,
                sourceClient: sourceClient
            })
        );
        vm.stopPrank();

        bytes memory packetBz = _th.getValueFromEvent(IICS26Router.SendPacket.selector);
        return abi.decode(packetBz, (IICS26RouterMsgs.Packet));
    }

    function recvPacket(IICS26RouterMsgs.Packet calldata packet) external returns (bytes[] memory acks) {
        IICS26RouterMsgs.MsgRecvPacket memory msgRecvPacket;
        msgRecvPacket.packet = packet;
        vm.recordLogs();
        ics26Router.recvPacket(msgRecvPacket);

        bytes memory ackBz = _th.getValueFromEvent(IICS26Router.WriteAcknowledgement.selector);
        (, acks) = abi.decode(ackBz, (IICS26RouterMsgs.Packet, bytes[]));
        return acks;
    }

    function ackPacket(IICS26RouterMsgs.Packet calldata packet, bytes[] calldata acks) external {
        require(acks.length == 1, "multiple acks not supported");
        IICS26RouterMsgs.MsgAckPacket memory msgWriteAck;
        msgWriteAck.packet = packet;
        msgWriteAck.acknowledgement = acks[0];

        ics26Router.ackPacket(msgWriteAck);
    }

    function timeoutPacket(IICS26RouterMsgs.Packet calldata packet) external {
        IICS26RouterMsgs.MsgTimeoutPacket memory msgTimeoutPacket;
        msgTimeoutPacket.packet = packet;
        vm.recordLogs();
        ics26Router.timeoutPacket(msgTimeoutPacket);
    }

    function cheatPacketCommitment(IICS26RouterMsgs.Packet calldata packet) external {
        bytes32 path = ICS24Host.packetCommitmentKeyCalldata(packet.sourceClient, packet.sequence);
        bytes32 value = ICS24Host.packetCommitmentBytes32(packet);
        _cheatCommit(path, value);
    }

    function _cheatCommit(bytes32 path, bytes32 value) private {
        bytes32 erc7201Slot = 0x1260944489272988d9df285149b5aa1b0f48f2136d6f416159f840a3e0747600;
        bytes32 commitmentSlot = keccak256(abi.encodePacked(path, erc7201Slot));
        // This is a cheat code to commit a value to the light client
        // It should only be used for testing purposes
        vm.store(address(ics26Router), commitmentSlot, value);
    }
}<|MERGE_RESOLUTION|>--- conflicted
+++ resolved
@@ -76,12 +76,9 @@
         ics26Router.grantRole(ics26Router.PORT_CUSTOMIZER_ROLE(), msg.sender);
         ics26Router.grantRole(ics26Router.CLIENT_ID_CUSTOMIZER_ROLE(), msg.sender);
         ics26Router.addIBCApp(ICS20Lib.DEFAULT_PORT_ID, address(ics20Transfer));
-<<<<<<< HEAD
         ics26Router.addIBCApp(ICS27Lib.DEFAULT_PORT_ID, address(ics27Gmp));
-=======
 
         ics20Transfer.grantERC20CustomizerRole(msg.sender);
->>>>>>> 2049c226
         vm.stopPrank();
     }
 
