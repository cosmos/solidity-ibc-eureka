--- conflicted
+++ resolved
@@ -25,15 +25,11 @@
     address public receiver;
     string public receiverStr;
 
+    string public erc20AddressStr;
+
     /// @dev the default send amount for sendTransfer
     uint256 public defaultAmount = 1_000_000_100_000_000_001;
 
-<<<<<<< HEAD
-    IICS20TransferMsgs.FungibleTokenPacketData public defaultPacketData;
-    bytes public data;
-
-=======
->>>>>>> 305da822
     function setUp() public {
         ICS20Transfer ics20TransferLogic = new ICS20Transfer();
 
@@ -47,23 +43,10 @@
         erc20 = new TestERC20();
 
         sender = makeAddr("sender");
-<<<<<<< HEAD
-
-        senderStr = Strings.toHexString(sender);
-
-        defaultPacketData = IICS20TransferMsgs.FungibleTokenPacketData({
-            denom: Strings.toHexString(address(erc20)),
-            sender: senderStr,
-            receiver: receiverStr,
-            amount: defaultAmount,
-            memo: "memo"
-        });
-=======
         senderStr = Strings.toHexString(sender);
 
         receiver = makeAddr(receiverStr);
         receiverStr = Strings.toHexString(receiver);
->>>>>>> 305da822
 
         erc20AddressStr = Strings.toHexString(address(erc20));
     }
@@ -123,27 +106,10 @@
         ics20Transfer.sendTransfer(msgSendTransfer);
         // reset amount
         msgSendTransfer.amount = defaultAmount;
-<<<<<<< HEAD
     }
 
     function test_failure_sendTransfer_cases() public {
         // this contract acts as the ics26Router
-=======
-
-        // denom is not an address
-        msgSendTransfer.denom = "notanaddress";
-        vm.expectRevert(abi.encodeWithSelector(IICS20Errors.ICS20InvalidAddress.selector, "notanaddress"));
-        ics20Transfer.sendTransfer(msgSendTransfer);
-        // reset denom
-        msgSendTransfer.denom = erc20AddressStr;
-    }
-
-    function test_failure_onSendPacket() public {
-        (IICS26RouterMsgs.Packet memory packet, ICS20Lib.FungibleTokenPacketData memory defaultPacketData) =
-            _getDefaultPacket();
-
-        // this contract acts as the ics26Router (it is the address given as owner to the ics20Transfer contract)
->>>>>>> 305da822
 
         // test missing approval
         vm.expectRevert(
@@ -165,82 +131,13 @@
         erc20.mint(sender, defaultAmount);
 
         // test invalid amount
-        defaultPacketData.amount = 0;
+        defaultAmount = 0;
         vm.expectRevert(abi.encodeWithSelector(IICS20Errors.ICS20InvalidAmount.selector, 0));
         vm.prank(sender);
         ics20Transfer.sendTransfer(_getTestSendTransferMsg());
 
-<<<<<<< HEAD
         // reset amount
-        defaultPacketData.amount = defaultAmount;
-=======
-        // test msg sender is someone else entierly, i.e. owner (ics26Router)
-        address someoneElse = makeAddr("someoneElse");
-        vm.expectRevert(abi.encodeWithSelector(IICS20Errors.ICS20Unauthorized.selector, someoneElse));
-        vm.prank(someoneElse);
-        ics20Transfer.onSendPacket(
-            IIBCAppCallbacks.OnSendPacketCallback({
-                sourceClient: packet.sourceClient,
-                destinationClient: packet.destClient,
-                sequence: packet.sequence,
-                payload: packet.payloads[0],
-                sender: sender
-            })
-        );
-
-        // test invalid token contract
-        defaultPacketData.denom = "invalid";
-        packet.payloads[0].value = abi.encode(defaultPacketData);
-        vm.expectRevert(abi.encodeWithSelector(IICS20Errors.ICS20InvalidAddress.selector, "invalid"));
-        ics20Transfer.onSendPacket(
-            IIBCAppCallbacks.OnSendPacketCallback({
-                sourceClient: packet.sourceClient,
-                destinationClient: packet.destClient,
-                sequence: packet.sequence,
-                payload: packet.payloads[0],
-                sender: sender
-            })
-        );
-        // reset denom
-        defaultPacketData.denom = erc20AddressStr;
-        packet.payloads[0].value = abi.encode(defaultPacketData);
-
-        // test denom not found when sending a non-native token (source trace)
-        defaultPacketData.denom =
-            string(abi.encodePacked(packet.payloads[0].sourcePort, "/", packet.sourceClient, "/", "notfound"));
-        packet.payloads[0].value = abi.encode(defaultPacketData);
-        vm.expectRevert(abi.encodeWithSelector(IICS20Errors.ICS20DenomNotFound.selector, defaultPacketData.denom));
-        ics20Transfer.onSendPacket(
-            IIBCAppCallbacks.OnSendPacketCallback({
-                sourceClient: packet.sourceClient,
-                destinationClient: packet.destClient,
-                sequence: packet.sequence,
-                payload: packet.payloads[0],
-                sender: sender
-            })
-        );
-        // reset denom
-        defaultPacketData.denom = erc20AddressStr;
-        packet.payloads[0].value = abi.encode(defaultPacketData);
-
-        // test invalid version
-        packet.payloads[0].version = "invalid";
-        packet.payloads[0].value = abi.encode(defaultPacketData);
-        vm.expectRevert(
-            abi.encodeWithSelector(IICS20Errors.ICS20UnexpectedVersion.selector, ICS20Lib.ICS20_VERSION, "invalid")
-        );
-        ics20Transfer.onSendPacket(
-            IIBCAppCallbacks.OnSendPacketCallback({
-                sourceClient: packet.sourceClient,
-                destinationClient: packet.destClient,
-                sequence: packet.sequence,
-                payload: packet.payloads[0],
-                sender: sender
-            })
-        );
-        // reset version
-        packet.payloads[0].version = ICS20Lib.ICS20_VERSION;
->>>>>>> 305da822
+        defaultAmount = 1_000_000_100_000_000_001;
 
         // test malfunctioning transfer
         MalfunctioningERC20 malfunctioningERC20 = new MalfunctioningERC20();
@@ -248,42 +145,15 @@
         malfunctioningERC20.setMalfunction(true); // Turn on the malfunctioning behaviour (no update)
         vm.prank(sender);
         malfunctioningERC20.approve(address(ics20Transfer), defaultAmount);
-        string memory malfuncERC20AddressStr = Strings.toHexString(address(malfunctioningERC20));
-
-        defaultPacketData.denom = malfuncERC20AddressStr;
+        erc20 = malfunctioningERC20; // This is not reset since it is the last test
+
         vm.expectRevert(abi.encodeWithSelector(IICS20Errors.ICS20UnexpectedERC20Balance.selector, defaultAmount, 0));
-<<<<<<< HEAD
         vm.prank(sender);
         ics20Transfer.sendTransfer(_getTestSendTransferMsg());
-
-        // reset denom
-        defaultPacketData.denom = Strings.toHexString(address(erc20));
     }
 
     function test_failure_onAcknowledgementPacket() public {
-        IICS26RouterMsgs.Packet memory packet = _getTestPacket();
-
-        // test invalid data
-        data = bytes("invalid");
-        packet.payloads[0].value = data;
-        vm.expectRevert(bytes(""));
-=======
-        ics20Transfer.onSendPacket(
-            IIBCAppCallbacks.OnSendPacketCallback({
-                sourceClient: packet.sourceClient,
-                destinationClient: packet.destClient,
-                sequence: packet.sequence,
-                payload: packet.payloads[0],
-                sender: address(ics20Transfer)
-            })
-        );
-        // reset denom
-        defaultPacketData.denom = erc20AddressStr;
-        packet.payloads[0].value = abi.encode(defaultPacketData);
-    }
-
-    function test_failure_onAcknowledgementPacket() public {
-        (IICS26RouterMsgs.Packet memory packet, ICS20Lib.FungibleTokenPacketData memory defaultPacketData) =
+        (IICS26RouterMsgs.Packet memory packet, IICS20TransferMsgs.FungibleTokenPacketData memory defaultPacketData) =
             _getDefaultPacket();
 
         // test invalid data
@@ -307,7 +177,6 @@
         defaultPacketData.denom = "invalid";
         packet.payloads[0].value = abi.encode(defaultPacketData);
         vm.expectRevert(abi.encodeWithSelector(IICS20Errors.ICS20InvalidAddress.selector, "invalid"));
->>>>>>> 305da822
         ics20Transfer.onAcknowledgementPacket(
             IIBCAppCallbacks.OnAcknowledgementPacketCallback({
                 sourceClient: packet.sourceClient,
@@ -361,7 +230,7 @@
     }
 
     function test_failure_onTimeoutPacket() public {
-        (IICS26RouterMsgs.Packet memory packet, ICS20Lib.FungibleTokenPacketData memory defaultPacketData) =
+        (IICS26RouterMsgs.Packet memory packet, IICS20TransferMsgs.FungibleTokenPacketData memory defaultPacketData) =
             _getDefaultPacket();
 
         // test invalid data
@@ -394,7 +263,7 @@
             })
         );
         // reset denom
-        defaultPacketData.denom = Strings.toHexString(address(erc20));
+        defaultPacketData.denom = erc20AddressStr;
         packet.payloads[0].value = abi.encode(defaultPacketData);
 
         // test denom not found when sending a non-native token (source trace)
@@ -412,10 +281,8 @@
             })
         );
         // reset denom
-        defaultPacketData.denom = erc20AddressStr;
-        packet.payloads[0].value = abi.encode(defaultPacketData);
-<<<<<<< HEAD
-=======
+        defaultPacketData.denom = Strings.toHexString(address(erc20));
+        packet.payloads[0].value = abi.encode(defaultPacketData);
 
         // test invalid sender
         defaultPacketData.sender = "invalid";
@@ -433,11 +300,10 @@
         // reset sender
         defaultPacketData.sender = senderStr;
         packet.payloads[0].value = abi.encode(defaultPacketData);
->>>>>>> 305da822
     }
 
     function test_failure_onRecvPacket() public {
-        (IICS26RouterMsgs.Packet memory packet, ICS20Lib.FungibleTokenPacketData memory defaultPacketData) =
+        (IICS26RouterMsgs.Packet memory packet, IICS20TransferMsgs.FungibleTokenPacketData memory defaultPacketData) =
             _getDefaultPacket();
 
         string memory ibcDenom = string(
@@ -537,9 +403,9 @@
     function _getDefaultPacket()
         internal
         view
-        returns (IICS26RouterMsgs.Packet memory, ICS20Lib.FungibleTokenPacketData memory)
+        returns (IICS26RouterMsgs.Packet memory, IICS20TransferMsgs.FungibleTokenPacketData memory)
     {
-        ICS20Lib.FungibleTokenPacketData memory defaultPacketData = _getDefaultPacketData();
+        IICS20TransferMsgs.FungibleTokenPacketData memory defaultPacketData = _getDefaultPacketData();
         bytes memory data = abi.encode(defaultPacketData);
         IICS26RouterMsgs.Payload[] memory payloads = new IICS26RouterMsgs.Payload[](1);
         payloads[0] = IICS26RouterMsgs.Payload({
@@ -561,8 +427,8 @@
         );
     }
 
-    function _getDefaultPacketData() internal view returns (ICS20Lib.FungibleTokenPacketData memory) {
-        ICS20Lib.FungibleTokenPacketData memory defaultPacketData = ICS20Lib.FungibleTokenPacketData({
+    function _getDefaultPacketData() internal view returns (IICS20TransferMsgs.FungibleTokenPacketData memory) {
+        IICS20TransferMsgs.FungibleTokenPacketData memory defaultPacketData = IICS20TransferMsgs.FungibleTokenPacketData({
             denom: erc20AddressStr,
             amount: defaultAmount,
             sender: senderStr,
@@ -575,9 +441,9 @@
 
     function _getTestSendTransferMsg() internal view returns (IICS20TransferMsgs.SendTransferMsg memory) {
         return IICS20TransferMsgs.SendTransferMsg({
-            denom: ICS20Lib.mustHexStringToAddress(defaultPacketData.denom),
-            amount: defaultPacketData.amount,
-            receiver: defaultPacketData.receiver,
+            denom: address(erc20),
+            amount: defaultAmount,
+            receiver: receiverStr,
             sourceClient: "sourceClient",
             destPort: "destinationPort",
             timeoutTimestamp: 0,
