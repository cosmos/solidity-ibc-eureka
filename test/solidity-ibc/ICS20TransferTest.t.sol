--- conflicted
+++ resolved
@@ -87,11 +87,7 @@
         IICS20TransferMsgs.SendTransferMsg memory msgSendTransfer = IICS20TransferMsgs.SendTransferMsg({
             tokens: defaultSendTransferMsgTokens,
             receiver: receiverStr,
-<<<<<<< HEAD
-            sourceClient: packet.sourceChannel,
-=======
             sourceClient: packet.sourceClient,
->>>>>>> b241dc76
             destPort: packet.payloads[0].sourcePort,
             timeoutTimestamp: uint64(block.timestamp + 1000),
             memo: "memo",
@@ -117,11 +113,7 @@
         IICS20TransferMsgs.SendTransferMsg memory msgSendTransfer = IICS20TransferMsgs.SendTransferMsg({
             tokens: defaultSendTransferMsgTokens,
             receiver: receiverStr,
-<<<<<<< HEAD
-            sourceClient: packet.sourceChannel,
-=======
             sourceClient: packet.sourceClient,
->>>>>>> b241dc76
             destPort: packet.payloads[0].sourcePort,
             timeoutTimestamp: uint64(block.timestamp + 1000),
             memo: "memo",
@@ -691,21 +683,15 @@
 
         // Send back (onRecv)
         string memory newSourcePort = packet.payloads[0].destPort;
-<<<<<<< HEAD
-        string memory newSourceChannel = packet.destChannel;
+        string memory newSourceClient = packet.destClient;
         ICS20Lib.Denom memory receivedDenom = ICS20Lib.Denom({
             base: erc20AddressStr,
             trace: new ICS20Lib.Hop[](1)
         });
         receivedDenom.trace[0] = ICS20Lib.Hop({
             portId: newSourcePort,
-            channelId: newSourceChannel
-        });
-=======
-        string memory newSourceClient = packet.destClient;
-        string memory receivedDenom =
-            string(abi.encodePacked(newSourcePort, "/", newSourceClient, "/", erc20AddressStr));
->>>>>>> b241dc76
+            channelId: newSourceClient
+        });
 
         {
             string memory tmpSenderStr = senderStr;
@@ -780,16 +766,10 @@
         });
         packet.payloads[0].value = abi.encode(receivePayload);
         packet.payloads[0].destPort = ICS20Lib.DEFAULT_PORT_ID;
-        packet.destClient = "dest-channel";
+        packet.destClient = "dest-client";
         packet.payloads[0].sourcePort = ICS20Lib.DEFAULT_PORT_ID;
-        packet.sourceClient = "source-channel";
-
-<<<<<<< HEAD
-=======
-        string memory expectedFullDenomPath =
-            string(abi.encodePacked(packet.payloads[0].destPort, "/", packet.destClient, "/", foreignDenom));
-
->>>>>>> b241dc76
+        packet.sourceClient = "source-client";
+
         bytes memory ack = ics20Transfer.onRecvPacket(
             IIBCAppCallbacks.OnRecvPacketCallback({
                 sourceClient: packet.sourceClient,
@@ -807,7 +787,7 @@
         });
         expectedDenom.trace[0] = ICS20Lib.Hop({
             portId: packet.payloads[0].destPort,
-            channelId: packet.destChannel
+            channelId: packet.destClient
         });
 
         IBCERC20 ibcERC20 = IBCERC20(ics20Transfer.ibcERC20Contract(expectedDenom));
@@ -826,6 +806,7 @@
     function test_success_onRecvPacketWithForeignIBCDenom() public {
         IICS26RouterMsgs.Packet memory packet = _getTestPacket();
 
+        // TODO: FIX THIS WITH A PROPER DENOM
         string memory foreignDenom = "transfer/channel-42/uatom";
 
         senderStr = "cosmos1mhmwgrfrcrdex5gnr0vcqt90wknunsxej63feh";
@@ -853,16 +834,10 @@
         });
         packet.payloads[0].value = abi.encode(receivePayload);
         packet.payloads[0].destPort = ICS20Lib.DEFAULT_PORT_ID;
-        packet.destClient = "dest-channel";
+        packet.destClient = "dest-client";
         packet.payloads[0].sourcePort = ICS20Lib.DEFAULT_PORT_ID;
-        packet.sourceClient = "source-channel";
-
-<<<<<<< HEAD
-=======
-        string memory expectedFullDenomPath =
-            string(abi.encodePacked(packet.payloads[0].destPort, "/", packet.destClient, "/", foreignDenom));
-
->>>>>>> b241dc76
+        packet.sourceClient = "source-client";
+
         bytes memory ack = ics20Transfer.onRecvPacket(
             IIBCAppCallbacks.OnRecvPacketCallback({
                 sourceClient: packet.sourceClient,
@@ -880,7 +855,7 @@
         });
         expectedDenom.trace[0] = ICS20Lib.Hop({
             portId: packet.payloads[0].destPort,
-            channelId: packet.destChannel
+            channelId: packet.destClient
         });
 
         IBCERC20 ibcERC20 = IBCERC20(ics20Transfer.ibcERC20Contract(expectedDenom));
@@ -900,21 +875,15 @@
     function test_failure_onRecvPacket() public {
         IICS26RouterMsgs.Packet memory packet = _getTestPacket();
 
-<<<<<<< HEAD
         ICS20Lib.Denom memory denom = ICS20Lib.Denom({
             base: erc20AddressStr,
             trace: new ICS20Lib.Hop[](1)
         });
         denom.trace[0] = ICS20Lib.Hop({
             portId: packet.payloads[0].sourcePort,
-            channelId: packet.sourceChannel
+            channelId: packet.sourceClient
         });
         defaultPacketData.tokens[0].denom = denom;
-=======
-        string memory ibcDenom =
-            string(abi.encodePacked(packet.payloads[0].sourcePort, "/", packet.sourceClient, "/", erc20AddressStr));
-        defaultPacketData.denom = ibcDenom;
->>>>>>> b241dc76
         packet.payloads[0].value = abi.encode(defaultPacketData);
 
         // test invalid version
@@ -967,21 +936,15 @@
         packet.payloads[0].value = abi.encode(defaultPacketData);
 
         // test receiver chain is source, but denom is not erc20 address
-<<<<<<< HEAD
         ICS20Lib.Denom memory invalidErc20Denom = ICS20Lib.Denom({
             base: "invalid",
             trace: new ICS20Lib.Hop[](1)
         });
         invalidErc20Denom.trace[0] = ICS20Lib.Hop({
             portId: packet.payloads[0].sourcePort,
-            channelId: packet.sourceChannel
+            channelId: packet.sourceClient
         });
         defaultPacketData.tokens[0].denom = invalidErc20Denom;
-=======
-        string memory invalidErc20Denom =
-            string(abi.encodePacked(packet.payloads[0].sourcePort, "/", packet.sourceClient, "/invalid"));
-        defaultPacketData.denom = invalidErc20Denom;
->>>>>>> b241dc76
         packet.payloads[0].value = abi.encode(defaultPacketData);
         vm.expectRevert(abi.encodeWithSelector(IICS20Errors.ICS20InvalidAddress.selector, "invalid"));
         ics20Transfer.onRecvPacket(
