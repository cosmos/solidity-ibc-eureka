--- conflicted
+++ resolved
@@ -42,14 +42,8 @@
     string public defaultReceiverStr;
 
     /// @dev the default send amount for sendTransfer
-<<<<<<< HEAD
-    uint256 public transferAmount = 1_000_000_000_000_000_000;
-
-    IICS20TransferMsgs.FungibleTokenPacketData public expectedDefaultSendPacketData;
-=======
     uint256 public defaultAmount = 1_000_000_000_000_000_000;
     string public defaultNativeDenom;
->>>>>>> 305da822
 
     function setUp() public {
         // ============ Step 1: Deploy the logic contracts ==============
@@ -89,18 +83,8 @@
         defaultSender = makeAddr("sender");
         defaultSenderStr = Strings.toHexString(defaultSender);
 
-<<<<<<< HEAD
-        expectedDefaultSendPacketData = IICS20TransferMsgs.FungibleTokenPacketData({
-            denom: erc20AddressStr,
-            sender: senderStr,
-            receiver: receiverStr,
-            amount: transferAmount,
-            memo: "memo"
-        });
-=======
         defaultReceiver = makeAddr("receiver");
         defaultReceiverStr = Strings.toHexString(defaultReceiver);
->>>>>>> 305da822
     }
 
     function test_success_sendICS20PacketDirectlyFromRouter() public {
@@ -114,7 +98,7 @@
         assertEq(contractBalanceBefore, 0);
 
         IICS26RouterMsgs.Packet memory packet =
-            _sendICS20TransferPacket(defaultSenderStr, defaultReceiverStr, defaultNativeDenom);
+            _sendICS20TransferPacket(defaultSenderStr, defaultReceiverStr, address(erc20));
 
         IICS26RouterMsgs.MsgAckPacket memory ackMsg = IICS26RouterMsgs.MsgAckPacket({
             packet: packet,
@@ -145,15 +129,9 @@
         assertEq(contractBalanceBefore, 0);
 
         IICS20TransferMsgs.SendTransferMsg memory transferMsg = IICS20TransferMsgs.SendTransferMsg({
-<<<<<<< HEAD
             denom: address(erc20),
-            amount: transferAmount,
-            receiver: receiverStr,
-=======
-            denom: defaultNativeDenom,
             amount: defaultAmount,
             receiver: defaultReceiverStr,
->>>>>>> 305da822
             sourceClient: clientIdentifier,
             destPort: ICS20Lib.DEFAULT_PORT_ID,
             timeoutTimestamp: uint64(block.timestamp + 1000),
@@ -164,18 +142,8 @@
         uint32 sequence = ics20Transfer.sendTransfer(transferMsg);
         assertEq(sequence, 1);
 
-<<<<<<< HEAD
-        IICS20TransferMsgs.FungibleTokenPacketData memory packetData = IICS20TransferMsgs.FungibleTokenPacketData({
-            denom: erc20AddressStr,
-            sender: senderStr,
-            receiver: receiverStr,
-            amount: transferAmount,
-            memo: "memo"
-        });
-=======
-        ICS20Lib.FungibleTokenPacketData memory packetData =
+        IICS20TransferMsgs.FungibleTokenPacketData memory packetData =
             _getPacketData(defaultSenderStr, defaultReceiverStr, defaultNativeDenom);
->>>>>>> 305da822
 
         IICS26RouterMsgs.Payload[] memory packetPayloads = _getPayloads(abi.encode(packetData));
         IICS26RouterMsgs.Packet memory packet = IICS26RouterMsgs.Packet({
@@ -222,7 +190,7 @@
         assertEq(contractBalanceBefore, 0);
 
         IICS26RouterMsgs.Packet memory packet = _sendICS20TransferPacket(
-            defaultSenderStr, defaultReceiverStr, defaultNativeDenom, largeAmount, clientIdentifier
+            defaultSenderStr, defaultReceiverStr, address(erc20), largeAmount, clientIdentifier
         );
 
         IICS26RouterMsgs.MsgAckPacket memory ackMsg = IICS26RouterMsgs.MsgAckPacket({
@@ -244,37 +212,24 @@
     }
 
     function test_failure_sendPacketWithLargeTimeoutDuration() public {
-        erc20.mint(sender, transferAmount);
-        vm.startPrank(sender);
-        erc20.approve(address(ics20Transfer), transferAmount);
+        erc20.mint(defaultSender, defaultAmount);
+        vm.startPrank(defaultSender);
+        erc20.approve(address(ics20Transfer), defaultAmount);
 
         uint64 timeoutTimestamp = uint64(block.timestamp + 2 days);
-<<<<<<< HEAD
 
         vm.expectRevert(abi.encodeWithSelector(IICS26RouterErrors.IBCInvalidTimeoutDuration.selector, 1 days, 2 days));
         ics20Transfer.sendTransfer(
             IICS20TransferMsgs.SendTransferMsg({
                 denom: address(erc20),
-                amount: transferAmount,
-                receiver: receiverStr,
+                amount: defaultAmount,
+                receiver: defaultReceiverStr,
                 sourceClient: clientIdentifier,
                 destPort: ICS20Lib.DEFAULT_PORT_ID,
                 timeoutTimestamp: timeoutTimestamp,
                 memo: "memo"
             })
         );
-=======
-        ICS20Lib.FungibleTokenPacketData memory packetData =
-            _getPacketData(defaultSenderStr, defaultReceiverStr, defaultNativeDenom);
-        IICS26RouterMsgs.MsgSendPacket memory msgSendPacket = IICS26RouterMsgs.MsgSendPacket({
-            sourceClient: clientIdentifier,
-            timeoutTimestamp: timeoutTimestamp,
-            payloads: _getPayloads(abi.encode(packetData))
-        });
-
-        vm.expectRevert(abi.encodeWithSelector(IICS26RouterErrors.IBCInvalidTimeoutDuration.selector, 1 days, 2 days));
-        ics26Router.sendPacket(msgSendPacket);
->>>>>>> 305da822
     }
 
     function test_success_failedCounterpartyAckForICS20Packet() public {
@@ -283,7 +238,7 @@
         erc20.approve(address(ics20Transfer), defaultAmount);
 
         IICS26RouterMsgs.Packet memory packet =
-            _sendICS20TransferPacket(defaultSenderStr, defaultReceiverStr, defaultNativeDenom);
+            _sendICS20TransferPacket(defaultSenderStr, defaultReceiverStr, address(erc20));
 
         IICS26RouterMsgs.MsgAckPacket memory ackMsg = IICS26RouterMsgs.MsgAckPacket({
             packet: packet,
@@ -311,7 +266,7 @@
         erc20.approve(address(ics20Transfer), defaultAmount);
 
         IICS26RouterMsgs.Packet memory packet =
-            _sendICS20TransferPacket(defaultSenderStr, defaultReceiverStr, defaultNativeDenom);
+            _sendICS20TransferPacket(defaultSenderStr, defaultReceiverStr, address(erc20));
 
         IICS26RouterMsgs.MsgAckPacket memory ackMsg = IICS26RouterMsgs.MsgAckPacket({
             packet: packet,
@@ -336,7 +291,7 @@
         vm.prank(defaultSender);
         erc20.approve(address(ics20Transfer), defaultAmount);
         IICS26RouterMsgs.Packet memory packet =
-            _sendICS20TransferPacket(defaultSenderStr, defaultReceiverStr, defaultNativeDenom);
+            _sendICS20TransferPacket(defaultSenderStr, defaultReceiverStr, address(erc20));
 
         // make light client return timestamp that is after our timeout
         lightClient.setMembershipResult(packet.timeoutTimestamp + 1, false);
@@ -367,7 +322,7 @@
         address receiverOfForeignDenom = makeAddr("receiver_of_foreign_denom");
         string memory receiverOfForeignDenomStr = Strings.toHexString(receiverOfForeignDenom);
 
-        (IERC20 receivedERC20, string memory receivedDenom,) = _receiveICS20Transfer(
+        (IERC20 receivedERC20,,) = _receiveICS20Transfer(
             "cosmos1mhmwgrfrcrdex5gnr0vcqt90wknunsxej63feh", receiverOfForeignDenomStr, foreignDenom
         );
 
@@ -375,7 +330,7 @@
         vm.prank(receiverOfForeignDenom);
         receivedERC20.approve(address(ics20Transfer), defaultAmount);
         IICS26RouterMsgs.Packet memory packet =
-            _sendICS20TransferPacket(receiverOfForeignDenomStr, "whatever", receivedDenom);
+            _sendICS20TransferPacket(receiverOfForeignDenomStr, "whatever", address(receivedERC20));
 
         uint256 senderBalanceBeforeTimeout = receivedERC20.balanceOf(receiverOfForeignDenom);
         assertEq(senderBalanceBeforeTimeout, 0);
@@ -409,7 +364,7 @@
         vm.prank(defaultSender);
         erc20.approve(address(ics20Transfer), defaultAmount);
         IICS26RouterMsgs.Packet memory packet =
-            _sendICS20TransferPacket(defaultSenderStr, defaultReceiverStr, defaultNativeDenom);
+            _sendICS20TransferPacket(defaultSenderStr, defaultReceiverStr, address(erc20));
 
         // make light client return timestamp that is after our timeout
         lightClient.setMembershipResult(packet.timeoutTimestamp + 1, false);
@@ -437,7 +392,7 @@
         vm.prank(defaultSender);
         erc20.approve(address(ics20Transfer), defaultAmount);
         IICS26RouterMsgs.Packet memory packet =
-            _sendICS20TransferPacket(defaultSenderStr, defaultReceiverStr, defaultNativeDenom);
+            _sendICS20TransferPacket(defaultSenderStr, defaultReceiverStr, address(erc20));
 
         IICS26RouterMsgs.MsgAckPacket memory ackMsg = IICS26RouterMsgs.MsgAckPacket({
             packet: packet,
@@ -460,57 +415,6 @@
         assertEq(supplyBeforeReceive, defaultAmount); // Not burned
 
         // Return the tokens (receive)
-<<<<<<< HEAD
-        receiverStr = senderStr;
-        receiver = sender;
-        senderStr = "cosmos1mhmwgrfrcrdex5gnr0vcqt90wknunsxej63feh";
-        string memory receivedDenom = string(abi.encodePacked("transfer/", counterpartyId, "/", erc20AddressStr));
-
-        IICS20TransferMsgs.FungibleTokenPacketData memory receivePacketData = IICS20TransferMsgs.FungibleTokenPacketData({
-            denom: receivedDenom,
-            sender: senderStr,
-            receiver: receiverStr,
-            amount: transferAmount,
-            memo: "backmemo"
-        });
-
-        IICS26RouterMsgs.Payload[] memory payloads = new IICS26RouterMsgs.Payload[](1);
-        payloads[0] = IICS26RouterMsgs.Payload({
-            sourcePort: ICS20Lib.DEFAULT_PORT_ID,
-            destPort: ICS20Lib.DEFAULT_PORT_ID,
-            version: ICS20Lib.ICS20_VERSION,
-            encoding: ICS20Lib.ICS20_ENCODING,
-            value: abi.encode(receivePacketData)
-        });
-        packet = IICS26RouterMsgs.Packet({
-            sequence: 1,
-            sourceClient: counterpartyId,
-            destClient: clientIdentifier,
-            timeoutTimestamp: packet.timeoutTimestamp + 1000,
-            payloads: payloads
-        });
-
-        vm.expectEmit();
-        emit IICS26Router.RecvPacket(packet);
-
-        ics26Router.recvPacket(
-            IICS26RouterMsgs.MsgRecvPacket({
-                packet: packet,
-                proofCommitment: bytes("doesntmatter"), // dummy client will accept
-                proofHeight: IICS02ClientMsgs.Height({ revisionNumber: 1, revisionHeight: 42 }) // will accept
-             })
-        );
-
-        // Check balances are updated as expected
-        assertEq(erc20.balanceOf(receiver), transferAmount);
-        assertEq(erc20.balanceOf(ics20Transfer.escrow()), 0);
-
-        // Check that the ack is written
-        bytes32 storedAck = ics26Router.getCommitment(
-            ICS24Host.packetAcknowledgementCommitmentKeyCalldata(packet.destClient, packet.sequence)
-        );
-        assertEq(storedAck, ICS24Host.packetAcknowledgementCommitmentBytes32(singleSuccessAck));
-=======
         string memory receivedDenom =
             string(abi.encodePacked(packet.payloads[0].destPort, "/", packet.destClient, "/", erc20AddressStr));
         _receiveICS20Transfer(defaultReceiverStr, defaultSenderStr, receivedDenom);
@@ -522,7 +426,6 @@
         assertEq(contractBalanceAfterReceive, 0);
         uint256 supplyAfterReceive = erc20.totalSupply();
         assertEq(supplyAfterReceive, defaultAmount);
->>>>>>> 305da822
     }
 
     function test_success_recvNoop() public {
@@ -530,7 +433,7 @@
         vm.prank(defaultSender);
         erc20.approve(address(ics20Transfer), defaultAmount);
         IICS26RouterMsgs.Packet memory packet =
-            _sendICS20TransferPacket(defaultSenderStr, defaultReceiverStr, defaultNativeDenom);
+            _sendICS20TransferPacket(defaultSenderStr, defaultReceiverStr, address(erc20));
 
         IICS26RouterMsgs.MsgAckPacket memory ackMsg = IICS26RouterMsgs.MsgAckPacket({
             packet: packet,
@@ -552,46 +455,9 @@
         assertEq(contractBalanceAfterSend, defaultAmount);
 
         // Return the tokens (receive)
-<<<<<<< HEAD
-        receiverStr = senderStr;
-        receiver = sender;
-        senderStr = "cosmos1mhmwgrfrcrdex5gnr0vcqt90wknunsxej63feh";
-        string memory receivedDenom = string(abi.encodePacked("transfer/", counterpartyId, "/", erc20AddressStr));
-
-        IICS20TransferMsgs.FungibleTokenPacketData memory receivePacketData = IICS20TransferMsgs.FungibleTokenPacketData({
-            denom: receivedDenom,
-            sender: senderStr,
-            receiver: receiverStr,
-            amount: transferAmount,
-            memo: "backmemo"
-        });
-        IICS26RouterMsgs.Payload[] memory payloads = new IICS26RouterMsgs.Payload[](1);
-        payloads[0] = IICS26RouterMsgs.Payload({
-            sourcePort: ICS20Lib.DEFAULT_PORT_ID,
-            destPort: ICS20Lib.DEFAULT_PORT_ID,
-            version: ICS20Lib.ICS20_VERSION,
-            encoding: ICS20Lib.ICS20_ENCODING,
-            value: abi.encode(receivePacketData)
-        });
-        packet = IICS26RouterMsgs.Packet({
-            sequence: 1,
-            sourceClient: counterpartyId,
-            destClient: clientIdentifier,
-            timeoutTimestamp: packet.timeoutTimestamp + 1000,
-            payloads: payloads
-        });
-
-        IICS26RouterMsgs.MsgRecvPacket memory msgRecvPacket = IICS26RouterMsgs.MsgRecvPacket({
-            packet: packet,
-            proofCommitment: bytes("doesntmatter"), // dummy client will accept
-            proofHeight: IICS02ClientMsgs.Height({ revisionNumber: 1, revisionHeight: 42 }) // will accept
-         });
-        ics26Router.recvPacket(msgRecvPacket);
-=======
         string memory receiverStr = defaultSenderStr;
         string memory receivedDenom =
             string(abi.encodePacked(packet.payloads[0].destPort, "/", packet.destClient, "/", erc20AddressStr));
->>>>>>> 305da822
 
         (,, IICS26RouterMsgs.Packet memory receivePacket) =
             _receiveICS20Transfer("cosmos1mhmwgrfrcrdex5gnr0vcqt90wknunsxej63feh", receiverStr, receivedDenom);
@@ -614,19 +480,9 @@
 
         address receiver = makeAddr("receiver_of_foreign_denom");
 
-<<<<<<< HEAD
-        IICS20TransferMsgs.FungibleTokenPacketData memory receivePacketData = IICS20TransferMsgs.FungibleTokenPacketData({
-            denom: foreignDenom,
-            sender: senderStr,
-            receiver: receiverStr,
-            amount: transferAmount,
-            memo: "memo"
-        });
-=======
-        (IERC20 receivedERC20, string memory receivedDenom,) = _receiveICS20Transfer(
+        (IERC20 receivedERC20,,) = _receiveICS20Transfer(
             "cosmos1mhmwgrfrcrdex5gnr0vcqt90wknunsxej63feh", Strings.toHexString(receiver), foreignDenom
         );
->>>>>>> 305da822
 
         // check balances after receiving
         uint256 senderBalanceAfterReceive = receivedERC20.balanceOf(receiver);
@@ -643,7 +499,7 @@
         vm.prank(receiver);
         ibcERC20.approve(address(ics20Transfer), defaultAmount);
 
-        _sendICS20TransferPacket(Strings.toHexString(sender), "whatever", receivedDenom);
+        _sendICS20TransferPacket(Strings.toHexString(sender), "whatever", address(receivedERC20));
 
         // check balances after sending out
         uint256 senderBalanceAfterSend = ibcERC20.balanceOf(sender);
@@ -658,42 +514,15 @@
         uint256 largeAmount = 1_000_000_000_000_000_001_000_000_000_000;
         string memory foreignDenom = "uatom";
 
-<<<<<<< HEAD
-        IICS20TransferMsgs.FungibleTokenPacketData memory packetData =
-            abi.decode(receivePacket.payloads[0].value, (IICS20TransferMsgs.FungibleTokenPacketData));
-
-        assertEq(packetData.denom, foreignDenom);
-        assertNotEq(erc20Address, address(0));
-        assertEq(packetData.sender, senderStr);
-        assertEq(packetData.receiver, receiverStr);
-        assertEq(packetData.amount, transferAmount);
-        assertEq(packetData.memo, "memo");
-
-        IBCERC20 ibcERC20 = IBCERC20(erc20Address);
-        assertEq(ibcERC20.fullDenomPath(), expectedFullDenomPath);
-        assertEq(ibcERC20.name(), ICS20Lib.toIBCDenom(expectedFullDenomPath));
-        assertEq(ibcERC20.symbol(), foreignDenom);
-        assertEq(ibcERC20.totalSupply(), transferAmount);
-        assertEq(ibcERC20.balanceOf(receiver), transferAmount);
-
-        // Send out again
-        sender = receiver;
-        {
-            string memory tmpSenderStr = senderStr;
-            senderStr = receiverStr;
-            receiverStr = tmpSenderStr;
-        }
-=======
         address receiver = makeAddr("receiver_of_foreign_denom");
 
-        (IERC20 receivedERC20, string memory receivedDenom,) = _receiveICS20Transfer(
+        (IERC20 receivedERC20,,) = _receiveICS20Transfer(
             "cosmos1mhmwgrfrcrdex5gnr0vcqt90wknunsxej63feh",
             Strings.toHexString(receiver),
             foreignDenom,
             largeAmount,
             clientIdentifier
         );
->>>>>>> 305da822
 
         // check balances after receiving
         uint256 senderBalanceAfterReceive = receivedERC20.balanceOf(receiver);
@@ -703,54 +532,14 @@
         uint256 supplyAfterReceive = receivedERC20.totalSupply();
         assertEq(supplyAfterReceive, largeAmount);
 
-<<<<<<< HEAD
-        IICS20TransferMsgs.SendTransferMsg memory msgSendTransfer = IICS20TransferMsgs.SendTransferMsg({
-            denom: erc20Address,
-            amount: transferAmount,
-            receiver: receiverStr,
-            sourceClient: clientIdentifier,
-            destPort: ICS20Lib.DEFAULT_PORT_ID,
-            timeoutTimestamp: uint64(block.timestamp + 1000),
-            memo: "backmemo"
-        });
-
-        IICS20TransferMsgs.FungibleTokenPacketData memory sendPacketData = IICS20TransferMsgs.FungibleTokenPacketData({
-            denom: expectedFullDenomPath,
-            sender: senderStr,
-            receiver: receiverStr,
-            amount: transferAmount,
-            memo: "backmemo"
-        });
-        IICS26RouterMsgs.Payload[] memory expectedPayloads = new IICS26RouterMsgs.Payload[](1);
-        expectedPayloads[0] = IICS26RouterMsgs.Payload({
-            sourcePort: ICS20Lib.DEFAULT_PORT_ID,
-            destPort: ICS20Lib.DEFAULT_PORT_ID,
-            version: ICS20Lib.ICS20_VERSION,
-            encoding: ICS20Lib.ICS20_ENCODING,
-            value: abi.encode(sendPacketData)
-        });
-        IICS26RouterMsgs.Packet memory expectedPacketSent = IICS26RouterMsgs.Packet({
-            sequence: 1,
-            sourceClient: clientIdentifier,
-            destClient: counterpartyId,
-            timeoutTimestamp: msgSendTransfer.timeoutTimestamp,
-            payloads: expectedPayloads
-        });
-        vm.expectEmit();
-        emit IICS26Router.SendPacket(expectedPacketSent);
-        vm.prank(sender);
-        uint32 sequence = ics20Transfer.sendTransfer(msgSendTransfer);
-        assertEq(sequence, expectedPacketSent.sequence);
-=======
         IBCERC20 ibcERC20 = IBCERC20(address(receivedERC20));
 
         // Send out again
         address sender = receiver;
         vm.prank(receiver);
         ibcERC20.approve(address(ics20Transfer), largeAmount);
->>>>>>> 305da822
-
-        _sendICS20TransferPacket(Strings.toHexString(sender), "whatever", receivedDenom, largeAmount, clientIdentifier);
+
+        _sendICS20TransferPacket(Strings.toHexString(sender), "whatever", address(receivedERC20), largeAmount, clientIdentifier);
 
         // check balances after sending out
         uint256 senderBalanceAfterSend = ibcERC20.balanceOf(sender);
@@ -769,26 +558,8 @@
         string memory receiverStr = Strings.toHexString(receiver);
 
         // First packet
-<<<<<<< HEAD
-        IICS20TransferMsgs.FungibleTokenPacketData memory packetData = IICS20TransferMsgs.FungibleTokenPacketData({
-            denom: foreignDenom,
-            amount: transferAmount,
-            sender: senderStr,
-            receiver: receiverStr,
-            memo: "memo"
-        });
-        IICS26RouterMsgs.Payload[] memory payloads1 = new IICS26RouterMsgs.Payload[](1);
-        payloads1[0] = IICS26RouterMsgs.Payload({
-            sourcePort: ICS20Lib.DEFAULT_PORT_ID,
-            destPort: ICS20Lib.DEFAULT_PORT_ID,
-            version: ICS20Lib.ICS20_VERSION,
-            encoding: ICS20Lib.ICS20_ENCODING,
-            value: abi.encode(packetData)
-        });
-=======
-        ICS20Lib.FungibleTokenPacketData memory packetData = _getPacketData(senderStr, receiverStr, foreignDenom);
+        IICS20TransferMsgs.FungibleTokenPacketData memory packetData = _getPacketData(senderStr, receiverStr, foreignDenom);
         IICS26RouterMsgs.Payload[] memory payloads1 = _getPayloads(abi.encode(packetData));
->>>>>>> 305da822
         IICS26RouterMsgs.Packet memory receivePacket = IICS26RouterMsgs.Packet({
             sequence: 1,
             sourceClient: counterpartyId,
@@ -846,28 +617,9 @@
         string memory receiverStr = Strings.toHexString(receiver);
 
         // First packet
-<<<<<<< HEAD
-        IICS20TransferMsgs.FungibleTokenPacketData memory packetData = IICS20TransferMsgs.FungibleTokenPacketData({
-            denom: foreignDenom,
-            amount: transferAmount,
-            sender: senderStr,
-            receiver: receiverStr,
-            memo: "memo"
-        });
-
-        IICS26RouterMsgs.Payload[] memory payloads1 = new IICS26RouterMsgs.Payload[](1);
-        payloads1[0] = IICS26RouterMsgs.Payload({
-            sourcePort: ICS20Lib.DEFAULT_PORT_ID,
-            destPort: ICS20Lib.DEFAULT_PORT_ID,
-            version: ICS20Lib.ICS20_VERSION,
-            encoding: ICS20Lib.ICS20_ENCODING,
-            value: abi.encode(packetData)
-        });
-=======
         // First packet
-        ICS20Lib.FungibleTokenPacketData memory packetData = _getPacketData(senderStr, receiverStr, foreignDenom);
+        IICS20TransferMsgs.FungibleTokenPacketData memory packetData = _getPacketData(senderStr, receiverStr, foreignDenom);
         IICS26RouterMsgs.Payload[] memory payloads1 = _getPayloads(abi.encode(packetData));
->>>>>>> 305da822
         IICS26RouterMsgs.Packet memory receivePacket = IICS26RouterMsgs.Packet({
             sequence: 1,
             sourceClient: counterpartyId,
@@ -918,76 +670,11 @@
         address receiver = makeAddr("receiver_of_foreign_denom");
         string memory receiverStr = Strings.toHexString(receiver);
 
-<<<<<<< HEAD
-        IICS20TransferMsgs.FungibleTokenPacketData memory receivePacketData = IICS20TransferMsgs.FungibleTokenPacketData({
-            denom: foreignDenom,
-            amount: transferAmount,
-            sender: senderStr,
-            receiver: receiverStr,
-            memo: "memo"
-        });
-        IICS26RouterMsgs.Payload[] memory receievePayloads = new IICS26RouterMsgs.Payload[](1);
-        receievePayloads[0] = IICS26RouterMsgs.Payload({
-            sourcePort: ICS20Lib.DEFAULT_PORT_ID,
-            destPort: ICS20Lib.DEFAULT_PORT_ID,
-            version: ICS20Lib.ICS20_VERSION,
-            encoding: ICS20Lib.ICS20_ENCODING,
-            value: abi.encode(receivePacketData)
-        });
-        IICS26RouterMsgs.Packet memory receivePacket = IICS26RouterMsgs.Packet({
-            sequence: 1,
-            sourceClient: counterpartyId,
-            destClient: clientIdentifier,
-            timeoutTimestamp: uint64(block.timestamp + 1000),
-            payloads: receievePayloads
-        });
-=======
         (IERC20 receivedERC20, string memory receivedDenom,) =
             _receiveICS20Transfer(senderStr, receiverStr, foreignDenom);
->>>>>>> 305da822
 
         assertEq(receivedDenom, "transfer/07-tendermint-0/transfer/channel-42/uatom");
 
-<<<<<<< HEAD
-        vm.expectEmit();
-        emit IICS26Router.RecvPacket(receivePacket);
-
-        ics26Router.recvPacket(
-            IICS26RouterMsgs.MsgRecvPacket({
-                packet: receivePacket,
-                proofCommitment: bytes("doesntmatter"), // dummy client will accept
-                proofHeight: IICS02ClientMsgs.Height({ revisionNumber: 1, revisionHeight: 42 }) // will accept
-             })
-        );
-
-        // Check that the ack is written
-        bytes32 storedAck = ics26Router.getCommitment(
-            ICS24Host.packetAcknowledgementCommitmentKeyCalldata(receivePacket.destClient, receivePacket.sequence)
-        );
-        assertEq(storedAck, ICS24Host.packetAcknowledgementCommitmentBytes32(singleSuccessAck));
-
-        address erc20Address = address(ics20Transfer.ibcERC20Contract(ICS20Lib.toIBCDenom(expectedFullDenomPath)));
-
-        IICS20TransferMsgs.FungibleTokenPacketData memory packetData =
-            abi.decode(receivePacket.payloads[0].value, (IICS20TransferMsgs.FungibleTokenPacketData));
-
-        assertEq(packetData.denom, foreignDenom);
-        assertNotEq(erc20Address, address(0));
-        assertEq(packetData.sender, senderStr);
-        assertEq(packetData.receiver, receiverStr);
-        assertEq(packetData.amount, transferAmount);
-        assertEq(packetData.memo, "memo");
-
-        IBCERC20 ibcERC20 = IBCERC20(erc20Address);
-        assertEq(ibcERC20.fullDenomPath(), expectedFullDenomPath);
-        assertEq(ibcERC20.name(), ICS20Lib.toIBCDenom(expectedFullDenomPath));
-        assertEq(ibcERC20.symbol(), foreignDenom);
-        assertEq(ibcERC20.totalSupply(), transferAmount);
-        assertEq(ibcERC20.balanceOf(receiver), transferAmount);
-
-        // Send out again
-        sender = receiver;
-=======
         IBCERC20 ibcERC20 = IBCERC20(address(receivedERC20));
         assertEq(ibcERC20.fullDenomPath(), receivedDenom);
         assertEq(ibcERC20.name(), receivedDenom);
@@ -997,7 +684,6 @@
 
         // Send out again
         address sender = receiver;
->>>>>>> 305da822
         {
             string memory tmpSenderStr = senderStr;
             senderStr = receiverStr;
@@ -1007,50 +693,7 @@
         vm.prank(sender);
         ibcERC20.approve(address(ics20Transfer), defaultAmount);
 
-<<<<<<< HEAD
-        IICS20TransferMsgs.SendTransferMsg memory msgSendTransfer = IICS20TransferMsgs.SendTransferMsg({
-            denom: erc20Address,
-            amount: transferAmount,
-            receiver: receiverStr,
-            sourceClient: clientIdentifier,
-            destPort: ICS20Lib.DEFAULT_PORT_ID,
-            timeoutTimestamp: uint64(block.timestamp + 1000),
-            memo: "backmemo"
-        });
-
-        vm.expectEmit();
-
-        IICS20TransferMsgs.FungibleTokenPacketData memory sendPacketData = IICS20TransferMsgs.FungibleTokenPacketData({
-            denom: expectedFullDenomPath,
-            sender: senderStr,
-            receiver: receiverStr,
-            amount: transferAmount,
-            memo: "backmemo"
-        });
-        IICS26RouterMsgs.Payload[] memory expectedPayloads = new IICS26RouterMsgs.Payload[](1);
-        expectedPayloads[0] = IICS26RouterMsgs.Payload({
-            sourcePort: ICS20Lib.DEFAULT_PORT_ID,
-            destPort: ICS20Lib.DEFAULT_PORT_ID,
-            version: ICS20Lib.ICS20_VERSION,
-            encoding: ICS20Lib.ICS20_ENCODING,
-            value: abi.encode(sendPacketData)
-        });
-        IICS26RouterMsgs.Packet memory expectedPacketSent = IICS26RouterMsgs.Packet({
-            sequence: 1,
-            sourceClient: clientIdentifier,
-            destClient: counterpartyId,
-            timeoutTimestamp: msgSendTransfer.timeoutTimestamp,
-            payloads: expectedPayloads
-        });
-        emit IICS26Router.SendPacket(expectedPacketSent);
-
-        vm.prank(sender);
-        uint32 sequence = ics20Transfer.sendTransfer(msgSendTransfer);
-
-        assertEq(sequence, expectedPacketSent.sequence);
-=======
-        _sendICS20TransferPacket(senderStr, receiverStr, receivedDenom);
->>>>>>> 305da822
+        _sendICS20TransferPacket(senderStr, receiverStr, address(receivedERC20));
 
         assertEq(ibcERC20.totalSupply(), 0);
         assertEq(ibcERC20.balanceOf(sender), 0);
@@ -1067,33 +710,8 @@
 
         string memory foreignDenom = "uatom";
 
-<<<<<<< HEAD
-        IICS20TransferMsgs.FungibleTokenPacketData memory receivePacketData = IICS20TransferMsgs.FungibleTokenPacketData({
-            denom: foreignDenom,
-            amount: largeAmount,
-            sender: senderStr,
-            receiver: receiverStr,
-            memo: ""
-        });
-        IICS26RouterMsgs.Payload[] memory payloads = new IICS26RouterMsgs.Payload[](1);
-        payloads[0] = IICS26RouterMsgs.Payload({
-            sourcePort: ICS20Lib.DEFAULT_PORT_ID,
-            destPort: ICS20Lib.DEFAULT_PORT_ID,
-            version: ICS20Lib.ICS20_VERSION,
-            encoding: ICS20Lib.ICS20_ENCODING,
-            value: abi.encode(receivePacketData)
-        });
-        IICS26RouterMsgs.Packet memory receivePacket = IICS26RouterMsgs.Packet({
-            sequence: 1,
-            sourceClient: counterpartyId,
-            destClient: clientIdentifier,
-            timeoutTimestamp: uint64(block.timestamp + 1000),
-            payloads: payloads
-        });
-=======
         address middleReceiver = makeAddr("middle_receiver");
         string memory middleReceiverStr = Strings.toHexString(middleReceiver);
->>>>>>> 305da822
 
         // Receive
         (IERC20 receivedERC20, string memory receivedDenom,) =
@@ -1104,7 +722,7 @@
         receivedERC20.approve(address(ics20Transfer), defaultAmount);
 
         IICS26RouterMsgs.Packet memory outboundPacket =
-            _sendICS20TransferPacket(middleReceiverStr, "whatever", receivedDenom, defaultAmount, chainCClientID);
+            _sendICS20TransferPacket(middleReceiverStr, "whatever", address(receivedERC20), defaultAmount, chainCClientID);
         assertEq(outboundPacket.sourceClient, chainCClientID);
         assertEq(receivedERC20.balanceOf(middleReceiver), 0);
         assertEq(receivedERC20.balanceOf(ics20Transfer.escrow()), defaultAmount);
@@ -1114,34 +732,6 @@
             abi.encodePacked(outboundPacket.payloads[0].destPort, "/", outboundPacket.destClient, "/", receivedDenom)
         );
 
-<<<<<<< HEAD
-        address erc20Address = address(ics20Transfer.ibcERC20Contract(ICS20Lib.toIBCDenom(expectedFullDenomPath)));
-
-        IICS20TransferMsgs.FungibleTokenPacketData memory packetData =
-            abi.decode(receivePacket.payloads[0].value, (IICS20TransferMsgs.FungibleTokenPacketData));
-
-        assertEq(packetData.denom, foreignDenom);
-        assertNotEq(erc20Address, address(0));
-        assertEq(packetData.sender, senderStr);
-        assertEq(packetData.receiver, receiverStr);
-        assertEq(packetData.amount, largeAmount);
-        assertEq(packetData.memo, "");
-
-        IBCERC20 ibcERC20 = IBCERC20(erc20Address);
-        assertEq(ibcERC20.fullDenomPath(), expectedFullDenomPath);
-        assertEq(ibcERC20.name(), ICS20Lib.toIBCDenom(expectedFullDenomPath));
-        assertEq(ibcERC20.symbol(), foreignDenom);
-        assertEq(ibcERC20.totalSupply(), largeAmount);
-        assertEq(ibcERC20.balanceOf(receiver), largeAmount);
-
-        // Send out again
-        sender = receiver;
-        {
-            string memory tmpSenderStr = senderStr;
-            senderStr = receiverStr;
-            receiverStr = tmpSenderStr;
-        }
-=======
         (IERC20 returnedERC20, string memory returnedDenom,) =
             _receiveICS20Transfer("chain_c_sender", middleReceiverStr, returningDenom, defaultAmount, chainCClientID);
         assertEq(returnedDenom, receivedDenom);
@@ -1155,66 +745,27 @@
         // We want to make sure we create a new IBCERC20 token, and when sending out, we pick the correct contract
         // address
         string memory someRandomERC20Str = Strings.toHexString(address(new TestERC20()));
->>>>>>> 305da822
 
         // Create a secondary client to send out to a different chain
         string memory chainCClientID = ics26Router.addClient(
             "07-tendermint", IICS02ClientMsgs.CounterpartyInfo(counterpartyId, merklePrefix), address(lightClient)
         );
 
-<<<<<<< HEAD
-        IICS20TransferMsgs.SendTransferMsg memory msgSendTransfer = IICS20TransferMsgs.SendTransferMsg({
-            denom: erc20Address,
-            amount: largeAmount,
-            receiver: receiverStr,
-            sourceClient: clientIdentifier,
-            destPort: ICS20Lib.DEFAULT_PORT_ID,
-            timeoutTimestamp: uint64(block.timestamp + 1000),
-            memo: ""
-        });
-=======
         string memory foreignDenom = someRandomERC20Str;
->>>>>>> 305da822
 
         address middleReceiver = makeAddr("middle_receiver");
         string memory middleReceiverStr = Strings.toHexString(middleReceiver);
 
-<<<<<<< HEAD
-        IICS20TransferMsgs.FungibleTokenPacketData memory sendPacketData = IICS20TransferMsgs.FungibleTokenPacketData({
-            denom: expectedFullDenomPath,
-            sender: senderStr,
-            receiver: receiverStr,
-            amount: largeAmount,
-            memo: ""
-        });
-        IICS26RouterMsgs.Payload[] memory expectedPayloads = new IICS26RouterMsgs.Payload[](1);
-        expectedPayloads[0] = IICS26RouterMsgs.Payload({
-            sourcePort: ICS20Lib.DEFAULT_PORT_ID,
-            destPort: ICS20Lib.DEFAULT_PORT_ID,
-            version: ICS20Lib.ICS20_VERSION,
-            encoding: ICS20Lib.ICS20_ENCODING,
-            value: abi.encode(sendPacketData)
-        });
-        IICS26RouterMsgs.Packet memory expectedPacketSent = IICS26RouterMsgs.Packet({
-            sequence: 1,
-            sourceClient: clientIdentifier,
-            destClient: counterpartyId,
-            timeoutTimestamp: msgSendTransfer.timeoutTimestamp,
-            payloads: expectedPayloads
-        });
-        emit IICS26Router.SendPacket(expectedPacketSent);
-=======
         // Receive
         (IERC20 receivedERC20, string memory receivedDenom,) =
             _receiveICS20Transfer("chain_a_sender", middleReceiverStr, foreignDenom);
->>>>>>> 305da822
 
         // Send out
         vm.prank(middleReceiver);
         receivedERC20.approve(address(ics20Transfer), defaultAmount);
 
         IICS26RouterMsgs.Packet memory outboundPacket = _sendICS20TransferPacket(
-            middleReceiverStr, "chain_c_receiver", receivedDenom, defaultAmount, chainCClientID
+            middleReceiverStr, "chain_c_receiver", address(receivedERC20), defaultAmount, chainCClientID
         );
         assertEq(outboundPacket.sourceClient, chainCClientID);
         assertEq(receivedERC20.balanceOf(middleReceiver), 0);
@@ -1239,7 +790,7 @@
         erc20.approve(address(ics20Transfer), defaultAmount);
 
         IICS26RouterMsgs.Packet memory packet =
-            _sendICS20TransferPacket(defaultSenderStr, defaultReceiverStr, defaultNativeDenom);
+            _sendICS20TransferPacket(defaultSenderStr, defaultReceiverStr, address(erc20));
 
         IICS26RouterMsgs.MsgAckPacket memory ackMsg = IICS26RouterMsgs.MsgAckPacket({
             packet: packet,
@@ -1263,21 +814,11 @@
         // Send back
         string memory receiverStr = defaultSenderStr;
 
-<<<<<<< HEAD
-        IICS20TransferMsgs.FungibleTokenPacketData memory receivePacketData = IICS20TransferMsgs.FungibleTokenPacketData({
-            denom: ibcDenom,
-            sender: senderStr,
-            receiver: receiverStr,
-            amount: transferAmount,
-            memo: "backmemo"
-        });
-=======
         string memory denom =
             string(abi.encodePacked(packet.payloads[0].destPort, "/", packet.destClient, "/", erc20AddressStr));
 
-        ICS20Lib.FungibleTokenPacketData memory receivePacketData =
+        IICS20TransferMsgs.FungibleTokenPacketData memory receivePacketData =
             _getPacketData("cosmos1mhmwgrfrcrdex5gnr0vcqt90wknunsxej63feh", receiverStr, denom);
->>>>>>> 305da822
         uint64 timeoutTimestamp = uint64(block.timestamp - 1);
         IICS26RouterMsgs.Payload[] memory payloads = _getPayloads(abi.encode(receivePacketData));
         packet = IICS26RouterMsgs.Packet({
@@ -1305,7 +846,7 @@
     function _sendICS20TransferPacket(
         string memory sender,
         string memory receiver,
-        string memory denom
+        address denom
     )
         internal
         returns (IICS26RouterMsgs.Packet memory)
@@ -1316,41 +857,30 @@
     function _sendICS20TransferPacket(
         string memory sender,
         string memory receiver,
-        string memory denom,
+        address denom,
         uint256 amount,
         string memory sourceClient
     )
         internal
         returns (IICS26RouterMsgs.Packet memory)
     {
-        ICS20Lib.FungibleTokenPacketData memory packetData = _getPacketData(sender, receiver, denom, amount);
-
+        IICS20TransferMsgs.FungibleTokenPacketData memory packetData = _getPacketData(sender, receiver, Strings.toHexString(denom), amount);
         uint64 timeoutTimestamp = uint64(block.timestamp + 1000);
-<<<<<<< HEAD
-
-        uint32 sequence = ics20Transfer.sendTransfer(
-            IICS20TransferMsgs.SendTransferMsg({
-                denom: address(erc20),
-                amount: transferAmount,
-                receiver: receiverStr,
-                sourceClient: clientIdentifier,
-                destPort: ICS20Lib.DEFAULT_PORT_ID,
-                timeoutTimestamp: timeoutTimestamp,
-                memo: "memo"
-            })
-        );
-        assertEq(sequence, 1);
-=======
-        IICS26RouterMsgs.MsgSendPacket memory msgSendPacket = IICS26RouterMsgs.MsgSendPacket({
+
+        IICS20TransferMsgs.SendTransferMsg memory msgSendTransfer = IICS20TransferMsgs.SendTransferMsg({
+            denom: denom,
+            amount: amount,
+            receiver: receiver,
             sourceClient: sourceClient,
+            destPort: ICS20Lib.DEFAULT_PORT_ID,
             timeoutTimestamp: timeoutTimestamp,
-            payloads: _getPayloads(abi.encode(packetData))
+            memo: "memo"
         });
 
         vm.prank(ICS20Lib.mustHexStringToAddress(sender));
-        uint32 sequence = ics26Router.sendPacket(msgSendPacket);
+        uint32 sequence = ics20Transfer.sendTransfer(msgSendTransfer);
+
         assertEq(sequence, 1); // TODO: get this from contract and check correctly!
->>>>>>> 305da822
 
         IICS26RouterMsgs.Payload[] memory packetPayloads = new IICS26RouterMsgs.Payload[](1);
         packetPayloads[0] = IICS26RouterMsgs.Payload({
@@ -1362,13 +892,13 @@
         });
         IICS26RouterMsgs.Packet memory packet = IICS26RouterMsgs.Packet({
             sequence: sequence,
-            sourceClient: clientIdentifier,
+            sourceClient: sourceClient,
             destClient: counterpartyId,
             timeoutTimestamp: timeoutTimestamp,
             payloads: packetPayloads
         });
 
-        bytes32 path = ICS24Host.packetCommitmentKeyCalldata(clientIdentifier, sequence);
+        bytes32 path = ICS24Host.packetCommitmentKeyCalldata(sourceClient, sequence);
         bytes32 storedCommitment = ics26Router.getCommitment(path);
         assertEq(storedCommitment, ICS24Host.packetCommitmentBytes32(packet));
 
@@ -1382,7 +912,7 @@
     )
         internal
         view
-        returns (ICS20Lib.FungibleTokenPacketData memory)
+        returns (IICS20TransferMsgs.FungibleTokenPacketData memory)
     {
         return _getPacketData(sender, receiver, denom, defaultAmount);
     }
@@ -1395,9 +925,9 @@
     )
         internal
         pure
-        returns (ICS20Lib.FungibleTokenPacketData memory)
+        returns (IICS20TransferMsgs.FungibleTokenPacketData memory)
     {
-        return ICS20Lib.FungibleTokenPacketData({
+        return IICS20TransferMsgs.FungibleTokenPacketData({
             denom: denom,
             amount: amount,
             sender: sender,
@@ -1427,7 +957,7 @@
         internal
         returns (IERC20 receivedERC20, string memory receivedDenom, IICS26RouterMsgs.Packet memory receivePacket)
     {
-        ICS20Lib.FungibleTokenPacketData memory receivePacketData = ICS20Lib.FungibleTokenPacketData({
+        IICS20TransferMsgs.FungibleTokenPacketData memory receivePacketData = IICS20TransferMsgs.FungibleTokenPacketData({
             denom: denom,
             amount: amount,
             sender: sender,
