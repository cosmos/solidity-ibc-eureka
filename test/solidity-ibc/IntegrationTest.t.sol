--- conflicted
+++ resolved
@@ -355,12 +355,7 @@
 
         // receive again, should hit rate limit and write error ack
         vm.expectEmit();
-<<<<<<< HEAD
-        emit IICS26Router
-            .IBCAppRecvPacketCallbackError(abi.encodeWithSelector(
-=======
         emit IICS26Router.IBCAppRecvPacketCallbackError(abi.encodeWithSelector(
->>>>>>> b0812971
                 IRateLimitErrors.RateLimitExceeded.selector, defaultAmount - 1, defaultAmount
             ));
         (,, IICS26RouterMsgs.Packet memory recvPacket) = _receiveICS20Transfer(
