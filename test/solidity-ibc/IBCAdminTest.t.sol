--- conflicted
+++ resolved
@@ -12,12 +12,8 @@
 import { IICS20Errors } from "../../contracts/errors/IICS20Errors.sol";
 import { IEscrowErrors } from "../../contracts/errors/IEscrowErrors.sol";
 import { IIBCUUPSUpgradeableErrors } from "../../contracts/errors/IIBCUUPSUpgradeableErrors.sol";
-<<<<<<< HEAD
-import { IIBCPausableUpgradeableErrors } from "../../contracts/errors/IIBCPausableUpgradeableErrors.sol";
 import { IIBCUpgradeableBeaconErrors } from "../../contracts/errors/IIBCUpgradeableBeaconErrors.sol";
-=======
 import { IAccessControl } from "@openzeppelin/contracts/access/IAccessControl.sol";
->>>>>>> a6f61835
 
 import { ICS26Router } from "../../contracts/ICS26Router.sol";
 import { ICS20Transfer } from "../../contracts/ICS20Transfer.sol";
@@ -255,13 +251,8 @@
 
         address unauthorized = makeAddr("unauthorized");
         vm.prank(unauthorized);
-<<<<<<< HEAD
         vm.expectRevert(abi.encodeWithSelector(IIBCUpgradeableBeaconErrors.Unauthorized.selector, unauthorized));
         beacon.upgradeTo(address(newLogic));
-=======
-        vm.expectRevert(abi.encodeWithSelector(IEscrowErrors.EscrowUnauthorized.selector, unauthorized));
-        escrow.upgradeToAndCall(address(newLogic), abi.encodeWithSelector(DummyInitializable.initializeV2.selector));
->>>>>>> a6f61835
     }
 
     function test_success_ibcERC20_upgrade() public {
