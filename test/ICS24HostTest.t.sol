// SPDX-License-Identifier: UNLICENSED
pragma solidity ^0.8.28;

// solhint-disable custom-errors,max-line-length

import { Test } from "forge-std/Test.sol";
import { ICS24Host } from "../src/utils/ICS24Host.sol";
import { IICS26RouterMsgs } from "../src/msgs/IICS26RouterMsgs.sol";
import { ICS20Lib } from "../src/utils/ICS20Lib.sol";
import { Strings } from "@openzeppelin/utils/Strings.sol";

contract ICS24HostTest is Test {
    bytes[] public ibcPrefix = [bytes("ibc"), bytes("")];
    bytes[] public otherPrefix = [bytes("ibc"), bytes("test/")];

    struct IBCPrefixedPathTestCase {
        bytes[] prefix;
        bytes path;
        bytes[2] expected;
    }

    function test_prefixedPath() public view {
        // Test cases against the ibc-go implementations output
        IBCPrefixedPathTestCase[2] memory testCases = [
            IBCPrefixedPathTestCase(
                ibcPrefix,
                abi.encodePacked("clients/07-tendermint-0/clientState"),
                [bytes("ibc"), bytes("clients/07-tendermint-0/clientState")]
            ),
            IBCPrefixedPathTestCase(
                otherPrefix,
                abi.encodePacked("clients/07-tendermint-0/clientState"),
                [bytes("ibc"), bytes("test/clients/07-tendermint-0/clientState")]
            )
        ];

        for (uint256 i = 0; i < testCases.length; i++) {
            IBCPrefixedPathTestCase memory testCase = testCases[i];
            bytes[] memory actual = ICS24Host.prefixedPath(testCase.prefix, testCase.path);
            assertEq(actual.length, 2);
            assertEq(actual[0], testCase.expected[0]);
            assertEq(actual[1], testCase.expected[1]);
        }
    }

    function test_packetCommitment() public pure {
        // Test against the ibc-go implementations output
        //bytes memory transferPayload = ICS20Lib.marshalJSON("uatom", 1_000_000, "sender", "receiver", "memo");

        ICS20Lib.PacketDataJSON memory pd;
        pd.denom = "uatom";
        pd.amount = 1_000_000;
        pd.sender = "sender";
        pd.receiver = "receiver";
        pd.memo = "memo";

        bytes memory transferPayload = ICS20Lib.encodePayload(pd);

        IICS26RouterMsgs.Payload[] memory payloads = new IICS26RouterMsgs.Payload[](1);
        payloads[0] = IICS26RouterMsgs.Payload({
            sourcePort: "transfer",
            destPort: "transfer",
            version: ICS20Lib.ICS20_VERSION,
            encoding: ICS20Lib.ICS20_ENCODING,
            value: transferPayload
        });

        IICS26RouterMsgs.Packet memory packet = IICS26RouterMsgs.Packet({
            sequence: 1,
            sourceChannel: "channel-0",
            destChannel: "channel-1",
            timeoutTimestamp: 100,
            payloads: payloads
        });

        bytes32 commitmentBytes = ICS24Host.packetCommitmentBytes32(packet);
        string memory actual = Strings.toHexString(uint256(commitmentBytes));
<<<<<<< HEAD
        string memory expected = "0xfaf97aa5e912c5a5d2d817fd95d94475b80255f48b62ad03f6897baf7d70fc6d";

=======
        string memory expected = "0x450194f2ce25b12487f65593e106d91367a1e5c90b2efc03ed78265a54cfcebe";
>>>>>>> 5d6ea88a
        assertEq(actual, expected);
    }

    function test_packetAcknowledgementCommitment() public pure {
        // Test against the ibc-go implementations output
        bytes memory ack = abi.encodePacked("some bytes");
        bytes[] memory acks = new bytes[](1);
        acks[0] = ack;
        bytes32 ackHash = ICS24Host.packetAcknowledgementCommitmentBytes32(acks);
        string memory actualAckHash = Strings.toHexString(uint256(ackHash));
        string memory expectedAckHash = "0xf03b4667413e56aaf086663267913e525c442b56fa1af4fa3f3dab9f37044c5b";
        assertEq(actualAckHash, expectedAckHash);
    }

    function test_packetKeys() public pure {
        // Test against the ibc-go implementations output
        bytes memory packetCommitmentKey = ICS24Host.packetCommitmentPathCalldata("channel-0", 1);
        string memory actualCommitmentKey = bytesToHex(packetCommitmentKey);
        string memory expectedCommitmentKey = "6368616e6e656c2d30010000000000000001";
        assertEq(actualCommitmentKey, expectedCommitmentKey);

        bytes memory packetReceiptCommitmentKey = ICS24Host.packetReceiptCommitmentPathCalldata("channel-1", 2);
        string memory actualReceiptCommitmentKey = bytesToHex(packetReceiptCommitmentKey);
        string memory expectedReceiptCommitmentKey = "6368616e6e656c2d31020000000000000002";
        assertEq(actualReceiptCommitmentKey, expectedReceiptCommitmentKey);

        bytes memory packetAcknowledgementCommitmentKey =
            ICS24Host.packetAcknowledgementCommitmentPathCalldata("channel-2", 3);
        string memory actualAcknowledgementCommitmentKey = bytesToHex(packetAcknowledgementCommitmentKey);
        string memory expectedAcknowledgementCommitmentKey = "6368616e6e656c2d32030000000000000003";
        assertEq(actualAcknowledgementCommitmentKey, expectedAcknowledgementCommitmentKey);
    }

    function bytesToHex(bytes memory data) public pure returns (string memory) {
        bytes memory alphabet = "0123456789abcdef";
        bytes memory str = new bytes(2 * data.length);
        for (uint256 i = 0; i < data.length; i++) {
            str[2 * i] = alphabet[uint8(data[i] >> 4)];
            str[2 * i + 1] = alphabet[uint8(data[i] & 0x0f)];
        }
        return string(str);
    }
}<|MERGE_RESOLUTION|>--- conflicted
+++ resolved
@@ -75,12 +75,7 @@
 
         bytes32 commitmentBytes = ICS24Host.packetCommitmentBytes32(packet);
         string memory actual = Strings.toHexString(uint256(commitmentBytes));
-<<<<<<< HEAD
-        string memory expected = "0xfaf97aa5e912c5a5d2d817fd95d94475b80255f48b62ad03f6897baf7d70fc6d";
-
-=======
-        string memory expected = "0x450194f2ce25b12487f65593e106d91367a1e5c90b2efc03ed78265a54cfcebe";
->>>>>>> 5d6ea88a
+        string memory expected = "0xb8c6a88d36151c8ab21cb1c1c342a87c18d4f7110f0eee7e076ce56328f6eea8";
         assertEq(actual, expected);
     }
 
