--- conflicted
+++ resolved
@@ -5,21 +5,6 @@
 option go_package = "types/attestor";
 
 // The Aggregator service definition.
-<<<<<<< HEAD
-service Aggregator {
-  // Queries the attestor with a list of packets. Then used that attestation to
-  // get the state attestation.
-  rpc GetStateAttestation(GetStateAttestationRequest) returns (GetStateAttestationResponse);
-  
-  // Get aggregate attestation for a given minimum height
-  rpc GetAggregateAttestation(AggregateRequest) returns (AggregateResponse);
-}
-
-// Request message for getting an aggregate attestation
-message AggregateRequest {
-  // The minimum height to get attestations for
-  uint64 min_height = 1;
-=======
 service AggregatorService {
   // Queries the attestor with a list of packets. Then used that attestation to
   // get the state attestation.
@@ -32,7 +17,6 @@
   repeated bytes packets = 1;
   // The height to attest to the packets at
   uint64 height = 2;
->>>>>>> c208187f
 }
 
 // Response message for aggregate attestation
