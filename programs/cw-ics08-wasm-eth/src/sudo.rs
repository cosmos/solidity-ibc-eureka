--- conflicted
+++ resolved
@@ -155,7 +155,6 @@
     Ok(Binary::default())
 }
 
-<<<<<<< HEAD
 // TODO: Add back
 //#[cfg(test)]
 //mod tests {
@@ -259,148 +258,43 @@
 //            update_state_result.heights[0].revision_height
 //        );
 //    }
-//}
-=======
-#[cfg(test)]
-mod tests {
-    use cosmwasm_std::{
-        coins, from_json,
-        testing::{message_info, mock_env},
-        Binary,
-    };
-    use ethereum_light_client::test_utils::fixtures::{
-        self, CommitmentProof, InitialState, StepsFixture, UpdateClient,
-    };
-
-    use crate::{
-        contract::instantiate,
-        msg::{Height, MerklePath, UpdateStateMsg, UpdateStateResult, VerifyMembershipMsg},
-        sudo::{update_state, verify_membership},
-        test::mk_deps,
-    };
-
-    #[test]
-    fn test_verify_membership() {
-        let mut deps = mk_deps();
-        let creator = deps.api.addr_make("creator");
-        let info = message_info(&creator, &coins(1, "uatom"));
-
-        let fixture: StepsFixture =
-            fixtures::load("TestICS20TransferNativeCosmosCoinsToEthereumAndBack_Groth16");
-
-        let commitment_proof_fixture: CommitmentProof = fixture.get_data_at_step(2);
-
-        let client_state = commitment_proof_fixture.client_state;
-        let client_state_bz: Vec<u8> = serde_json::to_vec(&client_state).unwrap();
-        let consensus_state = commitment_proof_fixture.consensus_state;
-        let consensus_state_bz: Vec<u8> = serde_json::to_vec(&consensus_state).unwrap();
-
-        let msg = crate::msg::InstantiateMsg {
-            client_state: Binary::from(client_state_bz),
-            consensus_state: Binary::from(consensus_state_bz),
-            checksum: b"checksum".into(),
-        };
-        instantiate(deps.as_mut(), mock_env(), info, msg).unwrap();
-
-        let proof = commitment_proof_fixture.storage_proof;
-        let proof_bz = serde_json::to_vec(&proof).unwrap();
-        let path = commitment_proof_fixture.path;
-        let value = proof.value;
-        let value_bz = value.to_be_bytes_vec();
-
-        let msg = VerifyMembershipMsg {
-            height: Height {
-                revision_number: 0,
-                revision_height: commitment_proof_fixture.proof_slot,
-            },
-            delay_time_period: 0,
-            delay_block_period: 0,
-            proof: Binary::from(proof_bz),
-            merkle_path: MerklePath {
-                key_path: vec![Binary::from(path.to_vec())],
-            },
-            value: Binary::from(value_bz),
-        };
-        verify_membership(deps.as_ref(), msg).unwrap();
-    }
-
-    #[test]
-    fn test_update_state() {
-        let mut deps = mk_deps();
-        let creator = deps.api.addr_make("creator");
-        let info = message_info(&creator, &coins(1, "uatom"));
-
-        let fixture: StepsFixture =
-            fixtures::load("TestICS20TransferNativeCosmosCoinsToEthereumAndBack_Groth16");
-
-        let initial_state: InitialState = fixture.get_data_at_step(0);
-
-        let client_state = initial_state.client_state;
-        let consensus_state = initial_state.consensus_state;
-
-        let client_state_bz: Vec<u8> = serde_json::to_vec(&client_state).unwrap();
-        let consensus_state_bz: Vec<u8> = serde_json::to_vec(&consensus_state).unwrap();
-
-        let msg = crate::msg::InstantiateMsg {
-            client_state: Binary::from(client_state_bz),
-            consensus_state: Binary::from(consensus_state_bz),
-            checksum: b"checksum".into(),
-        };
-        instantiate(deps.as_mut(), mock_env(), info, msg).unwrap();
-
-        let update_client: UpdateClient = fixture.get_data_at_step(1);
-        let header = update_client.updates[0].clone();
-        let header_bz: Vec<u8> = serde_json::to_vec(&header).unwrap();
-
-        let msg = UpdateStateMsg {
-            client_message: Binary::from(header_bz),
-        };
-        let res = update_state(deps.as_mut(), msg).unwrap();
-        let update_state_result: UpdateStateResult = from_json(res).unwrap();
-        assert_eq!(1, update_state_result.heights.len());
-        assert_eq!(
-            header.consensus_update.attested_header.beacon.slot,
-            update_state_result.heights[0].revision_height
-        );
-    }
-
-    #[test]
-    fn test_misbehaviour() {
-        let mut deps = mk_deps();
-        let creator = deps.api.addr_make("creator");
-        let info = message_info(&creator, &coins(1, "uatom"));
-
-        let fixture: StepsFixture =
-            fixtures::load("TestICS20TransferNativeCosmosCoinsToEthereumAndBack_Groth16");
-
-        let initial_state: InitialState = fixture.get_data_at_step(0);
-
-        let client_state = initial_state.client_state;
-        let consensus_state = initial_state.consensus_state;
-
-        let client_state_bz: Vec<u8> = serde_json::to_vec(&client_state).unwrap();
-        let consensus_state_bz: Vec<u8> = serde_json::to_vec(&consensus_state).unwrap();
-
-        let msg = crate::msg::InstantiateMsg {
-            client_state: Binary::from(client_state_bz),
-            consensus_state: Binary::from(consensus_state_bz),
-            checksum: b"checksum".into(),
-        };
-        instantiate(deps.as_mut(), mock_env(), info, msg).unwrap();
-
-        let msg = crate::msg::UpdateStateOnMisbehaviourMsg {
-            client_message: Binary::default(),
-        };
-        let res = crate::sudo::misbehaviour(deps.as_mut(), msg).unwrap();
-        assert_eq!(0, res.len());
-
-        let eth_client_state = crate::state::get_eth_client_state(deps.as_ref().storage).unwrap();
-        assert!(eth_client_state.is_frozen);
-
-        // Query status
-        let res = crate::query::status(deps.as_ref()).unwrap();
-        let status_result: crate::msg::StatusResult = from_json(res).unwrap();
-        assert_eq!("Frozen", status_result.status);
-    }
-}
->>>>>>> 8dad0c25
+//
+//    #[test]
+//    fn test_misbehaviour() {
+//        let mut deps = mk_deps();
+//        let creator = deps.api.addr_make("creator");
+//        let info = message_info(&creator, &coins(1, "uatom"));
+//
+//        let fixture: StepsFixture =
+//            fixtures::load("TestICS20TransferNativeCosmosCoinsToEthereumAndBack_Groth16");
+//
+//        let initial_state: InitialState = fixture.get_data_at_step(0);
+//
+//        let client_state = initial_state.client_state;
+//        let consensus_state = initial_state.consensus_state;
+//
+//        let client_state_bz: Vec<u8> = serde_json::to_vec(&client_state).unwrap();
+//        let consensus_state_bz: Vec<u8> = serde_json::to_vec(&consensus_state).unwrap();
+//
+//        let msg = crate::msg::InstantiateMsg {
+//            client_state: Binary::from(client_state_bz),
+//            consensus_state: Binary::from(consensus_state_bz),
+//            checksum: b"checksum".into(),
+//        };
+//        instantiate(deps.as_mut(), mock_env(), info, msg).unwrap();
+//
+//        let msg = crate::msg::UpdateStateOnMisbehaviourMsg {
+//            client_message: Binary::default(),
+//        };
+//        let res = crate::sudo::misbehaviour(deps.as_mut(), msg).unwrap();
+//        assert_eq!(0, res.len());
+//
+//        let eth_client_state = crate::state::get_eth_client_state(deps.as_ref().storage).unwrap();
+//        assert!(eth_client_state.is_frozen);
+//
+//        // Query status
+//        let res = crate::query::status(deps.as_ref()).unwrap();
+//        let status_result: crate::msg::StatusResult = from_json(res).unwrap();
+//        assert_eq!("Frozen", status_result.status);
+//    }
+//}