--- conflicted
+++ resolved
@@ -152,7 +152,6 @@
     })?)
 }
 
-<<<<<<< HEAD
 // TODO: Add back
 //#[cfg(test)]
 //mod tests {
@@ -266,151 +265,31 @@
 //
 //    #[test]
 //    fn test_status() {
-//        let deps = mk_deps();
+//        let mut deps = mk_deps();
+//        let creator = deps.api.addr_make("creator");
+//        let info = message_info(&creator, &coins(1, "uatom"));
+//
+//        let fixture: StepsFixture =
+//            fixtures::load("TestICS20TransferNativeCosmosCoinsToEthereumAndBack_Groth16");
+//
+//        let initial_state: InitialState = fixture.get_data_at_step(0);
+//
+//        let client_state = initial_state.client_state;
+//        let consensus_state = initial_state.consensus_state;
+//
+//        let client_state_bz: Vec<u8> = serde_json::to_vec(&client_state).unwrap();
+//        let consensus_state_bz: Vec<u8> = serde_json::to_vec(&consensus_state).unwrap();
+//
+//        let msg = crate::msg::InstantiateMsg {
+//            client_state: Binary::from(client_state_bz),
+//            consensus_state: Binary::from(consensus_state_bz),
+//            checksum: b"checksum".into(),
+//        };
+//
+//        instantiate(deps.as_mut(), mock_env(), info, msg).unwrap();
+//
 //        let res = query(deps.as_ref(), mock_env(), QueryMsg::Status(StatusMsg {})).unwrap();
 //        let status_response: StatusResult = from_json(&res).unwrap();
 //        assert_eq!("Active", status_response.status);
 //    }
-//}
-=======
-#[cfg(test)]
-mod tests {
-    use cosmwasm_std::{
-        coins, from_json,
-        testing::{message_info, mock_env},
-        Binary, Timestamp,
-    };
-    use ethereum_light_client::test_utils::fixtures::{
-        self, InitialState, StepsFixture, UpdateClient,
-    };
-
-    use crate::{
-        contract::{instantiate, query},
-        msg::{
-            Height, QueryMsg, StatusMsg, StatusResult, TimestampAtHeightMsg,
-            TimestampAtHeightResult, VerifyClientMessageMsg,
-        },
-        query::timestamp_at_height,
-        test::mk_deps,
-    };
-
-    use super::verify_client_message;
-
-    #[test]
-    fn test_verify_client_message() {
-        let mut deps = mk_deps();
-        let creator = deps.api.addr_make("creator");
-        let info = message_info(&creator, &coins(1, "uatom"));
-
-        let fixture: StepsFixture =
-            fixtures::load("TestICS20TransferNativeCosmosCoinsToEthereumAndBack_Groth16");
-
-        let initial_state: InitialState = fixture.get_data_at_step(0);
-
-        let client_state = initial_state.client_state;
-
-        let consensus_state = initial_state.consensus_state;
-
-        let client_state_bz: Vec<u8> = serde_json::to_vec(&client_state).unwrap();
-        let consensus_state_bz: Vec<u8> = serde_json::to_vec(&consensus_state).unwrap();
-
-        let msg = crate::msg::InstantiateMsg {
-            client_state: Binary::from(client_state_bz),
-            consensus_state: Binary::from(consensus_state_bz),
-            checksum: b"checksum".into(),
-        };
-
-        instantiate(deps.as_mut(), mock_env(), info, msg).unwrap();
-
-        let update_client: UpdateClient = fixture.get_data_at_step(1);
-        let header = update_client.updates[0].clone();
-        let header_bz: Vec<u8> = serde_json::to_vec(&header).unwrap();
-
-        let mut env = mock_env();
-        env.block.time = Timestamp::from_seconds(
-            header.consensus_update.attested_header.execution.timestamp + 1000,
-        );
-
-        verify_client_message(
-            deps.as_ref(),
-            env,
-            VerifyClientMessageMsg {
-                client_message: Binary::from(header_bz),
-            },
-        )
-        .unwrap();
-    }
-
-    #[test]
-    fn test_timestamp_at_height() {
-        let mut deps = mk_deps();
-        let creator = deps.api.addr_make("creator");
-        let info = message_info(&creator, &coins(1, "uatom"));
-
-        let fixture: StepsFixture =
-            fixtures::load("TestICS20TransferNativeCosmosCoinsToEthereumAndBack_Groth16");
-
-        let initial_state: InitialState = fixture.get_data_at_step(0);
-
-        let client_state = initial_state.client_state;
-        let consensus_state = initial_state.consensus_state;
-
-        let client_state_bz: Vec<u8> = serde_json::to_vec(&client_state).unwrap();
-        let consensus_state_bz: Vec<u8> = serde_json::to_vec(&consensus_state).unwrap();
-
-        let msg = crate::msg::InstantiateMsg {
-            client_state: Binary::from(client_state_bz),
-            consensus_state: Binary::from(consensus_state_bz),
-            checksum: b"checksum".into(),
-        };
-
-        instantiate(deps.as_mut(), mock_env(), info, msg).unwrap();
-
-        let res = timestamp_at_height(
-            deps.as_ref(),
-            TimestampAtHeightMsg {
-                height: Height {
-                    revision_number: 0,
-                    revision_height: consensus_state.slot,
-                },
-            },
-        )
-        .unwrap();
-        let timestamp_at_height_result: TimestampAtHeightResult = from_json(&res).unwrap();
-        assert_eq!(
-            consensus_state.timestamp * 1_000_000_000, // ibc-go expects nanoseconds
-            timestamp_at_height_result.timestamp
-        );
-    }
-
-    #[test]
-    fn test_status() {
-        let mut deps = mk_deps();
-        let creator = deps.api.addr_make("creator");
-        let info = message_info(&creator, &coins(1, "uatom"));
-
-        let fixture: StepsFixture =
-            fixtures::load("TestICS20TransferNativeCosmosCoinsToEthereumAndBack_Groth16");
-
-        let initial_state: InitialState = fixture.get_data_at_step(0);
-
-        let client_state = initial_state.client_state;
-        let consensus_state = initial_state.consensus_state;
-
-        let client_state_bz: Vec<u8> = serde_json::to_vec(&client_state).unwrap();
-        let consensus_state_bz: Vec<u8> = serde_json::to_vec(&consensus_state).unwrap();
-
-        let msg = crate::msg::InstantiateMsg {
-            client_state: Binary::from(client_state_bz),
-            consensus_state: Binary::from(consensus_state_bz),
-            checksum: b"checksum".into(),
-        };
-
-        instantiate(deps.as_mut(), mock_env(), info, msg).unwrap();
-
-        let res = query(deps.as_ref(), mock_env(), QueryMsg::Status(StatusMsg {})).unwrap();
-        let status_response: StatusResult = from_json(&res).unwrap();
-        assert_eq!("Active", status_response.status);
-    }
-}
->>>>>>> 8dad0c25
+//}