//! This module contains the `CosmWasm` entrypoints for the 08-wasm smart contract

use cosmwasm_std::{entry_point, Binary, Deps, DepsMut, Env, MessageInfo, Response};

use crate::msg::{ExecuteMsg, InstantiateMsg, QueryMsg, SudoMsg};
use crate::{custom_query::EthereumCustomQuery, instantiate, msg::MigrateMsg, query};
use crate::{sudo, ContractError};

/// The version of the contracts state.
/// It is used to determine if the state needs to be migrated in the migrate entry point.
const STATE_VERSION: &str = env!("CARGO_PKG_VERSION");
const CONTRACT_NAME: &str = env!("CARGO_PKG_NAME");

/// The instantiate entry point for the CosmWasm contract.
/// # Errors
/// Will return an error if the client state or consensus state cannot be deserialized.
/// # Panics
/// Will panic if the client state latest height cannot be unwrapped
#[entry_point]
#[allow(clippy::needless_pass_by_value)]
pub fn instantiate(
    deps: DepsMut<EthereumCustomQuery>,
    _env: Env,
    _info: MessageInfo,
    msg: InstantiateMsg,
) -> Result<Response, ContractError> {
    cw2::set_contract_version(deps.storage, CONTRACT_NAME, STATE_VERSION)?;

    instantiate::client(deps.storage, msg)?;

    Ok(Response::default())
}

/// The sudo entry point for the CosmWasm contract.
/// It routes the message to the appropriate handler.
/// # Errors
/// Will return an error if the handler returns an error.
#[entry_point]
#[allow(clippy::needless_pass_by_value)]
pub fn sudo(
    deps: DepsMut<EthereumCustomQuery>,
    _env: Env,
    msg: SudoMsg,
) -> Result<Response, ContractError> {
    let result = match msg {
        SudoMsg::VerifyMembership(verify_membership_msg) => {
            sudo::verify_membership(deps.as_ref(), verify_membership_msg)?
        }
        SudoMsg::VerifyNonMembership(verify_non_membership_msg) => {
            sudo::verify_non_membership(deps.as_ref(), verify_non_membership_msg)?
        }
        SudoMsg::UpdateState(update_state_msg) => sudo::update_state(deps, update_state_msg)?,
        SudoMsg::UpdateStateOnMisbehaviour(misbehaviour_msg) => {
            sudo::misbehaviour(deps, misbehaviour_msg)?
        }
        SudoMsg::VerifyUpgradeAndUpdateState(_) => todo!(),
        SudoMsg::MigrateClientStore(_) => todo!(),
    };

    Ok(Response::default().set_data(result))
}

/// Execute entry point is not used in this contract.
#[entry_point]
#[allow(clippy::needless_pass_by_value, clippy::missing_errors_doc)]
pub fn execute(
    _deps: DepsMut,
    _env: Env,
    _info: MessageInfo,
    _msg: ExecuteMsg,
) -> Result<Response, ContractError> {
    unimplemented!()
}

/// The query entry point for the CosmWasm contract.
/// It routes the message to the appropriate handler.
/// # Errors
/// Will return an error if the handler returns an error.
#[entry_point]
pub fn query(
    deps: Deps<EthereumCustomQuery>,
    env: Env,
    msg: QueryMsg,
) -> Result<Binary, ContractError> {
    match msg {
        QueryMsg::VerifyClientMessage(verify_client_message_msg) => {
            query::verify_client_message(deps, env, verify_client_message_msg)
        }
        QueryMsg::CheckForMisbehaviour(check_for_misbehaviour_msg) => {
            query::check_for_misbehaviour(deps, env, check_for_misbehaviour_msg)
        }
        QueryMsg::TimestampAtHeight(timestamp_at_height_msg) => {
            query::timestamp_at_height(deps, timestamp_at_height_msg)
        }
        QueryMsg::Status(_) => query::status(deps),
    }
}

/// The migrate entry point for the CosmWasm contract.
/// # Errors
/// Will return an errror if the state version is not newer than the current one.
#[entry_point]
#[allow(clippy::needless_pass_by_value)]
pub fn migrate(
    deps: DepsMut<EthereumCustomQuery>,
    _env: Env,
    msg: MigrateMsg,
) -> Result<Response, ContractError> {
    // Check if the state version is older than the current one and update it
    cw2::ensure_from_older_version(deps.storage, CONTRACT_NAME, STATE_VERSION)?;

    // Re-initialize the client if needed.
    if let Some(instantiate_msg) = msg.instantiate_msg {
        instantiate::client(deps.storage, instantiate_msg)?;
    }

    Ok(Response::default())
}

#[cfg(test)]
mod tests {
    mod instantiate_tests {
        use alloy_primitives::{Address, FixedBytes, B256, U256};
        use cosmwasm_std::{
            coins,
            testing::{message_info, mock_env},
            Storage,
        };
        use ethereum_light_client::{
            client_state::ClientState as EthClientState,
            consensus_state::ConsensusState as EthConsensusState,
        };
        use ethereum_types::consensus::{
            fork::{Fork, ForkParameters},
            sync_committee::SummarizedSyncCommittee,
        };
        use ibc_proto::{
            google::protobuf::Any,
            ibc::lightclients::wasm::v1::{
                ClientState as WasmClientState, ConsensusState as WasmConsensusState,
            },
        };
        use prost::{Message, Name};

        use crate::{
            contract::instantiate,
            msg::InstantiateMsg,
            state::{consensus_db_key, HOST_CLIENT_STATE_KEY},
            test::mk_deps,
        };

        #[test]
        fn test_instantiate() {
            let mut deps = mk_deps();
            let creator = deps.api.addr_make("creator");
            let info = message_info(&creator, &coins(1, "uatom"));

            let client_state = EthClientState {
                chain_id: 0,
                genesis_validators_root: B256::from([0; 32]),
                min_sync_committee_participants: 0,
                sync_committee_size: 0,
                genesis_time: 0,
                genesis_slot: 0,
                fork_parameters: ForkParameters {
                    genesis_fork_version: FixedBytes([0; 4]),
                    genesis_slot: 0,
                    altair: Fork {
                        version: FixedBytes([0; 4]),
                        epoch: 0,
                    },
                    bellatrix: Fork {
                        version: FixedBytes([0; 4]),
                        epoch: 0,
                    },
                    capella: Fork {
                        version: FixedBytes([0; 4]),
                        epoch: 0,
                    },
                    deneb: Fork {
                        version: FixedBytes([0; 4]),
                        epoch: 0,
                    },
                    electra: Fork {
                        version: FixedBytes([0; 4]),
                        epoch: 0,
                    },
                },
                seconds_per_slot: 10,
                slots_per_epoch: 8,
                epochs_per_sync_committee_period: 0,
                latest_slot: 42,
                latest_execution_block_number: 38,
                ibc_commitment_slot: U256::from(0),
                ibc_contract_address: Address::default(),
                is_frozen: false,
            };
            let client_state_bz: Vec<u8> = serde_json::to_vec(&client_state).unwrap();

            let consensus_state = EthConsensusState {
                slot: 42,
                state_root: B256::from([0; 32]),
                storage_root: B256::from([0; 32]),
                timestamp: 0,
                current_sync_committee: SummarizedSyncCommittee::default(),
                next_sync_committee: None,
            };
            let consensus_state_bz: Vec<u8> = serde_json::to_vec(&consensus_state).unwrap();

            let msg = InstantiateMsg {
                client_state: client_state_bz.into(),
                consensus_state: consensus_state_bz.into(),
                checksum: b"also does not matter yet".into(),
            };

            let res = instantiate(deps.as_mut(), mock_env(), info, msg.clone()).unwrap();
            assert_eq!(0, res.messages.len());

            let actual_wasm_client_state_any_bz =
                deps.storage.get(HOST_CLIENT_STATE_KEY.as_bytes()).unwrap();
            let actual_wasm_client_state_any =
                Any::decode(actual_wasm_client_state_any_bz.as_slice()).unwrap();
            assert_eq!(
                WasmClientState::type_url(),
                actual_wasm_client_state_any.type_url
            );
            let actual_client_state =
                WasmClientState::decode(actual_wasm_client_state_any.value.as_slice()).unwrap();
            assert_eq!(msg.checksum, actual_client_state.checksum);
            assert_eq!(msg.client_state, actual_client_state.data);
            assert_eq!(
                0,
                actual_client_state.latest_height.unwrap().revision_number
            );
            assert_eq!(
                client_state.latest_slot,
                actual_client_state.latest_height.unwrap().revision_height
            );

            let actual_wasm_consensus_state_any_bz = deps
                .storage
                .get(consensus_db_key(consensus_state.slot).as_bytes())
                .unwrap();
            let actual_wasm_consensus_state_any =
                Any::decode(actual_wasm_consensus_state_any_bz.as_slice()).unwrap();
            assert_eq!(
                WasmConsensusState::type_url(),
                actual_wasm_consensus_state_any.type_url
            );
            let actual_consensus_state =
                WasmConsensusState::decode(actual_wasm_consensus_state_any.value.as_slice())
                    .unwrap();
            assert_eq!(msg.consensus_state, actual_consensus_state.data);
        }
    }

    mod integration_tests {
<<<<<<< HEAD
        use alloy_primitives::FixedBytes;
=======
        use alloy_primitives::{Address, FixedBytes, B256, U256};
>>>>>>> 38f378d5
        use cosmwasm_std::{
            coins,
            testing::{message_info, mock_env},
            Binary, Storage, Timestamp,
        };
        use ethereum_light_client::{
<<<<<<< HEAD
            error::EthereumIBCError,
            header::{ActiveSyncCommittee, Header},
=======
            client_state::ClientState as EthClientState,
            consensus_state::ConsensusState as EthConsensusState,
            header::Header,
>>>>>>> 38f378d5
            test_utils::fixtures::{
                self, get_packet_proof, InitialState, RelayerMessages, StepsFixture,
            },
        };
        use ethereum_types::consensus::{
            fork::{Fork, ForkParameters},
            sync_committee::SummarizedSyncCommittee,
        };
        use ibc_proto::{
            google::protobuf::Any,
            ibc::lightclients::wasm::v1::{ClientMessage, ClientState as WasmClientState},
        };
        use prost::Message;

        use crate::{
            contract::{instantiate, migrate, query, sudo},
            msg::{
                Height, InstantiateMsg, MerklePath, MigrateMsg, QueryMsg, SudoMsg, UpdateStateMsg,
                UpdateStateResult, VerifyClientMessageMsg, VerifyMembershipMsg,
            },
            state::HOST_CLIENT_STATE_KEY,
            test::mk_deps,
            ContractError,
        };

        #[test]
        // This test runs throught the e2e test scenario defined in the interchaintest:
        // TestICS20TransferERC20TokenfromEthereumToCosmosAndBack_Groth16
        fn test_ics20_transfer_from_ethereum_to_cosmos_flow() {
            let mut deps = mk_deps();
            let creator = deps.api.addr_make("creator");
            let info = message_info(&creator, &coins(1, "uatom"));

            let fixture: StepsFixture =
                fixtures::load("TestICS20TransferERC20TokenfromEthereumToCosmosAndBack_Groth16");

            let initial_state: InitialState = fixture.get_data_at_step(0);

            let client_state = initial_state.client_state;

            let consensus_state = initial_state.consensus_state;

            let client_state_bz: Vec<u8> = serde_json::to_vec(&client_state).unwrap();
            let consensus_state_bz: Vec<u8> = serde_json::to_vec(&consensus_state).unwrap();

            let msg = crate::msg::InstantiateMsg {
                client_state: Binary::from(client_state_bz),
                consensus_state: Binary::from(consensus_state_bz),
                checksum: b"checksum".into(),
            };

            instantiate(deps.as_mut(), mock_env(), info, msg).unwrap();

            // At this point, the light clients are initialized and the client state is stored
            // In the flow, an ICS20 transfer has been initiated from Ethereum to Cosmos
            // Next up we want to prove the packet on the Cosmos chain, so we start by updating the
            // light client (which is two steps: verify client message and update state)

            // Verify client message
            let relayer_messages: RelayerMessages = fixture.get_data_at_step(1);
            let (update_client_msgs, recv_msgs, _) = relayer_messages.get_sdk_msgs();
            assert_eq!(1, update_client_msgs.len()); // just to make sure
            assert_eq!(1, recv_msgs.len()); // just to make sure
            let client_msgs = update_client_msgs
                .iter()
                .map(|msg| {
                    ClientMessage::decode(msg.client_message.clone().unwrap().value.as_slice())
                        .unwrap()
                })
                .map(|msg| msg.data)
                .collect::<Vec<_>>();

            let mut env = mock_env();

            for header_bz in client_msgs {
                let header: Header = serde_json::from_slice(&header_bz).unwrap();
                env.block.time = Timestamp::from_seconds(
                    header.consensus_update.attested_header.execution.timestamp + 1000,
                );

                let query_verify_client_msg =
                    QueryMsg::VerifyClientMessage(VerifyClientMessageMsg {
                        client_message: Binary::from(header_bz.clone()),
                    });
                query(deps.as_ref(), env.clone(), query_verify_client_msg).unwrap();

                // Update state
                let sudo_update_state_msg = SudoMsg::UpdateState(UpdateStateMsg {
                    client_message: Binary::from(header_bz),
                });
                let update_res = sudo(deps.as_mut(), env.clone(), sudo_update_state_msg).unwrap();
                let update_state_result: UpdateStateResult =
                    serde_json::from_slice(&update_res.data.unwrap())
                        .expect("update state result should be deserializable");
                assert_eq!(1, update_state_result.heights.len());
                assert_eq!(0, update_state_result.heights[0].revision_number);
                assert_eq!(
                    header.consensus_update.finalized_header.beacon.slot,
                    update_state_result.heights[0].revision_height
                );
            }

            // The client has now been updated, and we would submit the packet to the cosmos chain,
            // along with the proof of th packet commitment. IBC will call verify_membership.

            // Verify memebership
            let packet = recv_msgs[0].packet.clone().unwrap();
            let storage_proof = recv_msgs[0].proof_commitment.clone();
            let (path, value) = get_packet_proof(packet);

            let query_verify_membership_msg = SudoMsg::VerifyMembership(VerifyMembershipMsg {
                height: Height {
                    revision_number: 0,
                    revision_height: recv_msgs[0].proof_height.unwrap().revision_height,
                },
                delay_time_period: 0,
                delay_block_period: 0,
                proof: Binary::from(storage_proof),
                merkle_path: MerklePath {
                    key_path: vec![Binary::from(path)],
                },
                value: Binary::from(value),
            });
            sudo(deps.as_mut(), env, query_verify_membership_msg).unwrap();
        }

        #[allow(clippy::pedantic, clippy::clone_on_copy)]
        #[test]
        fn test_ar_vulnerability_patched() {
            let mut deps = mk_deps();
            let creator = deps.api.addr_make("creator");
            let info = message_info(&creator, &coins(1, "uatom"));

            let fixture: StepsFixture =
                fixtures::load("TestICS20TransferERC20TokenfromEthereumToCosmosAndBack_Groth16");

            let initial_state: InitialState = fixture.get_data_at_step(0);

            let client_state = initial_state.client_state;

            let consensus_state = initial_state.consensus_state;

            let client_state_bz: Vec<u8> = serde_json::to_vec(&client_state).unwrap();
            let consensus_state_bz: Vec<u8> = serde_json::to_vec(&consensus_state).unwrap();

            let msg = crate::msg::InstantiateMsg {
                client_state: Binary::from(client_state_bz),
                consensus_state: Binary::from(consensus_state_bz),
                checksum: b"checksum".into(),
            };

            instantiate(deps.as_mut(), mock_env(), info, msg).unwrap();

            // At this point, the light clients are initialized and the client state is stored
            // In the flow, an ICS20 transfer has been initiated from Ethereum to Cosmos
            // Next up we want to prove the packet on the Cosmos chain, so we start by updating the
            // light client (which is two steps: verify client message and update state)

            // Verify client message
            let relayer_messages: RelayerMessages = fixture.get_data_at_step(1);
            let (update_client_msgs, recv_msgs, _) = relayer_messages.get_sdk_msgs();
            assert_eq!(1, update_client_msgs.len()); // just to make sure
            assert_eq!(1, recv_msgs.len()); // just to make sure
            let client_msgs = update_client_msgs
                .iter()
                .map(|msg| {
                    ClientMessage::decode(msg.client_message.clone().unwrap().value.as_slice())
                        .unwrap()
                })
                .map(|msg| msg.data)
                .collect::<Vec<_>>();

            let mut env = mock_env();

            for header_bz in client_msgs {
                let mut header: Header = serde_json::from_slice(&header_bz).unwrap();

                let sync_committee = header.active_sync_committee;

                header.active_sync_committee = sync_committee.clone();
                if let ActiveSyncCommittee::Current(_x) = sync_committee {
                    panic!("shouldn't happen");
                } else if let ActiveSyncCommittee::Next(x) = sync_committee {
                    let mut m = x.clone();

                    let pk1 = FixedBytes([
                        140, 49, 208, 243, 132, 3, 164, 40, 45, 148, 208, 102, 241, 152, 252, 233,
                        211, 98, 140, 14, 252, 12, 218, 20, 119, 221, 237, 190, 104, 87, 99, 203,
                        84, 46, 133, 35, 12, 231, 182, 84, 204, 230, 21, 131, 156, 120, 141, 61,
                    ]);
                    let pk2 = FixedBytes([
                        172, 49, 208, 243, 132, 3, 164, 40, 45, 148, 208, 102, 241, 152, 252, 233,
                        211, 98, 140, 14, 252, 12, 218, 20, 119, 221, 237, 190, 104, 87, 99, 203,
                        84, 46, 133, 35, 12, 231, 182, 84, 204, 230, 21, 131, 156, 120, 141, 61,
                    ]);

                    m.pubkeys = vec![m.aggregate_pubkey.clone(), pk1, pk2];

                    let mut bits = vec![0xFF; 48];
                    bits[0] = 0b00000010;

                    header.consensus_update.sync_aggregate.sync_committee_bits = bits.into();
                    header
                        .consensus_update
                        .sync_aggregate
                        .sync_committee_signature = FixedBytes([
                        141, 213, 40, 198, 216, 4, 232, 6, 81, 233, 68, 218, 77, 6, 86, 182, 237,
                        151, 157, 194, 232, 232, 2, 229, 197, 81, 72, 102, 47, 198, 140, 250, 207,
                        60, 148, 124, 180, 228, 54, 236, 83, 56, 107, 245, 42, 98, 160, 150, 1,
                        238, 185, 147, 132, 245, 121, 184, 114, 109, 240, 147, 152, 17, 155, 245,
                        103, 165, 20, 131, 198, 158, 174, 20, 209, 57, 48, 219, 193, 164, 139, 206,
                        114, 40, 86, 54, 211, 231, 111, 231, 233, 198, 92, 154, 229, 100, 165, 215,
                    ]);

                    header.active_sync_committee = ActiveSyncCommittee::Next(m);
                }

                let header_manipulated = serde_json::to_vec(&header).unwrap();

                env.block.time = Timestamp::from_seconds(
                    header.consensus_update.attested_header.execution.timestamp + 1000,
                );

                let query_verify_client_msg =
                    QueryMsg::VerifyClientMessage(VerifyClientMessageMsg {
                        client_message: Binary::from(header_manipulated.clone()),
                    });
                // NOTE: It should error here if the vuln is patched
                let err = query(deps.as_ref(), env.clone(), query_verify_client_msg).unwrap_err();
                assert!(matches!(
                    err,
                    ContractError::VerifyClientMessageFailed(
                        EthereumIBCError::NextSyncCommitteeMismatch { .. }
                    )
                ));
            }
        }

        #[test]
        fn test_update_with_period_change() {
            let mut deps = mk_deps();
            let creator = deps.api.addr_make("creator");
            let info = message_info(&creator, &coins(1, "uatom"));

            let fixture: StepsFixture = fixtures::load("TestMultiPeriodClientUpdateToCosmos");

            let initial_state: InitialState = fixture.get_data_at_step(0);

            let client_state = initial_state.client_state;

            let consensus_state = initial_state.consensus_state;

            let client_state_bz: Vec<u8> = serde_json::to_vec(&client_state).unwrap();
            let consensus_state_bz: Vec<u8> = serde_json::to_vec(&consensus_state).unwrap();

            let msg = crate::msg::InstantiateMsg {
                client_state: Binary::from(client_state_bz),
                consensus_state: Binary::from(consensus_state_bz),
                checksum: b"checksum".into(),
            };

            instantiate(deps.as_mut(), mock_env(), info, msg).unwrap();

            // At this point, the light clients are initialized and the client state is stored
            // In the flow, an ICS20 transfer has been initiated from Ethereum to Cosmos
            // Next up we want to prove the packet on the Cosmos chain, so we start by updating the
            // light client (which is two steps: verify client message and update state)

            // Verify client message
            let relayer_messages: RelayerMessages = fixture.get_data_at_step(1);
            let (update_client_msgs, recv_msgs, _) = relayer_messages.get_sdk_msgs();
            assert!(update_client_msgs.len() >= 2); // just to make sure
            assert_eq!(1, recv_msgs.len()); // just to make sure
            let client_msgs = update_client_msgs
                .iter()
                .map(|msg| {
                    ClientMessage::decode(msg.client_message.clone().unwrap().value.as_slice())
                        .unwrap()
                })
                .map(|msg| msg.data)
                .collect::<Vec<_>>();

            let mut env = mock_env();

            for header_bz in client_msgs {
                let header: Header = serde_json::from_slice(&header_bz).unwrap();
                env.block.time = Timestamp::from_seconds(
                    header.consensus_update.attested_header.execution.timestamp + 1000,
                );

                let query_verify_client_msg =
                    QueryMsg::VerifyClientMessage(VerifyClientMessageMsg {
                        client_message: Binary::from(header_bz.clone()),
                    });
                query(deps.as_ref(), env.clone(), query_verify_client_msg).unwrap();

                // Update state
                let sudo_update_state_msg = SudoMsg::UpdateState(UpdateStateMsg {
                    client_message: Binary::from(header_bz),
                });
                let update_res = sudo(deps.as_mut(), env.clone(), sudo_update_state_msg).unwrap();
                let update_state_result: UpdateStateResult =
                    serde_json::from_slice(&update_res.data.unwrap())
                        .expect("update state result should be deserializable");
                assert_eq!(1, update_state_result.heights.len());
                assert_eq!(0, update_state_result.heights[0].revision_number);
                assert_eq!(
                    header.consensus_update.finalized_header.beacon.slot,
                    update_state_result.heights[0].revision_height
                );
            }

            // The client has now been updated, and we would submit the packet to the cosmos chain,
            // along with the proof of th packet commitment. IBC will call verify_membership.

            // Verify memebership
            let packet = recv_msgs[0].packet.clone().unwrap();
            let storage_proof = recv_msgs[0].proof_commitment.clone();
            let (path, value) = get_packet_proof(packet);

            let query_verify_membership_msg = SudoMsg::VerifyMembership(VerifyMembershipMsg {
                height: Height {
                    revision_number: 0,
                    revision_height: recv_msgs[0].proof_height.unwrap().revision_height,
                },
                delay_time_period: 0,
                delay_block_period: 0,
                proof: Binary::from(storage_proof),
                merkle_path: MerklePath {
                    key_path: vec![Binary::from(path)],
                },
                value: Binary::from(value),
            });
            sudo(deps.as_mut(), env, query_verify_membership_msg).unwrap();
        }

        // TODO: Remove this test (and the fixture) after Deneb support is removed (#440)
        #[test]
        #[allow(clippy::too_many_lines)]
        fn test_electra_fork() {
            let mut deps = mk_deps();
            let creator = deps.api.addr_make("creator");
            let info = message_info(&creator, &coins(1, "uatom"));

            let fixture: StepsFixture = fixtures::load("Test_Electra_Fork");

            // Initial state is at Deneb fork
            let initial_state: InitialState = fixture.get_data_at_step(0);

            let client_state = initial_state.client_state;

            let consensus_state = initial_state.consensus_state;

            let client_state_bz: Vec<u8> = serde_json::to_vec(&client_state).unwrap();
            let consensus_state_bz: Vec<u8> = serde_json::to_vec(&consensus_state).unwrap();

            let msg = crate::msg::InstantiateMsg {
                client_state: Binary::from(client_state_bz),
                consensus_state: Binary::from(consensus_state_bz),
                checksum: b"checksum".into(),
            };

            instantiate(deps.as_mut(), mock_env(), info, msg).unwrap();

            // At this point, we're at Deneb, and the light client is initialized
            // Now we will get a client update that is still at Deneb, and a transfer

            // We get the relayer messages
            let relayer_messages: RelayerMessages = fixture.get_data_at_step(1);
            let (update_client_msgs, recv_msgs, _) = relayer_messages.get_sdk_msgs();
            assert!(!update_client_msgs.is_empty()); // just to make sure
            assert_eq!(1, recv_msgs.len()); // just to make sure
            let client_msgs = update_client_msgs
                .iter()
                .map(|msg| {
                    ClientMessage::decode(msg.client_message.clone().unwrap().value.as_slice())
                        .unwrap()
                })
                .map(|msg| msg.data)
                .collect::<Vec<_>>();

            let mut env = mock_env();

            for header_bz in client_msgs {
                let header: Header = serde_json::from_slice(&header_bz).unwrap();
                env.block.time = Timestamp::from_seconds(
                    header.consensus_update.attested_header.execution.timestamp + 1000,
                );

                let query_verify_client_msg =
                    QueryMsg::VerifyClientMessage(VerifyClientMessageMsg {
                        client_message: Binary::from(header_bz.clone()),
                    });
                query(deps.as_ref(), env.clone(), query_verify_client_msg).unwrap();

                // Update state
                let sudo_update_state_msg = SudoMsg::UpdateState(UpdateStateMsg {
                    client_message: Binary::from(header_bz),
                });
                let update_res = sudo(deps.as_mut(), env.clone(), sudo_update_state_msg).unwrap();
                let update_state_result: UpdateStateResult =
                    serde_json::from_slice(&update_res.data.unwrap())
                        .expect("update state result should be deserializable");
                assert_eq!(1, update_state_result.heights.len());
                assert_eq!(0, update_state_result.heights[0].revision_number);
                assert_eq!(
                    header.consensus_update.finalized_header.beacon.slot,
                    update_state_result.heights[0].revision_height
                );
            }

            // The client has now been updated, and we would submit the packet to the cosmos chain,
            // along with the proof of th packet commitment. IBC will call verify_membership.

            // Verify memebership
            let packet = recv_msgs[0].packet.clone().unwrap();
            let storage_proof = recv_msgs[0].proof_commitment.clone();
            let (path, value) = get_packet_proof(packet);

            let query_verify_membership_msg = SudoMsg::VerifyMembership(VerifyMembershipMsg {
                height: Height {
                    revision_number: 0,
                    revision_height: recv_msgs[0].proof_height.unwrap().revision_height,
                },
                delay_time_period: 0,
                delay_block_period: 0,
                proof: Binary::from(storage_proof),
                merkle_path: MerklePath {
                    key_path: vec![Binary::from(path)],
                },
                value: Binary::from(value),
            });
            sudo(deps.as_mut(), env, query_verify_membership_msg).unwrap();

            // The chain itself has forked to Electra, but the client is still at Deneb
            // The next update essentially takes ut to Electra, and we process packets from the
            // Electra fork

            // We get the relayer messages
            let relayer_messages: RelayerMessages = fixture.get_data_at_step(2);
            let (update_client_msgs, recv_msgs, _) = relayer_messages.get_sdk_msgs();
            assert!(!update_client_msgs.is_empty()); // just to make sure
            assert_eq!(1, recv_msgs.len()); // just to make sure
            let client_msgs = update_client_msgs
                .iter()
                .map(|msg| {
                    ClientMessage::decode(msg.client_message.clone().unwrap().value.as_slice())
                        .unwrap()
                })
                .map(|msg| msg.data)
                .collect::<Vec<_>>();

            let mut env = mock_env();

            for header_bz in client_msgs {
                let header: Header = serde_json::from_slice(&header_bz).unwrap();
                env.block.time = Timestamp::from_seconds(
                    header.consensus_update.attested_header.execution.timestamp + 1000,
                );

                let query_verify_client_msg =
                    QueryMsg::VerifyClientMessage(VerifyClientMessageMsg {
                        client_message: Binary::from(header_bz.clone()),
                    });
                query(deps.as_ref(), env.clone(), query_verify_client_msg).unwrap();

                // Update state
                let sudo_update_state_msg = SudoMsg::UpdateState(UpdateStateMsg {
                    client_message: Binary::from(header_bz),
                });
                let update_res = sudo(deps.as_mut(), env.clone(), sudo_update_state_msg).unwrap();
                let update_state_result: UpdateStateResult =
                    serde_json::from_slice(&update_res.data.unwrap())
                        .expect("update state result should be deserializable");
                assert_eq!(1, update_state_result.heights.len());
                assert_eq!(0, update_state_result.heights[0].revision_number);
                assert_eq!(
                    header.consensus_update.finalized_header.beacon.slot,
                    update_state_result.heights[0].revision_height
                );
            }

            // The client has now been updated to Electra, and we would submit the packet to the cosmos chain,
            // along with the proof of th packet commitment. IBC will call verify_membership.

            // Verify memebership
            let packet = recv_msgs[0].packet.clone().unwrap();
            let storage_proof = recv_msgs[0].proof_commitment.clone();
            let (path, value) = get_packet_proof(packet);

            let query_verify_membership_msg = SudoMsg::VerifyMembership(VerifyMembershipMsg {
                height: Height {
                    revision_number: 0,
                    revision_height: recv_msgs[0].proof_height.unwrap().revision_height,
                },
                delay_time_period: 0,
                delay_block_period: 0,
                proof: Binary::from(storage_proof),
                merkle_path: MerklePath {
                    key_path: vec![Binary::from(path)],
                },
                value: Binary::from(value),
            });
            sudo(deps.as_mut(), env, query_verify_membership_msg).unwrap();
        }

        #[test]
        fn test_migrate_with_same_state_version() {
            let mut deps = mk_deps();
            let creator = deps.api.addr_make("creator");
            let info = message_info(&creator, &coins(1, "uatom"));

            let fixture: StepsFixture =
                fixtures::load("TestICS20TransferERC20TokenfromEthereumToCosmosAndBack_Groth16");

            let initial_state: InitialState = fixture.get_data_at_step(0);

            let client_state = initial_state.client_state;

            let consensus_state = initial_state.consensus_state;

            let client_state_bz: Vec<u8> = serde_json::to_vec(&client_state).unwrap();
            let consensus_state_bz: Vec<u8> = serde_json::to_vec(&consensus_state).unwrap();

            let msg = crate::msg::InstantiateMsg {
                client_state: Binary::from(client_state_bz),
                consensus_state: Binary::from(consensus_state_bz),
                checksum: b"checksum".into(),
            };

            instantiate(deps.as_mut(), mock_env(), info, msg).unwrap();

            // Migrate without any changes (i.e. same state version)
            migrate(
                deps.as_mut(),
                mock_env(),
                crate::msg::MigrateMsg {
                    instantiate_msg: None,
                },
            )
            .unwrap();
        }

        #[test]
        fn test_migrate_with_instantiate() {
            let mut deps = mk_deps();
            let creator = deps.api.addr_make("creator");
            let info = message_info(&creator, &coins(1, "uatom"));

            let client_state = EthClientState {
                chain_id: 0,
                genesis_validators_root: B256::from([0; 32]),
                min_sync_committee_participants: 0,
                genesis_time: 0,
                genesis_slot: 0,
                fork_parameters: ForkParameters {
                    genesis_fork_version: FixedBytes([0; 4]),
                    genesis_slot: 0,
                    altair: Fork {
                        version: FixedBytes([0; 4]),
                        epoch: 0,
                    },
                    bellatrix: Fork {
                        version: FixedBytes([0; 4]),
                        epoch: 0,
                    },
                    capella: Fork {
                        version: FixedBytes([0; 4]),
                        epoch: 0,
                    },
                    deneb: Fork {
                        version: FixedBytes([0; 4]),
                        epoch: 0,
                    },
                    electra: Fork {
                        version: FixedBytes([0; 4]),
                        epoch: 0,
                    },
                },
                sync_committee_size: 512,
                seconds_per_slot: 10,
                slots_per_epoch: 8,
                epochs_per_sync_committee_period: 0,
                latest_slot: 42,
                latest_execution_block_number: 38,
                ibc_commitment_slot: U256::from(0),
                ibc_contract_address: Address::default(),
                is_frozen: false,
            };
            let client_state_bz: Vec<u8> = serde_json::to_vec(&client_state).unwrap();

            let consensus_state = EthConsensusState {
                slot: 42,
                state_root: B256::from([0; 32]),
                storage_root: B256::from([0; 32]),
                timestamp: 0,
                current_sync_committee: SummarizedSyncCommittee::default(),
                next_sync_committee: None,
            };
            let consensus_state_bz: Vec<u8> = serde_json::to_vec(&consensus_state).unwrap();

            let msg = InstantiateMsg {
                client_state: client_state_bz.into(),
                consensus_state: consensus_state_bz.into(),
                checksum: b"does not matter yet".into(),
            };

            let res = instantiate(deps.as_mut(), mock_env(), info, msg).unwrap();
            assert_eq!(0, res.messages.len());

            let fixture: StepsFixture = fixtures::load("Test_Electra_Fork");

            // Initial state is at Electra fork
            let initial_state: InitialState = fixture.get_data_at_step(0);

            let client_state_fixture = initial_state.client_state;

            let consensus_state_fixture = initial_state.consensus_state;

            let client_state_fixture_bz: Vec<u8> =
                serde_json::to_vec(&client_state_fixture).unwrap();
            let consensus_state_fixture_bz: Vec<u8> =
                serde_json::to_vec(&consensus_state_fixture).unwrap();

            let msg = InstantiateMsg {
                client_state: Binary::from(client_state_fixture_bz),
                consensus_state: Binary::from(consensus_state_fixture_bz),
                checksum: b"checksum".into(),
            };

            let migrate_msg = MigrateMsg {
                instantiate_msg: Some(msg.clone()),
            };

            // Migrate without any changes (i.e. same state version)
            migrate(deps.as_mut(), mock_env(), migrate_msg).unwrap();

            let actual_wasm_client_state_any_bz =
                deps.storage.get(HOST_CLIENT_STATE_KEY.as_bytes()).unwrap();
            let actual_wasm_client_state_any =
                Any::decode(actual_wasm_client_state_any_bz.as_slice()).unwrap();
            let wasm_client_state =
                WasmClientState::decode(actual_wasm_client_state_any.value.as_slice()).unwrap();
            assert_eq!(msg.checksum, wasm_client_state.checksum);
            assert_ne!(
                wasm_client_state.latest_height.unwrap().revision_height,
                client_state.latest_slot
            );
        }
    }
}<|MERGE_RESOLUTION|>--- conflicted
+++ resolved
@@ -255,25 +255,17 @@
     }
 
     mod integration_tests {
-<<<<<<< HEAD
-        use alloy_primitives::FixedBytes;
-=======
         use alloy_primitives::{Address, FixedBytes, B256, U256};
->>>>>>> 38f378d5
         use cosmwasm_std::{
             coins,
             testing::{message_info, mock_env},
             Binary, Storage, Timestamp,
         };
         use ethereum_light_client::{
-<<<<<<< HEAD
+            client_state::ClientState as EthClientState,
+            consensus_state::ConsensusState as EthConsensusState,
             error::EthereumIBCError,
             header::{ActiveSyncCommittee, Header},
-=======
-            client_state::ClientState as EthClientState,
-            consensus_state::ConsensusState as EthConsensusState,
-            header::Header,
->>>>>>> 38f378d5
             test_utils::fixtures::{
                 self, get_packet_proof, InitialState, RelayerMessages, StepsFixture,
             },
