--- conflicted
+++ resolved
@@ -66,17 +66,14 @@
     #[msg("Chunk data too large: exceeds maximum chunk size")]
     ChunkDataTooLarge,
 
-<<<<<<< HEAD
     // Access control errors
     #[msg("Unauthorized: caller does not have required role")]
     UnauthorizedRole,
-=======
     // Signature verification errors
     #[msg("Invalid number of accounts: mismatch between signatures and PDAs")]
     InvalidNumberOfAccounts,
     #[msg("Invalid account data: account data is malformed or too small")]
     InvalidAccountData,
->>>>>>> 3d503d4f
 
     // Other errors
     #[msg("Serialization error: failed to serialize/deserialize data")]
