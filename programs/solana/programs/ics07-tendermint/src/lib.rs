use anchor_lang::prelude::*;

pub mod conversions;
pub mod error;
pub mod helpers;
pub mod instructions;
pub mod state;
#[cfg(test)]
pub mod test_helpers;
pub mod types;

use crate::state::{ConsensusStateStore, HeaderChunk, MisbehaviourChunk};

declare_id!("HqPcGpVHxNNFfVatjhG78dFVMwjyZixoKPdZSt3d3TdD");
solana_allocator::custom_heap!();

pub use types::{
    ClientState, ConsensusState, IbcHeight, UpdateResult, UploadChunkParams,
    UploadMisbehaviourChunkParams,
};

pub use ics25_handler::{MembershipMsg, NonMembershipMsg};

#[derive(Accounts)]
#[instruction(chain_id: String, latest_height: u64, client_state: ClientState, consensus_state: ConsensusState)]
pub struct Initialize<'info> {
    #[account(
        init,
        payer = payer,
        space = 8 + ClientState::INIT_SPACE,
        seeds = [ClientState::SEED, chain_id.as_bytes()],
        bump
    )]
    pub client_state: Account<'info, ClientState>,
    #[account(
        init,
        payer = payer,
        space = 8 + ConsensusStateStore::INIT_SPACE,
        seeds = [ConsensusStateStore::SEED, client_state.key().as_ref(), &latest_height.to_le_bytes()],
        bump
    )]
    pub consensus_state_store: Account<'info, ConsensusStateStore>,
    #[account(mut)]
    pub payer: Signer<'info>,

    pub system_program: Program<'info, System>,
}

#[derive(Accounts)]
#[instruction(chain_id: String)]
pub struct SetAccessManager<'info> {
    #[account(
        mut,
        seeds = [ClientState::SEED, chain_id.as_bytes()],
        bump,
        constraint = client_state.chain_id == chain_id.as_str()
    )]
    pub client_state: Account<'info, ClientState>,

    /// CHECK: Validated via seeds constraint using the stored `access_manager` program ID
    #[account(
        seeds = [access_manager::state::AccessManager::SEED],
        bump,
        seeds::program = client_state.access_manager
    )]
    pub access_manager: AccountInfo<'info>,

    pub admin: Signer<'info>,

    /// Instructions sysvar for CPI validation
    /// CHECK: Address constraint verifies this is the instructions sysvar
    #[account(address = anchor_lang::solana_program::sysvar::instructions::ID)]
    pub instructions_sysvar: AccountInfo<'info>,
}

#[derive(Accounts)]
#[instruction(msg: ics25_handler::MembershipMsg)]
pub struct VerifyMembership<'info> {
    pub client_state: Account<'info, ClientState>,
    #[account(
        seeds = [ConsensusStateStore::SEED, client_state.key().as_ref(), &msg.height.to_le_bytes()],
        bump
    )]
    pub consensus_state_at_height: Account<'info, ConsensusStateStore>,
}

#[derive(Accounts)]
#[instruction(msg: ics25_handler::NonMembershipMsg)]
pub struct VerifyNonMembership<'info> {
    pub client_state: Account<'info, ClientState>,
    #[account(
        seeds = [ConsensusStateStore::SEED, client_state.key().as_ref(), &msg.height.to_le_bytes()],
        bump
    )]
    pub consensus_state_at_height: Account<'info, ConsensusStateStore>,
}

#[derive(Accounts)]
#[instruction(params: types::UploadChunkParams)]
pub struct UploadHeaderChunk<'info> {
    /// The header chunk account to create (fails if already exists)
    #[account(
        init,
        payer = submitter,
        space = 8 + HeaderChunk::INIT_SPACE,
        seeds = [
            HeaderChunk::SEED,
            submitter.key().as_ref(),
            params.chain_id.as_bytes(),
            &params.target_height.to_le_bytes(),
            &[params.chunk_index]
        ],
        bump
    )]
    pub chunk: Account<'info, HeaderChunk>,

    /// Client state to verify this is a valid client
    #[account(
        constraint = client_state.chain_id == params.chain_id,
    )]
    pub client_state: Account<'info, ClientState>,

    /// The submitter who pays for and owns these accounts
    #[account(mut)]
    pub submitter: Signer<'info>,
    pub system_program: Program<'info, System>,
}

/// Context for assembling chunks and updating the client
/// This will automatically clean up any old chunks at the same height
#[derive(Accounts)]
#[instruction(chain_id: String, target_height: u64, chunk_count: u8)]
pub struct AssembleAndUpdateClient<'info> {
    #[account(
        mut,
        constraint = client_state.chain_id == chain_id.as_str(),
    )]
    pub client_state: Account<'info, ClientState>,

    /// Global access control account (owned by access-manager program)
    /// CHECK: Validated by seeds constraint using stored `access_manager` program ID
    #[account(
        seeds = [access_manager::state::AccessManager::SEED],
        bump,
        seeds::program = client_state.access_manager
    )]
    pub access_manager: AccountInfo<'info>,

    /// Trusted consensus state at the height embedded in the header
    /// CHECK: Must already exist. Unchecked because PDA seeds require runtime header data.
    pub trusted_consensus_state: UncheckedAccount<'info>,

    /// New consensus state store
    /// CHECK: Validated in instruction handler. Unchecked because may not exist yet and PDA seeds require runtime height.
    pub new_consensus_state_store: UncheckedAccount<'info>,

    /// The submitter who uploaded the chunks
    #[account(mut)]
    pub submitter: Signer<'info>,

    pub system_program: Program<'info, System>,

    /// Instructions sysvar for CPI validation
    /// CHECK: Address constraint verifies this is the instructions sysvar
    #[account(address = anchor_lang::solana_program::sysvar::instructions::ID)]
    pub instructions_sysvar: AccountInfo<'info>,
    // Remaining accounts are the chunk accounts in order
    // They will be validated and closed in the instruction handler
}

/// Context for cleaning up incomplete header uploads or signatures
#[derive(Accounts)]
pub struct CleanupIncompleteUpload<'info> {
    /// The original submitter who gets their rent back
    /// Must be the signer to prove they own the upload
    #[account(mut)]
    pub submitter: Signer<'info>,
    // Remaining accounts are the chunk and signature verification accounts to close
}

#[derive(Accounts)]
#[instruction(params: types::UploadMisbehaviourChunkParams)]
pub struct UploadMisbehaviourChunk<'info> {
    #[account(
        init,
        payer = submitter,
        space = 8 + MisbehaviourChunk::INIT_SPACE,
        seeds = [
            MisbehaviourChunk::SEED,
            submitter.key().as_ref(),
            params.client_id.as_bytes(),
            &[params.chunk_index]
        ],
        bump
    )]
    pub chunk: Account<'info, MisbehaviourChunk>,

    #[account(
        constraint = client_state.chain_id == params.client_id,
    )]
    pub client_state: Account<'info, ClientState>,

    #[account(mut)]
    pub submitter: Signer<'info>,
    pub system_program: Program<'info, System>,
}

#[derive(Accounts)]
#[instruction(client_id: String)]
pub struct AssembleAndSubmitMisbehaviour<'info> {
    #[account(
        mut,
        constraint = client_state.chain_id == client_id.as_str(),
    )]
    pub client_state: Account<'info, ClientState>,

    /// Global access control account (owned by access-manager program)
    /// CHECK: Validated by seeds constraint using stored `access_manager` program ID
    #[account(
        seeds = [access_manager::state::AccessManager::SEED],
        bump,
        seeds::program = client_state.access_manager
    )]
    pub access_manager: AccountInfo<'info>,

    pub trusted_consensus_state_1: Account<'info, ConsensusStateStore>,

    pub trusted_consensus_state_2: Account<'info, ConsensusStateStore>,

    #[account(mut)]
    pub submitter: Signer<'info>,

    /// Instructions sysvar for CPI validation
    /// CHECK: Address constraint verifies this is the instructions sysvar
    #[account(address = anchor_lang::solana_program::sysvar::instructions::ID)]
    pub instructions_sysvar: AccountInfo<'info>,
    // Remaining accounts are the chunk accounts in order
}

#[derive(Accounts)]
#[instruction(client_id: String, submitter: Pubkey)]
pub struct CleanupIncompleteMisbehaviour<'info> {
    #[account(
        constraint = client_state.chain_id == client_id,
    )]
    pub client_state: Account<'info, ClientState>,

    #[account(
        mut,
        constraint = submitter_account.key() == submitter
    )]
    pub submitter_account: Signer<'info>,
    // Remaining accounts are the chunk accounts to close
}

#[derive(Accounts)]
#[instruction(signature: solana_ibc_types::ics07::SignatureData)]
pub struct PreVerifySignature<'info> {
    /// CHECK: Sysvar instructions account
    #[account(address = anchor_lang::solana_program::sysvar::instructions::ID)]
    pub instructions_sysvar: AccountInfo<'info>,

    #[account(
        init,
        payer = payer,
        space = 8 + std::mem::size_of::<crate::state::SignatureVerification>(),
        seeds = [
            crate::state::SignatureVerification::SEED,
            &signature.signature_hash
        ],
        bump
    )]
    pub signature_verification: Account<'info, crate::state::SignatureVerification>,

    #[account(mut)]
    pub payer: Signer<'info>,
    pub system_program: Program<'info, System>,
}

#[program]
pub mod ics07_tendermint {
    use super::*;
    use crate::types::{
        ClientState, ConsensusState, UploadChunkParams, UploadMisbehaviourChunkParams,
    };

    pub fn initialize(
        ctx: Context<Initialize>,
        chain_id: String,
        latest_height: u64,
        client_state: ClientState,
        consensus_state: ConsensusState,
    ) -> Result<()> {
        instructions::initialize::initialize(
            ctx,
            chain_id,
            latest_height,
            client_state,
            consensus_state,
        )
    }

    pub fn set_access_manager(
        ctx: Context<SetAccessManager>,
        chain_id: String,
        new_access_manager: Pubkey,
    ) -> Result<()> {
        instructions::set_access_manager::set_access_manager(ctx, chain_id, new_access_manager)
    }

    pub fn verify_membership(ctx: Context<VerifyMembership>, msg: MembershipMsg) -> Result<()> {
        instructions::verify_membership::verify_membership(ctx, msg)
    }

    /// Verifies the absence of a value at a given path in the counterparty chain state.
    /// Returns the timestamp of the consensus state at the proof height in unix seconds.
    pub fn verify_non_membership(
        ctx: Context<VerifyNonMembership>,
        msg: NonMembershipMsg,
    ) -> Result<()> {
        instructions::verify_non_membership::verify_non_membership(ctx, msg)
    }

    /// Upload a chunk of header data for multi-transaction updates
    /// Fails if a chunk already exists at this position (no overwrites allowed)
    pub fn upload_header_chunk(
        ctx: Context<UploadHeaderChunk>,
        params: UploadChunkParams,
    ) -> Result<()> {
        instructions::upload_header_chunk::upload_header_chunk(ctx, params)
    }

    /// Assemble chunks and update the client
    /// Automatically cleans up all chunks after successful update
    pub fn assemble_and_update_client<'info>(
<<<<<<< HEAD
        ctx: Context<'_, '_, '_, 'info, AssembleAndUpdateClient<'info>>,
=======
        ctx: Context<'_, '_, 'info, 'info, AssembleAndUpdateClient<'info>>,
>>>>>>> 3d503d4f
        chain_id: String,
        target_height: u64,
        chunk_count: u8,
    ) -> Result<UpdateResult> {
        instructions::assemble_and_update_client::assemble_and_update_client(
            ctx,
            chain_id,
            target_height,
            chunk_count,
        )
    }

    /// Clean up incomplete header uploads
    /// This can be called to reclaim rent from failed or abandoned uploads
    /// Closes both `HeaderChunk` and `SignatureVerification` PDAs owned by the submitter
    pub fn cleanup_incomplete_upload(ctx: Context<CleanupIncompleteUpload>) -> Result<()> {
        instructions::cleanup_incomplete_upload::cleanup_incomplete_upload(ctx)
    }

    /// Upload a chunk of misbehaviour data for multi-transaction submission
    pub fn upload_misbehaviour_chunk(
        ctx: Context<UploadMisbehaviourChunk>,
        params: UploadMisbehaviourChunkParams,
    ) -> Result<()> {
        instructions::upload_misbehaviour_chunk::upload_misbehaviour_chunk(ctx, params)
    }

    /// Assemble chunks and submit misbehaviour
    /// Automatically freezes the client and cleans up all chunks
    pub fn assemble_and_submit_misbehaviour(
        ctx: Context<AssembleAndSubmitMisbehaviour>,
        client_id: String,
    ) -> Result<()> {
        instructions::assemble_and_submit_misbehaviour::assemble_and_submit_misbehaviour(
            ctx, client_id,
        )
    }

    /// Clean up incomplete misbehaviour uploads
    /// This can be called to reclaim rent from failed or abandoned misbehaviour submissions
    pub fn cleanup_incomplete_misbehaviour(
        ctx: Context<CleanupIncompleteMisbehaviour>,
        client_id: String,
        submitter: Pubkey,
    ) -> Result<()> {
        instructions::cleanup_incomplete_misbehaviour::cleanup_incomplete_misbehaviour(
            ctx, client_id, submitter,
        )
    }

    pub fn pre_verify_signature<'info>(
        ctx: Context<'_, '_, '_, 'info, PreVerifySignature<'info>>,
        signature: solana_ibc_types::ics07::SignatureData,
    ) -> Result<()> {
        instructions::pre_verify_signatures::pre_verify_signature(ctx, signature)
    }
}<|MERGE_RESOLUTION|>--- conflicted
+++ resolved
@@ -333,11 +333,7 @@
     /// Assemble chunks and update the client
     /// Automatically cleans up all chunks after successful update
     pub fn assemble_and_update_client<'info>(
-<<<<<<< HEAD
-        ctx: Context<'_, '_, '_, 'info, AssembleAndUpdateClient<'info>>,
-=======
         ctx: Context<'_, '_, 'info, 'info, AssembleAndUpdateClient<'info>>,
->>>>>>> 3d503d4f
         chain_id: String,
         target_height: u64,
         chunk_count: u8,
