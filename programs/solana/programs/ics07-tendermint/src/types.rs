use anchor_lang::prelude::*;
use ibc_client_tendermint::types::ConsensusState as IbcConsensusState;
use ibc_core_client_types::Height;
use ibc_core_commitment_types::commitment::CommitmentRoot;
use std::fmt::Debug;
use tendermint::Time;
use tendermint_light_client_update_client::{ClientState as UpdateClientState, TrustThreshold};
use time::OffsetDateTime;

#[derive(AnchorSerialize, AnchorDeserialize, Clone, Copy, PartialEq, Eq, Debug)]
pub enum UpdateResult {
    Update,
    NoOp,
}

#[account]
#[derive(InitSpace)]
pub struct ClientState {
    #[max_len(64)]
    pub chain_id: String,
    pub trust_level_numerator: u64,
    pub trust_level_denominator: u64,
    pub trusting_period: u64,
    pub unbonding_period: u64,
    pub max_clock_drift: u64,
    pub frozen_height: IbcHeight,
    pub latest_height: IbcHeight,
}

impl ClientState {
    pub const fn is_frozen(&self) -> bool {
        self.frozen_height.revision_height > 0
    }

<<<<<<< HEAD
=======
    /// NOTE: supress clippy due to &mut self can't be const
>>>>>>> f6704d88
    #[allow(clippy::missing_const_for_fn)]
    pub fn freeze(&mut self) {
        self.frozen_height = self.latest_height;
    }
}

#[derive(
    AnchorSerialize,
    AnchorDeserialize,
    Clone,
    Copy,
    Default,
    PartialEq,
    Eq,
    PartialOrd,
    Ord,
    InitSpace,
)]
pub struct IbcHeight {
    pub revision_number: u64,
    pub revision_height: u64,
}

impl From<IbcHeight> for Height {
    fn from(h: IbcHeight) -> Self {
        Self::new(h.revision_number, h.revision_height).expect("valid height")
    }
}

impl From<Height> for IbcHeight {
    fn from(h: Height) -> Self {
        Self {
            revision_number: h.revision_number(),
            revision_height: h.revision_height(),
        }
    }
}

impl From<ClientState> for UpdateClientState {
    fn from(cs: ClientState) -> Self {
        Self {
            chain_id: cs.chain_id,
            trust_level: TrustThreshold {
                numerator: cs.trust_level_numerator,
                denominator: cs.trust_level_denominator,
            },
            trusting_period_seconds: cs.trusting_period,
            unbonding_period_seconds: cs.unbonding_period,
            max_clock_drift_seconds: cs.max_clock_drift,
            is_frozen: cs.frozen_height.revision_height > 0,
            latest_height: cs.latest_height.into(),
        }
    }
}

#[derive(AnchorSerialize, AnchorDeserialize, Clone, InitSpace, Eq, PartialEq)]
pub struct ConsensusState {
    pub timestamp: u64,
    pub root: [u8; 32],
    pub next_validators_hash: [u8; 32],
}

impl From<ConsensusState> for IbcConsensusState {
    fn from(cs: ConsensusState) -> Self {
        let time = OffsetDateTime::from_unix_timestamp_nanos(cs.timestamp.into())
            .expect("invalid timestamp");
        let seconds = time.unix_timestamp();
        let nanos = time.nanosecond();

        Self {
            timestamp: Time::from_unix_timestamp(seconds, nanos).expect("invalid time"),
            root: CommitmentRoot::from_bytes(&cs.root),
            next_validators_hash: tendermint::Hash::Sha256(cs.next_validators_hash),
        }
    }
}

impl TryFrom<IbcConsensusState> for ConsensusState {
    type Error = <[u8; 32] as TryFrom<Vec<u8>>>::Error;

    fn try_from(cs: IbcConsensusState) -> std::result::Result<Self, Self::Error> {
        Ok(Self {
            timestamp: cs.timestamp.unix_timestamp_nanos() as u64,
            root: cs.root.into_vec().try_into()?,
            next_validators_hash: cs.next_validators_hash.as_bytes().to_vec().try_into()?,
        })
    }
}

#[derive(AnchorSerialize, AnchorDeserialize, Clone)]
pub struct UpdateClientMsg {
    pub client_message: Vec<u8>,
}

#[derive(AnchorSerialize, AnchorDeserialize, Clone)]
pub struct MisbehaviourMsg {
    pub client_id: String,
    pub misbehaviour: Vec<u8>, // Protobuf encoded Misbehaviour
}<|MERGE_RESOLUTION|>--- conflicted
+++ resolved
@@ -32,10 +32,7 @@
         self.frozen_height.revision_height > 0
     }
 
-<<<<<<< HEAD
-=======
     /// NOTE: supress clippy due to &mut self can't be const
->>>>>>> f6704d88
     #[allow(clippy::missing_const_for_fn)]
     pub fn freeze(&mut self) {
         self.frozen_height = self.latest_height;
