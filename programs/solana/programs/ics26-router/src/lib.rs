use anchor_lang::prelude::*;

pub mod errors;
pub mod instructions;
pub mod state;
pub mod utils;

use instructions::*;
use state::{CounterpartyInfo, MsgAckPacket, MsgRecvPacket, MsgSendPacket, MsgTimeoutPacket};

declare_id!("HsCyuYgKgoN9wUPiJyNZvvWg2N1uyZhDjvJfKJFu3jvU");

#[cfg(test)]
<<<<<<< HEAD
pub const ROUTER_PROGRAM_PATH: &str = "../../target/deploy/ics26_router";
=======
pub fn get_router_program_path() -> &'static str {
    use std::sync::OnceLock;
    static PATH: OnceLock<String> = OnceLock::new();

    PATH.get_or_init(|| {
        std::env::var("ROUTER_PROGRAM_PATH")
            .unwrap_or_else(|_| "../../target/deploy/ics26_router".to_string())
    })
}
>>>>>>> f6704d88

#[program]
pub mod ics26_router {
    use super::*;

    pub fn initialize(ctx: Context<Initialize>, authority: Pubkey) -> Result<()> {
        instructions::initialize(ctx, authority)
    }

    pub fn add_ibc_app(ctx: Context<AddIbcApp>, port_id: String) -> Result<()> {
        instructions::add_ibc_app(ctx, port_id)
    }

    pub fn send_packet(ctx: Context<SendPacket>, msg: MsgSendPacket) -> Result<u64> {
        instructions::send_packet(ctx, msg)
    }

    pub fn recv_packet(ctx: Context<RecvPacket>, msg: MsgRecvPacket) -> Result<()> {
        instructions::recv_packet(ctx, msg)
    }

    pub fn ack_packet(ctx: Context<AckPacket>, msg: MsgAckPacket) -> Result<()> {
        instructions::ack_packet(ctx, msg)
    }

    pub fn timeout_packet(ctx: Context<TimeoutPacket>, msg: MsgTimeoutPacket) -> Result<()> {
        instructions::timeout_packet(ctx, msg)
    }


    pub fn add_client(
        ctx: Context<AddClient>,
        client_id: String,
        counterparty_info: CounterpartyInfo,
    ) -> Result<()> {
        instructions::add_client(ctx, client_id, counterparty_info)
    }

    pub fn update_client(
        ctx: Context<UpdateClient>,
        client_id: String,
        active: bool,
    ) -> Result<()> {
        instructions::update_client(ctx, client_id, active)
    }
}<|MERGE_RESOLUTION|>--- conflicted
+++ resolved
@@ -11,9 +11,6 @@
 declare_id!("HsCyuYgKgoN9wUPiJyNZvvWg2N1uyZhDjvJfKJFu3jvU");
 
 #[cfg(test)]
-<<<<<<< HEAD
-pub const ROUTER_PROGRAM_PATH: &str = "../../target/deploy/ics26_router";
-=======
 pub fn get_router_program_path() -> &'static str {
     use std::sync::OnceLock;
     static PATH: OnceLock<String> = OnceLock::new();
@@ -23,7 +20,6 @@
             .unwrap_or_else(|_| "../../target/deploy/ics26_router".to_string())
     })
 }
->>>>>>> f6704d88
 
 #[program]
 pub mod ics26_router {
