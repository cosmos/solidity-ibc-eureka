use crate::errors::RouterError;
use crate::router_cpi::LightClientCpi;
use crate::router_cpi::{IbcAppCpi, IbcAppCpiAccounts};
use crate::state::*;
use crate::utils::chunking::total_payload_chunks;
use crate::utils::{chunking, ics24, packet};
use anchor_lang::prelude::*;
use ics25_handler::NonMembershipMsg;
use solana_ibc_types::events::{NoopEvent, TimeoutPacketEvent};
#[cfg(test)]
use solana_ibc_types::IBCAppState;

#[derive(Accounts)]
#[instruction(msg: MsgTimeoutPacket)]
pub struct TimeoutPacket<'info> {
    #[account(
        seeds = [RouterState::SEED],
        bump
    )]
    pub router_state: Account<'info, RouterState>,

    // Note: Port validation is done in the handler function to avoid Anchor macro issues
    pub ibc_app: Account<'info, IBCApp>,

    #[account(
        mut,
        seeds = [
            Commitment::PACKET_COMMITMENT_SEED,
            msg.packet.source_client.as_bytes(),
            &msg.packet.sequence.to_le_bytes()
        ],
        bump
    )]
    /// CHECK: We manually verify this account and handle the case where it doesn't exist
    pub packet_commitment: AccountInfo<'info>,

    // IBC app accounts for CPI
    /// CHECK: IBC app program, validated against `IBCApp` account
    #[account(
        constraint = ibc_app_program.key() == ibc_app.app_program_id @ RouterError::IbcAppNotFound
    )]
    pub ibc_app_program: AccountInfo<'info>,

    /// CHECK: IBC app state account, owned by IBC app program
    pub ibc_app_state: AccountInfo<'info>,

    /// The router program account (this program)
    /// CHECK: This will be verified in the CPI as the calling program
    #[account(address = crate::ID)]
    pub router_program: AccountInfo<'info>,

    #[account(mut)]
    pub relayer: Signer<'info>,

    pub system_program: Program<'info, System>,

    // Client for light client lookup
    #[account(
        seeds = [Client::SEED, msg.packet.source_client.as_bytes()],
        bump,
        constraint = client.active @ RouterError::ClientNotActive,
    )]
    pub client: Account<'info, Client>,

    // Light client verification accounts
    /// CHECK: Light client program, validated against client registry
    pub light_client_program: AccountInfo<'info>,

    /// CHECK: Client state account, owned by light client program
    pub client_state: AccountInfo<'info>,

    /// CHECK: Consensus state account, owned by light client program
    pub consensus_state: AccountInfo<'info>,
}

pub fn timeout_packet<'info>(
    ctx: Context<'_, '_, '_, 'info, TimeoutPacket<'info>>,
    msg: MsgTimeoutPacket,
) -> Result<()> {
    // TODO: Support multi-payload packets #602
    let router_state = &ctx.accounts.router_state;
    let packet_commitment_account = &ctx.accounts.packet_commitment;
    let client = &ctx.accounts.client;

    require!(
        ctx.accounts.relayer.key() == router_state.authority,
        RouterError::UnauthorizedSender
    );

    require!(
        msg.packet.source_client == client.client_id,
        RouterError::ClientMismatch
    );

    require!(
        msg.packet.dest_client == client.counterparty_info.client_id,
        RouterError::InvalidCounterpartyClient
    );

    let packet = chunking::validate_and_reconstruct_packet(chunking::ReconstructPacketParams {
        packet: &msg.packet,
        payloads_metadata: &msg.payloads,
        remaining_accounts: ctx.remaining_accounts,
        relayer: &ctx.accounts.relayer,
        submitter: ctx.accounts.relayer.key(),
        client_id: &msg.packet.source_client,
        program_id: ctx.program_id,
    })?;

    let payload = packet::get_single_payload(&packet)?;

    let (expected_ibc_app, _) = Pubkey::find_program_address(
        &[IBCApp::SEED, payload.source_port.as_bytes()],
        ctx.program_id,
    );

    require!(
        ctx.accounts.ibc_app.key() == expected_ibc_app,
        RouterError::IbcAppNotFound
    );

    let proof_start_index = total_payload_chunks(&msg.payloads);
    let proof_data = chunking::assemble_proof_chunks(chunking::AssembleProofParams {
        remaining_accounts: ctx.remaining_accounts,
        relayer: &ctx.accounts.relayer,
        submitter: ctx.accounts.relayer.key(),
        client_id: &msg.packet.source_client,
        sequence: msg.packet.sequence,
        total_chunks: msg.proof.total_chunks,
        program_id: ctx.program_id,
        start_index: proof_start_index,
    })?;

    // Verify non-membership proof on counterparty chain via light client
    let receipt_path = ics24::packet_receipt_commitment_path(&packet.dest_client, packet.sequence);

    let non_membership_msg = NonMembershipMsg {
        height: msg.proof.height,
        proof: proof_data,
        path: vec![ics24::IBC_MERKLE_PREFIX.to_vec(), receipt_path],
    };

<<<<<<< HEAD
    // Light client returns timestamp in seconds
    let counterparty_timestamp_secs =
        verify_non_membership_cpi(client, &light_client_verification, non_membership_msg)?;
=======
    let light_client_cpi = LightClientCpi::new(client);
    let counterparty_timestamp = light_client_cpi.verify_non_membership(
        &ctx.accounts.light_client_program,
        &ctx.accounts.client_state,
        &ctx.accounts.consensus_state,
        non_membership_msg,
    )?;
>>>>>>> fa410d5c

    require!(
        counterparty_timestamp_secs >= packet.timeout_timestamp as u64,
        RouterError::InvalidTimeoutTimestamp
    );

    // Check if packet commitment exists (no-op case)
    // An uninitialized account will be owned by System Program
    if packet_commitment_account.owner != &crate::ID || packet_commitment_account.data_is_empty() {
        emit!(NoopEvent {});
        return Ok(());
    }

    // Safe to deserialize since we know it's owned by our program
    // Verify the commitment value
    {
        let data = packet_commitment_account.try_borrow_data()?;
        let packet_commitment = Commitment::try_from_slice(&data[8..])?;
        let expected_commitment = ics24::packet_commitment_bytes32(&packet);
        require!(
            packet_commitment.value == expected_commitment,
            RouterError::PacketCommitmentMismatch
        );
    }

    // Delete commitment data (modify store before callback)
    let mut data = packet_commitment_account.try_borrow_mut_data()?;
    data.fill(0);

    let cpi_accounts = IbcAppCpiAccounts {
        ibc_app_program: ctx.accounts.ibc_app_program.clone(),
        app_state: ctx.accounts.ibc_app_state.clone(),
        router_program: ctx.accounts.router_program.clone(),
        payer: ctx.accounts.relayer.to_account_info(),
        system_program: ctx.accounts.system_program.to_account_info(),
    };

    let cpi = IbcAppCpi::new(cpi_accounts);
    cpi.on_timeout_packet(
        &packet,
        payload,
        &ctx.accounts.relayer.key(),
        ctx.remaining_accounts,
    )?;

    // Close the account and return rent to relayer (after CPI to avoid UnbalancedInstruction)
    {
        let dest_starting_lamports = ctx.accounts.relayer.lamports();
        **ctx.accounts.relayer.lamports.borrow_mut() = dest_starting_lamports
            .checked_add(packet_commitment_account.lamports())
            .ok_or(RouterError::ArithmeticOverflow)?;
        **packet_commitment_account.lamports.borrow_mut() = 0;
    }

    emit!(TimeoutPacketEvent {
        client_id: packet.source_client.clone(),
        sequence: packet.sequence,
        packet,
    });

    Ok(())
}

#[cfg(test)]
mod tests {
    use super::*;
    use crate::test_utils::*;
    use anchor_lang::InstructionData;
    use mollusk_svm::result::Check;
    use mollusk_svm::Mollusk;
    use solana_ibc_types::{Payload, PayloadMetadata, ProofMetadata};
    use solana_sdk::instruction::{AccountMeta, Instruction};
    use solana_sdk::program_error::ProgramError;
    use solana_sdk::pubkey::Pubkey;
    use solana_sdk::system_program;

    struct TimeoutPacketTestContext {
        instruction: Instruction,
        accounts: Vec<(Pubkey, solana_sdk::account::Account)>,
        packet_commitment_pubkey: Pubkey,
        packet: Packet,
        dummy_app_state_pubkey: Pubkey,
    }

    struct TimeoutPacketTestParams {
        source_client_id: &'static str,
        dest_client_id: &'static str,
        port_id: &'static str,
        app_program_id: Option<Pubkey>,
        unauthorized_relayer: Option<Pubkey>,
        wrong_dest_client: Option<&'static str>,
        active_client: bool,
        initial_sequence: u64,
        timeout_timestamp: i64,
        proof_height: u64,
        with_existing_commitment: bool,
    }

    impl Default for TimeoutPacketTestParams {
        fn default() -> Self {
            Self {
                source_client_id: "source-client",
                dest_client_id: "dest-client",
                port_id: "test-port",
                app_program_id: None,
                unauthorized_relayer: None,
                wrong_dest_client: None,
                active_client: true,
                initial_sequence: 1,
                timeout_timestamp: 1000,
                proof_height: 100,
                with_existing_commitment: true,
            }
        }
    }

    fn setup_timeout_packet_test_with_params(
        params: TimeoutPacketTestParams,
    ) -> TimeoutPacketTestContext {
        let authority = Pubkey::new_unique();
        let relayer = params.unauthorized_relayer.unwrap_or(authority);
        let app_program_id = params.app_program_id.unwrap_or(MOCK_IBC_APP_PROGRAM_ID);
        let light_client_program = MOCK_LIGHT_CLIENT_ID;

        let (router_state_pda, router_state_data) = setup_router_state(authority);
        let (client_pda, client_data) = setup_client(
            params.source_client_id,
            authority,
            light_client_program,
            params.dest_client_id,
            params.active_client,
        );
        let (ibc_app_pda, ibc_app_data) = setup_ibc_app(params.port_id, app_program_id);

        // Mock app state - just create a dummy account since mock app doesn't use it
        let (dummy_app_state_pda, _) =
            Pubkey::find_program_address(&[IBCAppState::SEED], &app_program_id);

        let packet_dest_client = params.wrong_dest_client.unwrap_or(params.dest_client_id);

        // For tests, we'll simulate having already uploaded chunks
        let test_payload_value = b"test data".to_vec();

        let test_proof = vec![0u8; 32];

        let packet = Packet {
            sequence: params.initial_sequence,
            source_client: params.source_client_id.to_string(),
            dest_client: packet_dest_client.to_string(),
            timeout_timestamp: params.timeout_timestamp,
            payloads: vec![], // Empty for the message, will be reconstructed from chunks
        };

        let (packet_commitment_pda, _) = Pubkey::find_program_address(
            &[
                Commitment::PACKET_COMMITMENT_SEED,
                packet.source_client.as_bytes(),
                &packet.sequence.to_le_bytes(),
            ],
            &crate::ID,
        );

        let msg = MsgTimeoutPacket {
            packet: packet.clone(),
            payloads: vec![PayloadMetadata {
                source_port: params.port_id.to_string(),
                dest_port: "dest-port".to_string(),
                version: "1".to_string(),
                encoding: "json".to_string(),
                total_chunks: 1, // 1 chunk for testing
            }],
            proof: ProofMetadata {
                height: params.proof_height,
                total_chunks: 1, // 1 chunk for testing
            },
        };

        let client_state = Pubkey::new_unique();
        let consensus_state = Pubkey::new_unique();

        // Create chunk accounts for 1 payload chunk and 1 proof chunk
        let payload_chunk_account = create_payload_chunk_account(
            relayer,
            params.source_client_id,
            params.initial_sequence,
            0, // payload_index
            0, // chunk_index
            test_payload_value.clone(),
        );

        let proof_chunk_account = create_proof_chunk_account(
            relayer,
            params.source_client_id,
            params.initial_sequence,
            0, // chunk_index
            test_proof,
        );

        let mut instruction_accounts = vec![
            AccountMeta::new_readonly(router_state_pda, false),
            AccountMeta::new_readonly(ibc_app_pda, false),
            AccountMeta::new(packet_commitment_pda, false),
            AccountMeta::new_readonly(app_program_id, false),
            AccountMeta::new(dummy_app_state_pda, false),
            AccountMeta::new_readonly(crate::ID, false), // router_program
            AccountMeta::new(relayer, true),
            AccountMeta::new_readonly(system_program::ID, false),
            AccountMeta::new_readonly(client_pda, false),
            AccountMeta::new_readonly(light_client_program, false),
            AccountMeta::new_readonly(client_state, false),
            AccountMeta::new_readonly(consensus_state, false),
        ];

        // Add chunk accounts as remaining accounts
        instruction_accounts.push(AccountMeta::new(payload_chunk_account.0, false));
        instruction_accounts.push(AccountMeta::new(proof_chunk_account.0, false));

        let instruction = Instruction {
            program_id: crate::ID,
            accounts: instruction_accounts,
            data: crate::instruction::TimeoutPacket { msg }.data(),
        };

        let packet_commitment_account = if params.with_existing_commitment {
            // Reconstruct full packet with payload for commitment
            let full_packet = Packet {
                sequence: packet.sequence,
                source_client: packet.source_client.clone(),
                dest_client: packet.dest_client.clone(),
                timeout_timestamp: packet.timeout_timestamp,
                payloads: vec![Payload {
                    source_port: params.port_id.to_string(),
                    dest_port: "dest-port".to_string(),
                    version: "1".to_string(),
                    encoding: "json".to_string(),
                    value: test_payload_value, // Value from chunk
                }],
            };
            let (_, data) = setup_packet_commitment(
                params.source_client_id,
                full_packet.sequence,
                &full_packet,
            );
            create_account(packet_commitment_pda, data, crate::ID)
        } else {
            create_uninitialized_account(packet_commitment_pda, 0)
        };

        let mut accounts = vec![
            create_account(router_state_pda, router_state_data, crate::ID),
            create_account(ibc_app_pda, ibc_app_data, crate::ID),
            packet_commitment_account,
            create_bpf_program_account(app_program_id),
            create_account(dummy_app_state_pda, vec![0u8; 32], app_program_id), // Mock app state
            create_bpf_program_account(crate::ID),                              // router_program
            create_system_account(relayer), // relayer (also signer)
            create_program_account(system_program::ID),
            create_account(client_pda, client_data, crate::ID),
            create_bpf_program_account(light_client_program),
            create_account(client_state, vec![0u8; 100], light_client_program),
            create_account(consensus_state, vec![0u8; 100], light_client_program),
        ];

        // Add chunk accounts as remaining accounts
        accounts.push(payload_chunk_account);
        accounts.push(proof_chunk_account);

        TimeoutPacketTestContext {
            instruction,
            accounts,
            packet_commitment_pubkey: packet_commitment_pda,
            packet,
            dummy_app_state_pubkey: dummy_app_state_pda,
        }
    }

    #[test]
    fn test_timeout_packet_success() {
        let ctx = setup_timeout_packet_test_with_params(TimeoutPacketTestParams::default());

        let mollusk = setup_mollusk_with_mock_programs();

        let checks = vec![Check::success()];

        let result =
            mollusk.process_and_validate_instruction(&ctx.instruction, &ctx.accounts, &checks);

        // Verify packet commitment data was deleted
        let packet_commitment_account = result
            .get_account(&ctx.packet_commitment_pubkey)
            .expect("packet commitment account should exist");

        // Data should be all zeros after deletion
        assert!(
            packet_commitment_account.data.iter().all(|&b| b == 0),
            "Packet commitment data should be zeroed"
        );
    }

    #[test]
    fn test_timeout_packet_noop_no_commitment() {
        let ctx = setup_timeout_packet_test_with_params(TimeoutPacketTestParams {
            with_existing_commitment: false, // No packet commitment exists
            ..Default::default()
        });

        let mollusk = setup_mollusk_with_mock_programs();

        // When packet commitment doesn't exist, it should succeed (noop)
        let checks = vec![Check::success()];

        mollusk.process_and_validate_instruction(&ctx.instruction, &ctx.accounts, &checks);
    }

    #[test]
    fn test_timeout_packet_unauthorized_sender() {
        let ctx = setup_timeout_packet_test_with_params(TimeoutPacketTestParams {
            unauthorized_relayer: Some(Pubkey::new_unique()),
            ..Default::default()
        });

        let mollusk = Mollusk::new(&crate::ID, crate::test_utils::get_router_program_path());

        let checks = vec![Check::err(ProgramError::Custom(
            ANCHOR_ERROR_OFFSET + RouterError::UnauthorizedSender as u32,
        ))];

        mollusk.process_and_validate_instruction(&ctx.instruction, &ctx.accounts, &checks);
    }

    #[test]
    fn test_timeout_packet_invalid_counterparty() {
        let ctx = setup_timeout_packet_test_with_params(TimeoutPacketTestParams {
            wrong_dest_client: Some("wrong-dest-client"),
            ..Default::default()
        });

        let mollusk = Mollusk::new(&crate::ID, crate::test_utils::get_router_program_path());

        let checks = vec![Check::err(ProgramError::Custom(
            ANCHOR_ERROR_OFFSET + RouterError::InvalidCounterpartyClient as u32,
        ))];

        mollusk.process_and_validate_instruction(&ctx.instruction, &ctx.accounts, &checks);
    }

    #[test]
    fn test_timeout_packet_client_not_active() {
        let ctx = setup_timeout_packet_test_with_params(TimeoutPacketTestParams {
            active_client: false,
            ..Default::default()
        });

        let mollusk = Mollusk::new(&crate::ID, crate::test_utils::get_router_program_path());

        let checks = vec![Check::err(ProgramError::Custom(
            ANCHOR_ERROR_OFFSET + RouterError::ClientNotActive as u32,
        ))];

        mollusk.process_and_validate_instruction(&ctx.instruction, &ctx.accounts, &checks);
    }

    // Note: IbcAppNotFound can't be tested here as Anchor's packet_commitment seeds
    // constraint fails first. The validation works in production.

    #[test]
    fn test_timeout_packet_zero_payloads() {
        // Test that packet with zero payloads fails
        let mut ctx = setup_timeout_packet_test_with_params(TimeoutPacketTestParams::default());

        // Modify the instruction to have zero payloads
        let msg = MsgTimeoutPacket {
            packet: ctx.packet.clone(),
            payloads: vec![], // No metadata, and packet.payloads is also empty
            proof: ProofMetadata {
                height: 100,
                total_chunks: 1,
            },
        };

        ctx.instruction.data = crate::instruction::TimeoutPacket { msg }.data();

        let mollusk = setup_mollusk_with_mock_programs();

        let checks = vec![Check::err(ProgramError::Custom(
            ANCHOR_ERROR_OFFSET + RouterError::InvalidPayloadCount as u32,
        ))];

        mollusk.process_and_validate_instruction(&ctx.instruction, &ctx.accounts, &checks);
    }

    #[test]
    fn test_timeout_packet_multiple_payloads() {
        // Test that packet with multiple inline payloads fails
        let mut ctx = setup_timeout_packet_test_with_params(TimeoutPacketTestParams::default());

        // Create a packet with 2 inline payloads
        let payload1 = solana_ibc_types::Payload {
            source_port: "test-port".to_string(),
            dest_port: "dest-port".to_string(),
            version: "1".to_string(),
            encoding: "json".to_string(),
            value: b"data1".to_vec(),
        };

        let payload2 = solana_ibc_types::Payload {
            source_port: "test-port".to_string(),
            dest_port: "dest-port".to_string(),
            version: "1".to_string(),
            encoding: "json".to_string(),
            value: b"data2".to_vec(),
        };

        ctx.packet.payloads = vec![payload1, payload2];

        let msg = MsgTimeoutPacket {
            packet: ctx.packet.clone(),
            payloads: vec![], // No chunked metadata
            proof: ProofMetadata {
                height: 100,
                total_chunks: 1,
            },
        };

        ctx.instruction.data = crate::instruction::TimeoutPacket { msg }.data();

        let mollusk = setup_mollusk_with_mock_programs();

        let checks = vec![Check::err(ProgramError::Custom(
            ANCHOR_ERROR_OFFSET + RouterError::InvalidPayloadCount as u32,
        ))];

        mollusk.process_and_validate_instruction(&ctx.instruction, &ctx.accounts, &checks);
    }

    #[test]
    fn test_timeout_packet_conflicting_inline_and_chunked() {
        // Test that packet with both inline payloads AND chunked metadata fails
        let mut ctx = setup_timeout_packet_test_with_params(TimeoutPacketTestParams::default());

        // Add inline payload to packet
        let payload = solana_ibc_types::Payload {
            source_port: "test-port".to_string(),
            dest_port: "dest-port".to_string(),
            version: "1".to_string(),
            encoding: "json".to_string(),
            value: b"inline data".to_vec(),
        };

        ctx.packet.payloads = vec![payload];

        // Also provide chunked metadata (conflicting!)
        let msg = MsgTimeoutPacket {
            packet: ctx.packet.clone(),
            payloads: vec![PayloadMetadata {
                source_port: "test-port".to_string(),
                dest_port: "dest-port".to_string(),
                version: "1".to_string(),
                encoding: "json".to_string(),
                total_chunks: 1, // This conflicts with inline payload above
            }],
            proof: ProofMetadata {
                height: 100,
                total_chunks: 1,
            },
        };

        ctx.instruction.data = crate::instruction::TimeoutPacket { msg }.data();

        let mollusk = setup_mollusk_with_mock_programs();

        let checks = vec![Check::err(ProgramError::Custom(
            ANCHOR_ERROR_OFFSET + RouterError::InvalidPayloadCount as u32,
        ))];

        mollusk.process_and_validate_instruction(&ctx.instruction, &ctx.accounts, &checks);
    }
}<|MERGE_RESOLUTION|>--- conflicted
+++ resolved
@@ -140,19 +140,13 @@
         path: vec![ics24::IBC_MERKLE_PREFIX.to_vec(), receipt_path],
     };
 
-<<<<<<< HEAD
-    // Light client returns timestamp in seconds
-    let counterparty_timestamp_secs =
-        verify_non_membership_cpi(client, &light_client_verification, non_membership_msg)?;
-=======
     let light_client_cpi = LightClientCpi::new(client);
-    let counterparty_timestamp = light_client_cpi.verify_non_membership(
+    let counterparty_timestamp_secs = light_client_cpi.verify_non_membership(
         &ctx.accounts.light_client_program,
         &ctx.accounts.client_state,
         &ctx.accounts.consensus_state,
         non_membership_msg,
     )?;
->>>>>>> fa410d5c
 
     require!(
         counterparty_timestamp_secs >= packet.timeout_timestamp as u64,
