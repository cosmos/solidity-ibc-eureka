--- conflicted
+++ resolved
@@ -24,31 +24,6 @@
     Ok(())
 }
 
-<<<<<<< HEAD
-#[cfg(test)]
-mod tests {
-    use super::*;
-    use anchor_lang::{AnchorDeserialize, InstructionData};
-    use mollusk_svm::result::Check;
-    use mollusk_svm::Mollusk;
-    use solana_sdk::account::Account;
-    use solana_sdk::instruction::{AccountMeta, Instruction};
-    use solana_sdk::pubkey::Pubkey;
-    use solana_sdk::{native_loader, system_program};
-=======
-    require!(!router_state.initialized, RouterError::AlreadyInitialized);
->>>>>>> f6704d88
-
-    #[test]
-    fn test_initialize_happy_path() {
-        let payer = Pubkey::new_unique();
-        let authority = Pubkey::new_unique();
-
-<<<<<<< HEAD
-=======
-    Ok(())
-}
-
 #[cfg(test)]
 mod tests {
     use super::*;
@@ -65,7 +40,6 @@
         let payer = Pubkey::new_unique();
         let authority = Pubkey::new_unique();
 
->>>>>>> f6704d88
         let (router_state_pda, _) = Pubkey::find_program_address(&[ROUTER_STATE_SEED], &crate::ID);
 
         let instruction_data = crate::instruction::Initialize { authority };
@@ -114,11 +88,7 @@
             ),
         ];
 
-<<<<<<< HEAD
-        let mollusk = Mollusk::new(&crate::ID, crate::ROUTER_PROGRAM_PATH);
-=======
         let mollusk = Mollusk::new(&crate::ID, crate::get_router_program_path());
->>>>>>> f6704d88
 
         let checks = vec![
             Check::success(),
@@ -160,9 +130,5 @@
             RouterState::deserialize(&mut data_slice).expect("Failed to deserialize router state");
 
         assert_eq!(deserialized_router_state.authority, authority);
-<<<<<<< HEAD
-=======
-        assert!(deserialized_router_state.initialized);
->>>>>>> f6704d88
     }
 }