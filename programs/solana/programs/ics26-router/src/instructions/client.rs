--- conflicted
+++ resolved
@@ -194,65 +194,15 @@
 mod tests {
     use super::*;
     use crate::state::RouterState;
-<<<<<<< HEAD
-    use anchor_lang::{AnchorDeserialize, InstructionData};
-=======
     use anchor_lang::{AnchorDeserialize, AnchorSerialize, Discriminator, InstructionData};
->>>>>>> f6704d88
     use mollusk_svm::result::Check;
     use mollusk_svm::Mollusk;
     use solana_sdk::account::Account;
     use solana_sdk::instruction::{AccountMeta, Instruction};
+    use solana_sdk::program_error::ProgramError;
     use solana_sdk::pubkey::Pubkey;
     use solana_sdk::{native_loader, system_program};
 
-<<<<<<< HEAD
-    fn create_account_data(
-        account_name: &str,
-        init_space: usize,
-        serialize_fn: impl FnOnce(&mut [u8]),
-    ) -> Vec<u8> {
-        let mut data = vec![0u8; 8 + init_space];
-
-        // Write discriminator
-        let discriminator: [u8; 8] =
-            anchor_lang::solana_program::hash::hash(format!("account:{account_name}").as_bytes())
-                .to_bytes()[..8]
-                .try_into()
-                .unwrap();
-        data[0..8].copy_from_slice(&discriminator);
-
-        // Serialize account data
-        serialize_fn(&mut data[8..]);
-
-        data
-    }
-
-    fn serialize_string(data: &mut [u8], offset: &mut usize, value: &str) {
-        let bytes = value.as_bytes();
-        let len = bytes.len() as u32;
-        data[*offset..*offset + 4].copy_from_slice(&len.to_le_bytes());
-        *offset += 4;
-        data[*offset..*offset + bytes.len()].copy_from_slice(bytes);
-        *offset += bytes.len();
-    }
-
-    fn serialize_vec_u8(data: &mut [u8], offset: &mut usize, value: &[u8]) {
-        let len = value.len() as u32;
-        data[*offset..*offset + 4].copy_from_slice(&len.to_le_bytes());
-        *offset += 4;
-        data[*offset..*offset + value.len()].copy_from_slice(value);
-        *offset += value.len();
-    }
-
-    fn setup_router_state(authority: Pubkey) -> (Pubkey, Vec<u8>) {
-        let (router_state_pda, _) = Pubkey::find_program_address(&[ROUTER_STATE_SEED], &crate::ID);
-
-        let router_state_data =
-            create_account_data("RouterState", RouterState::INIT_SPACE, |data| {
-                data[0..32].copy_from_slice(authority.as_ref()); // authority: Pubkey
-            });
-=======
     fn create_account_data<T: Discriminator + AnchorSerialize>(account: &T) -> Vec<u8> {
         let mut data = T::DISCRIMINATOR.to_vec();
         account.serialize(&mut data).unwrap();
@@ -262,13 +212,9 @@
     fn setup_router_state(authority: Pubkey) -> (Pubkey, Vec<u8>) {
         let (router_state_pda, _) = Pubkey::find_program_address(&[ROUTER_STATE_SEED], &crate::ID);
 
-        let router_state = RouterState {
-            authority,
-            initialized: true,
-        };
+        let router_state = RouterState { authority };
 
         let router_state_data = create_account_data(&router_state);
->>>>>>> f6704d88
 
         (router_state_pda, router_state_data)
     }
@@ -282,34 +228,6 @@
         let (client_pda, _) =
             Pubkey::find_program_address(&[CLIENT_SEED, client_id.as_bytes()], &crate::ID);
 
-<<<<<<< HEAD
-        let client_data = create_account_data("Client", Client::INIT_SPACE, |data| {
-            let mut offset = 0;
-
-            // client_id: String
-            serialize_string(data, &mut offset, client_id);
-
-            // client_program_id: Pubkey (32 bytes)
-            data[offset..offset + 32].copy_from_slice(light_client_program.as_ref());
-            offset += 32;
-
-            // counterparty_info.client_id: String
-            serialize_string(data, &mut offset, "counterparty-client");
-
-            // counterparty_info.connection_id: String
-            serialize_string(data, &mut offset, "connection-0");
-
-            // counterparty_info.merkle_prefix: Vec<u8>
-            serialize_vec_u8(data, &mut offset, &[0x01, 0x02, 0x03]);
-
-            // authority: Pubkey (32 bytes)
-            data[offset..offset + 32].copy_from_slice(authority.as_ref());
-            offset += 32;
-
-            // active: bool (1 byte)
-            data[offset] = u8::from(active);
-        });
-=======
         let client = Client {
             client_id: client_id.to_string(),
             client_program_id: light_client_program,
@@ -323,127 +241,8 @@
         };
 
         let client_data = create_account_data(&client);
->>>>>>> f6704d88
 
         (client_pda, client_data)
-    }
-
-    #[test]
-    fn test_add_client_happy_path() {
-<<<<<<< HEAD
-        let client_id = "test-client-01";
-=======
-        let authority = Pubkey::new_unique();
-        let relayer = authority; // Relayer must be the same as authority
-        let light_client_program = Pubkey::new_unique();
-        let client_id = "test-client-01";
-
-        let (router_state_pda, router_state_data) = setup_router_state(authority);
-        let (client_pda, _) =
-            Pubkey::find_program_address(&[CLIENT_SEED, client_id.as_bytes()], &crate::ID);
-
->>>>>>> f6704d88
-        let counterparty_info = CounterpartyInfo {
-            client_id: "counterparty-client".to_string(),
-            connection_id: "connection-0".to_string(),
-            merkle_prefix: vec![0x01, 0x02, 0x03],
-        };
-
-<<<<<<< HEAD
-        let result = test_add_client(AddClientTestConfig {
-            client_id: &client_id,
-            counterparty_info: Some(counterparty_info.clone()),
-            expected_error: None,
-        });
-
-        // Get the accounts from the result to verify everything worked
-        let authority = result
-            .resulting_accounts
-            .iter()
-            .find(|(_, account)| account.owner == system_program::ID && account.lamports > 1_000_000_000)
-            .map(|(pubkey, _)| *pubkey)
-            .expect("Authority account not found");
-
-        let (client_pda, _) =
-            Pubkey::find_program_address(&[CLIENT_SEED, client_id.as_bytes()], &crate::ID);
-        let (client_sequence_pda, _) =
-            Pubkey::find_program_address(&[CLIENT_SEQUENCE_SEED, client_id.as_bytes()], &crate::ID);
-
-        // Verify authority paid for account creation
-        let authority_account = result
-            .resulting_accounts
-            .iter()
-            .find(|(pubkey, _)| pubkey == &authority)
-            .map(|(_, account)| account)
-            .expect("Authority account should exist");
-
-        // Authority should have less lamports after paying for account creation
-        assert!(
-            authority_account.lamports < 10_000_000_000,
-            "Authority should have paid for account creation"
-        );
-
-        // Verify Client account was created correctly
-        let client_account = result
-            .resulting_accounts
-            .iter()
-            .find(|(pubkey, _)| pubkey == &client_pda)
-            .map(|(_, account)| account)
-            .expect("Client account not found");
-
-        assert_eq!(client_account.owner, crate::ID, "Client account should be owned by program");
-        assert!(
-            client_account.lamports > 0,
-            "Client account should be rent-exempt"
-        );
-
-        let mut data_slice = &client_account.data[8..];
-        let deserialized_client: Client =
-            Client::deserialize(&mut data_slice).expect("Failed to deserialize client");
-
-        assert_eq!(deserialized_client.client_id, client_id);
-        assert_eq!(deserialized_client.authority, authority);
-        assert!(deserialized_client.active);
-        assert_eq!(
-            deserialized_client.counterparty_info.client_id,
-            counterparty_info.client_id
-        );
-        assert_eq!(
-            deserialized_client.counterparty_info.connection_id,
-            counterparty_info.connection_id
-        );
-        assert_eq!(
-            deserialized_client.counterparty_info.merkle_prefix,
-            counterparty_info.merkle_prefix
-        );
-        // Just verify that a light client program was set
-        assert_ne!(deserialized_client.client_program_id, Pubkey::default());
-
-        // Verify ClientSequence account was created correctly
-        let client_sequence_account = result
-            .resulting_accounts
-            .iter()
-            .find(|(pubkey, _)| pubkey == &client_sequence_pda)
-            .map(|(_, account)| account)
-            .expect("ClientSequence account not found");
-
-        assert_eq!(
-            client_sequence_account.owner, crate::ID,
-            "ClientSequence account should be owned by program"
-        );
-        assert!(
-            client_sequence_account.lamports > 0,
-            "ClientSequence account should be rent-exempt"
-        );
-
-        let mut data_slice = &client_sequence_account.data[8..];
-        let deserialized_sequence: ClientSequence = ClientSequence::deserialize(&mut data_slice)
-            .expect("Failed to deserialize client sequence");
-
-        assert_eq!(
-            deserialized_sequence.next_sequence_send, 0,
-            "Sequence should be initialized to 0"
-        );
     }
 
     /// Anchor error code offset
@@ -465,7 +264,11 @@
             }
         }
 
-        fn with_counterparty_info(client_id: &'a str, info: CounterpartyInfo, error: RouterError) -> Self {
+        fn with_counterparty_info(
+            client_id: &'a str,
+            info: CounterpartyInfo,
+            error: RouterError,
+        ) -> Self {
             Self {
                 client_id,
                 counterparty_info: Some(info),
@@ -490,17 +293,16 @@
         let (router_state_pda, router_state_data) = setup_router_state(authority);
         let (client_pda, _) =
             Pubkey::find_program_address(&[CLIENT_SEED, config.client_id.as_bytes()], &crate::ID);
-        let (client_sequence_pda, _) =
-            Pubkey::find_program_address(&[CLIENT_SEQUENCE_SEED, config.client_id.as_bytes()], &crate::ID);
+        let (client_sequence_pda, _) = Pubkey::find_program_address(
+            &[CLIENT_SEQUENCE_SEED, config.client_id.as_bytes()],
+            &crate::ID,
+        );
 
         let instruction_data = crate::instruction::AddClient {
             client_id: config.client_id.to_string(),
-            counterparty_info: config.counterparty_info.unwrap_or_else(AddClientTestConfig::valid_counterparty_info),
-=======
-        let instruction_data = crate::instruction::AddClient {
-            client_id: client_id.to_string(),
-            counterparty_info: counterparty_info.clone(),
->>>>>>> f6704d88
+            counterparty_info: config
+                .counterparty_info
+                .unwrap_or_else(AddClientTestConfig::valid_counterparty_info),
         };
 
         let instruction = Instruction {
@@ -509,10 +311,7 @@
                 AccountMeta::new(authority, true),
                 AccountMeta::new_readonly(router_state_pda, false),
                 AccountMeta::new(client_pda, false),
-<<<<<<< HEAD
                 AccountMeta::new(client_sequence_pda, false),
-=======
->>>>>>> f6704d88
                 AccountMeta::new_readonly(relayer, true),
                 AccountMeta::new_readonly(light_client_program, false),
                 AccountMeta::new_readonly(system_program::ID, false),
@@ -520,19 +319,11 @@
             data: instruction_data.data(),
         };
 
-<<<<<<< HEAD
-=======
-        let authority_lamports = 10_000_000_000;
->>>>>>> f6704d88
         let accounts = vec![
             (
                 authority,
                 Account {
-<<<<<<< HEAD
                     lamports: 10_000_000_000,
-=======
-                    lamports: authority_lamports,
->>>>>>> f6704d88
                     data: vec![],
                     owner: system_program::ID,
                     executable: false,
@@ -560,7 +351,6 @@
                 },
             ),
             (
-<<<<<<< HEAD
                 client_sequence_pda,
                 Account {
                     lamports: 0,
@@ -571,8 +361,6 @@
                 },
             ),
             (
-=======
->>>>>>> f6704d88
                 light_client_program,
                 Account {
                     lamports: 0,
@@ -594,20 +382,138 @@
             ),
         ];
 
-<<<<<<< HEAD
-        let mollusk = Mollusk::new(&crate::ID, crate::ROUTER_PROGRAM_PATH);
-
-        let checks = if let Some(error) = config.expected_error {
-            vec![Check::err(ProgramError::Custom(ANCHOR_ERROR_OFFSET + error as u32))]
-        } else {
-            vec![
-                Check::success(),
-                Check::account(&client_pda).owner(&crate::ID).build(),
-                Check::account(&client_sequence_pda).owner(&crate::ID).build(),
-            ]
+        let mollusk = Mollusk::new(&crate::ID, crate::get_router_program_path());
+
+        let checks = config.expected_error.map_or_else(
+            || {
+                vec![
+                    Check::success(),
+                    Check::account(&client_pda).owner(&crate::ID).build(),
+                    Check::account(&client_sequence_pda)
+                        .owner(&crate::ID)
+                        .build(),
+                ]
+            },
+            |error| {
+                vec![Check::err(ProgramError::Custom(
+                    ANCHOR_ERROR_OFFSET + error as u32,
+                ))]
+            },
+        );
+
+        mollusk.process_and_validate_instruction(&instruction, &accounts, &checks)
+    }
+
+    #[test]
+    fn test_add_client_happy_path() {
+        let client_id = "test-client-01";
+        let counterparty_info = CounterpartyInfo {
+            client_id: "counterparty-client".to_string(),
+            connection_id: "connection-0".to_string(),
+            merkle_prefix: vec![0x01, 0x02, 0x03],
         };
 
-        mollusk.process_and_validate_instruction(&instruction, &accounts, &checks)
+        let result = test_add_client(AddClientTestConfig {
+            client_id: &client_id,
+            counterparty_info: Some(counterparty_info.clone()),
+            expected_error: None,
+        });
+
+        // Get the accounts from the result to verify everything worked
+        let authority = result
+            .resulting_accounts
+            .iter()
+            .find(|(_, account)| {
+                account.owner == system_program::ID && account.lamports > 1_000_000_000
+            })
+            .map(|(pubkey, _)| *pubkey)
+            .expect("Authority account not found");
+
+        let (client_pda, _) =
+            Pubkey::find_program_address(&[CLIENT_SEED, client_id.as_bytes()], &crate::ID);
+        let (client_sequence_pda, _) =
+            Pubkey::find_program_address(&[CLIENT_SEQUENCE_SEED, client_id.as_bytes()], &crate::ID);
+
+        // Verify authority paid for account creation
+        let authority_account = result
+            .resulting_accounts
+            .iter()
+            .find(|(pubkey, _)| pubkey == &authority)
+            .map(|(_, account)| account)
+            .expect("Authority account should exist");
+
+        // Authority should have less lamports after paying for account creation
+        assert!(
+            authority_account.lamports < 10_000_000_000,
+            "Authority should have paid for account creation"
+        );
+
+        // Verify Client account was created correctly
+        let client_account = result
+            .resulting_accounts
+            .iter()
+            .find(|(pubkey, _)| pubkey == &client_pda)
+            .map(|(_, account)| account)
+            .expect("Client account not found");
+
+        assert_eq!(
+            client_account.owner,
+            crate::ID,
+            "Client account should be owned by program"
+        );
+        assert!(
+            client_account.lamports > 0,
+            "Client account should be rent-exempt"
+        );
+
+        let mut data_slice = &client_account.data[8..];
+        let deserialized_client: Client =
+            Client::deserialize(&mut data_slice).expect("Failed to deserialize client");
+
+        assert_eq!(deserialized_client.client_id, client_id);
+        assert_eq!(deserialized_client.authority, authority);
+        assert!(deserialized_client.active);
+        assert_eq!(
+            deserialized_client.counterparty_info.client_id,
+            counterparty_info.client_id
+        );
+        assert_eq!(
+            deserialized_client.counterparty_info.connection_id,
+            counterparty_info.connection_id
+        );
+        assert_eq!(
+            deserialized_client.counterparty_info.merkle_prefix,
+            counterparty_info.merkle_prefix
+        );
+        // Just verify that a light client program was set
+        assert_ne!(deserialized_client.client_program_id, Pubkey::default());
+
+        // Verify ClientSequence account was created correctly
+        let client_sequence_account = result
+            .resulting_accounts
+            .iter()
+            .find(|(pubkey, _)| pubkey == &client_sequence_pda)
+            .map(|(_, account)| account)
+            .expect("ClientSequence account not found");
+
+        assert_eq!(
+            client_sequence_account.owner,
+            crate::ID,
+            "ClientSequence account should be owned by program"
+        );
+        assert!(
+            client_sequence_account.lamports > 0,
+            "ClientSequence account should be rent-exempt"
+        );
+
+        let mut data_slice = &client_sequence_account.data[8..];
+        let deserialized_sequence: ClientSequence = ClientSequence::deserialize(&mut data_slice)
+            .expect("Failed to deserialize client sequence");
+
+        assert_eq!(
+            deserialized_sequence.next_sequence_send, 0,
+            "Sequence should be initialized to 0"
+        );
     }
 
     #[test]
@@ -640,7 +546,7 @@
             "test-client-03",
             CounterpartyInfo {
                 client_id: "counterparty-client".to_string(),
-                connection_id: "".to_string(), // Invalid: empty
+                connection_id: String::new(), // Invalid: empty
                 merkle_prefix: vec![0x01, 0x02, 0x03],
             },
             RouterError::InvalidCounterpartyInfo,
@@ -658,61 +564,6 @@
             },
             RouterError::InvalidCounterpartyInfo,
         ));
-=======
-        let mollusk = Mollusk::new(&crate::ID, crate::get_router_program_path());
-
-        let checks = vec![
-            Check::success(),
-            Check::account(&client_pda).owner(&crate::ID).build(),
-        ];
-
-        let result = mollusk.process_and_validate_instruction(&instruction, &accounts, &checks);
-
-        let authority_account = result
-            .resulting_accounts
-            .iter()
-            .find(|(pubkey, _)| pubkey == &authority)
-            .map(|(_, account)| account)
-            .expect("Authority account not found");
-
-        assert!(
-            authority_account.lamports < authority_lamports,
-            "Authority should have paid for account creation"
-        );
-
-        let client_account = result
-            .resulting_accounts
-            .iter()
-            .find(|(pubkey, _)| pubkey == &client_pda)
-            .map(|(_, account)| account)
-            .expect("Client account not found");
-
-        assert!(
-            client_account.lamports > 0,
-            "Client account should be rent-exempt"
-        );
-
-        let mut data_slice = &client_account.data[8..];
-        let deserialized_client: Client =
-            Client::deserialize(&mut data_slice).expect("Failed to deserialize client");
-
-        assert_eq!(deserialized_client.client_id, client_id);
-        assert_eq!(deserialized_client.client_program_id, light_client_program);
-        assert_eq!(deserialized_client.authority, authority);
-        assert!(deserialized_client.active);
-        assert_eq!(
-            deserialized_client.counterparty_info.client_id,
-            counterparty_info.client_id
-        );
-        assert_eq!(
-            deserialized_client.counterparty_info.connection_id,
-            counterparty_info.connection_id
-        );
-        assert_eq!(
-            deserialized_client.counterparty_info.merkle_prefix,
-            counterparty_info.merkle_prefix
-        );
->>>>>>> f6704d88
     }
 
     #[test]
@@ -775,11 +626,7 @@
             ),
         ];
 
-<<<<<<< HEAD
-        let mollusk = Mollusk::new(&crate::ID, crate::ROUTER_PROGRAM_PATH);
-=======
         let mollusk = Mollusk::new(&crate::ID, crate::get_router_program_path());
->>>>>>> f6704d88
 
         let checks = vec![Check::success()];
 
