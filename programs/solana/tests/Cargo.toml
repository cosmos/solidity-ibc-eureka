--- conflicted
+++ resolved
@@ -7,13 +7,10 @@
 [dependencies]
 anchor-client = "0.31.1"
 ics07-tendermint = { version = "0.1.0", path = "../programs/ics07-tendermint" }
-<<<<<<< HEAD
 hex = { workspace = true }
 ibc-proto = { workspace = true, default-features = false }
 ibc-core-client-types = { workspace = true }
 ibc-client-tendermint = { workspace = true }
 tendermint = { workspace = true, default-features = false }
 prost = { workspace = true, default-features = false }
-=======
-solana-system-interface = "1.0.0"
->>>>>>> 8a86fb67
+solana-system-interface = "1.0.0"