--- conflicted
+++ resolved
@@ -1,74 +1,5 @@
-<<<<<<< HEAD
-use anchor_client::solana_sdk::{signer::Signer, system_program, pubkey::Pubkey};
-use crate::common::{setup_test_environment, create_client, load_program_or_fail, create_test_client_state, create_test_consensus_state};
-
-#[test]
-fn test_initialize() {
-    println!("🧪 Testing ICS07 Tendermint client initialize function");
-
-    let (program_id, payer, client_data) = setup_test_environment();
-    let client = create_client(&payer);
-
-    // Fund the payer account with SOL for transaction fees
-    let rpc_client = anchor_client::solana_client::rpc_client::RpcClient::new("http://localhost:8899");
-    let signature = rpc_client.request_airdrop(&payer.pubkey(), 10_000_000_000).expect("Failed to airdrop SOL");
-    rpc_client.confirm_transaction(&signature).expect("Failed to confirm airdrop");
-    println!("💰 Airdropped 10 SOL to payer");
-
-    let program = load_program_or_fail(&client, program_id)
-        .expect("Failed to load program for initialize test");
-
-    let client_state = create_test_client_state();
-    let consensus_state = create_test_consensus_state();
-
-    // Calculate the consensus state store PDA for initial height 1
-    let (consensus_state_store, _bump) = Pubkey::find_program_address(
-        &[
-            b"consensus_state",
-            client_data.pubkey().as_ref(),
-            &1u64.to_le_bytes(), // Initial height is 1 in our test client state
-        ],
-        &program_id,
-    );
-
-    println!("🚀 Testing initialize function");
-    let init_result = program
-        .request()
-        .accounts(ics07_tendermint::accounts::Initialize {
-            client_data: client_data.pubkey(),
-            consensus_state_store,
-            payer: payer.pubkey(),
-            system_program: system_program::id(),
-        })
-        .args(ics07_tendermint::instruction::Initialize {
-            client_state: client_state.clone(),
-            consensus_state: consensus_state.clone(),
-        })
-        .signer(&client_data)
-        .send()
-        .expect("Initialize transaction should succeed");
-
-    println!("✅ Initialize successful: {}", init_result);
-
-    // Verify the state was set correctly
-    match program.account::<ics07_tendermint::ClientData>(client_data.pubkey()) {
-        Ok(account_data) => {
-            assert_eq!(account_data.client_state.chain_id, "test-chain");
-            assert_eq!(account_data.client_state.trust_level_numerator, 1);
-            assert_eq!(account_data.consensus_state.timestamp, 1234567890);
-            assert_eq!(account_data.frozen, false);
-            println!("✅ Initialize validation passed!");
-        }
-        Err(e) => {
-            println!("⚠️  Failed to fetch account data: {}", e);
-            // Still validate input data structures
-            assert_eq!(client_state.chain_id, "test-chain");
-            println!("✅ Data structures validated");
-        }
-    }
-
-    println!("🎯 Initialize test completed!");
-=======
+// use anchor_client::solana_sdk::{signer::Signer, system_program, pubkey::Pubkey};
+// use crate::common::{setup_test_environment, create_client, load_program_or_fail, create_test_client_state, create_test_consensus_state};
 use anchor_client::solana_sdk::pubkey::Pubkey;
 use ics07_tendermint::{ClientState, ConsensusState};
 use std::str::FromStr;
@@ -104,6 +35,32 @@
         .account::<ics07_tendermint::ClientData>(contract.client_data_pda)
         .expect("Failed to fetch client_data account");
 
+    // // Calculate the consensus state store PDA for initial height 1
+    // let (consensus_state_store, _bump) = Pubkey::find_program_address(
+    //     &[
+    //         b"consensus_state",
+    //         client_data.pubkey().as_ref(),
+    //         &1u64.to_le_bytes(), // Initial height is 1 in our test client state
+    //     ],
+    //     &program_id,
+    // );
+
+    // println!("🚀 Testing initialize function");
+    // let init_result = program
+    //     .request()
+    //     .accounts(ics07_tendermint::accounts::Initialize {
+    //         client_data: client_data.pubkey(),
+    //         consensus_state_store,
+    //         payer: payer.pubkey(),
+    //         system_program: system_program::id(),
+    //     })
+    //     .args(ics07_tendermint::instruction::Initialize {
+    //         client_state: client_state.clone(),
+    //         consensus_state: consensus_state.clone(),
+    //     })
+    //     .signer(&client_data)
+    //     .send()
+    //     .expect("Initialize transaction should succeed");
     assert_eq!(
         account.client_state.chain_id,
         contract.client_state.chain_id
@@ -113,5 +70,4 @@
     assert_eq!(account.frozen, false);
 
     log(&env, "✅ Test passed - contract initialized successfully");
->>>>>>> 8a86fb67
 }