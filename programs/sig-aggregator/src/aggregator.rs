use crate::{
    attestor_data::AttestatorData,
    config::{AttestorConfig, Config},
    rpc::{
<<<<<<< HEAD
        aggregator_server::Aggregator, attestation_service_client::AttestationServiceClient,
        AggregateRequest, AggregateResponse, GetStateAttestationRequest, GetStateAttestationResponse,
        StateAttestationRequest, StateAttestationResponse,
=======
        aggregator_service_server::AggregatorService,
        attestation_service_client::AttestationServiceClient, Attestation,
        GetStateAttestationRequest, GetStateAttestationResponse, PacketAttestationRequest,
        StateAttestationRequest,
>>>>>>> c208187f
    },
};
use futures::future::join_all;
use moka::future::Cache;
use sha2::{Digest, Sha256};
use std::sync::Arc;
use tokio::{
    sync::Mutex,
    time::{timeout, Duration},
};
use tonic::{transport::Channel, Request, Response, Status};
use tracing::{error as tracing_error, instrument};

pub type AggregatedAttestation = GetStateAttestationResponse;

#[derive(Clone)]
enum AttestationQuery {
    Packet(Vec<Vec<u8>>, u64),
    State(u64),
}

type AttestorClient = (Arc<String>, Mutex<AttestationServiceClient<Channel>>);

/// Signature aggregator service that collects and aggregates attestations from multiple attestors.
/// # Architecture
/// The aggregator operates in two phases:
/// 1. **Packet Attestation**: Queries attestors for attestations of specific packets at a height
/// 2. **State Attestation**: Queries attestors for state attestations at the determined height
///
/// Both phases require a quorum of valid attestations before proceeding. Results are cached
/// using the following cache keys:
/// - State cache: `height -> aggregated attestation`
/// - Packet cache: `(packets_hash, height) -> aggregated attestation`
#[derive(Debug)]
pub struct Aggregator {
    quorum_threshold: usize,
    attestor_timeout_duration: Duration,
    attestor_clients: Vec<AttestorClient>,
    state_cache: Cache<u64, AggregatedAttestation>,
    packet_cache: Cache<([u8; 32], u64), AggregatedAttestation>,
}

impl Aggregator {
    pub async fn from_config(config: Config) -> anyhow::Result<Self> {
        let attestor_clients = Self::create_clients(&config.attestor).await?;

        Ok(Self {
            quorum_threshold: config.attestor.quorum_threshold,
            attestor_timeout_duration: Duration::from_millis(
                config.attestor.attestor_query_timeout_ms,
            ),
            attestor_clients,
            state_cache: Cache::new(config.cache.state_cache_max_entries),
            packet_cache: Cache::new(config.cache.packet_cache_max_entries),
        })
    }

    async fn create_clients(config: &AttestorConfig) -> anyhow::Result<Vec<AttestorClient>> {
        let futures = config.attestor_endpoints.iter().map(|endpoint| async move {
            AttestationServiceClient::connect(endpoint.clone())
                .await
                .map(|client| (Arc::new(endpoint.clone()), Mutex::new(client)))
        });

        join_all(futures)
            .await
            .into_iter()
            .collect::<Result<Vec<_>, _>>()
            .map_err(|e| anyhow::anyhow!("Failed to connect to attestor: {e}"))
    }
}

#[tonic::async_trait]
impl AggregatorService for Aggregator {
    #[instrument(skip_all, fields(height = request.get_ref().height))]
    async fn get_state_attestation(
        &self,
        request: Request<GetStateAttestationRequest>,
    ) -> Result<Response<AggregatedAttestation>, Status> {
        let request = request.into_inner();

        if request.packets.is_empty() {
            return Err(Status::invalid_argument("Packets cannot be empty"));
        }

        if request.packets.iter().any(|packet| packet.is_empty()) {
            return Err(Status::invalid_argument("Packet cannot be empty"));
        }

        let mut sorted_packets = request.packets;
        sorted_packets.sort();
        let packet_cache_key = Self::make_packet_cache_key(&sorted_packets, request.height);

        let packet_agg = self
            .packet_cache
            .try_get_with(packet_cache_key, async {
                let packet_attestations = self
                    .query_attestations(AttestationQuery::Packet(sorted_packets, request.height))
                    .await?;

                let quorumed_aggregation =
                    agg_quorumed_attestations(self.quorum_threshold, packet_attestations)?;

                Ok(quorumed_aggregation)
            })
            .await
            .map_err(|e: Arc<Status>| (*e).clone())?;

        let state_attestations = self
            .state_cache
            .try_get_with(packet_agg.height, async {
                let state_attestations = self
                    .query_attestations(AttestationQuery::State(packet_agg.height))
                    .await?;

                let quorumed_aggregation =
                    agg_quorumed_attestations(self.quorum_threshold, state_attestations)?;

                Ok(quorumed_aggregation)
            })
            .await
            .map_err(|e: Arc<Status>| (*e).clone())?;

        Ok(Response::new(state_attestations))
    }

    #[instrument(skip_all)]
    async fn get_state_attestation(
        &self,
        _request: Request<GetStateAttestationRequest>,
    ) -> Result<Response<GetStateAttestationResponse>, Status> {
        // For now, this is a placeholder implementation
        // TODO: Implement actual state attestation logic
        Err(Status::unimplemented("get_state_attestation not yet implemented"))
    }
}

impl Aggregator {
    async fn query_attestations(
        &self,
        query: AttestationQuery,
    ) -> Result<Vec<Option<Attestation>>, Status> {
        let timeout_duration = self.attestor_timeout_duration;
        let query_futures = self.attestor_clients.iter().map(|(endpoint, client)| {
            let query = query.clone();
            async move {
                let mut client = client.lock().await;
                let response = timeout(timeout_duration, async {
                    match query {
                        AttestationQuery::Packet(packets, height) => {
                            let request =
                                Request::new(PacketAttestationRequest { packets, height });
                            client
                                .packet_attestation(request)
                                .await
                                .map(|r| r.into_inner().attestation)
                        }
                        AttestationQuery::State(height) => {
                            let request = Request::new(StateAttestationRequest { height });
                            client
                                .state_attestation(request)
                                .await
                                .map(|r| r.into_inner().attestation)
                        }
                    }
                })
                .await;

                let result = match response {
                    Ok(Ok(attestation)) => Ok(attestation),
                    Ok(Err(status)) => Err(status),
                    Err(_) => Err(Status::deadline_exceeded(format!(
                        "Request timed out after {timeout_duration:?}"
                    ))),
                };
                (endpoint, result)
            }
        });

        let results = join_all(query_futures).await;

        let successful_responses = results
            .into_iter()
            .filter_map(|(endpoint, result)| match result {
                Ok(attestation) => Some(attestation),
                Err(e) => {
                    tracing_error!("Attestor [{endpoint}] failed, error: {e:?}");
                    None
                }
            })
            .collect();

        Ok(successful_responses)
    }

    fn make_packet_cache_key(packets: &[Vec<u8>], height: u64) -> ([u8; 32], u64) {
        let mut hasher = Sha256::new();
        packets.iter().for_each(|p| hasher.update(p));
        (hasher.finalize().into(), height)
    }
}

/// Process attestations and create an aggregate response if the quorum is met.
#[allow(
    clippy::result_large_err,
    reason = "Always returns Status, never gets too big"
)]
fn agg_quorumed_attestations(
    quorum_threshold: usize,
    attestations: Vec<Option<Attestation>>,
) -> Result<AggregatedAttestation, Status> {
    let mut attestator_data = AttestatorData::new();

    attestations.into_iter().flatten().for_each(|attestation| {
        if let Err(e) = attestator_data.insert(attestation) {
            tracing_error!("Invalid attestation, continuing with other responses: {e:#?}");
        }
    });

    attestator_data
        .agg_quorumed_attestations(quorum_threshold)
        .ok_or(Status::failed_precondition("Quorum not met"))
}

#[cfg(test)]
mod e2e_tests {
    use super::*;
    use crate::{
        attestor_data::STATE_BYTE_LENGTH,
        config::{AttestorConfig, Config, ServerConfig},
        mock_attestor::setup_attestor_server,
    };
    use std::net::SocketAddr;

    fn default_config(
        timeout: u64,
        quorum_threshold: usize,
        attestor_endpoints: Vec<SocketAddr>,
    ) -> Config {
        Config {
            server: ServerConfig {
                listener_addr: "127.0.0.1:8080".parse().unwrap(),
                log_level: "INFO".to_string(),
            },
            attestor: AttestorConfig {
                attestor_query_timeout_ms: timeout,
                quorum_threshold,
                attestor_endpoints: attestor_endpoints
                    .into_iter()
                    .map(|s| format!("http://{s}"))
                    .collect(),
            },
            cache: Default::default(),
        }
    }

    #[tokio::test]
    async fn get_aggregate_attestation_quorum_met() {
        let _ = tracing_subscriber::fmt::try_init();

        // 1. Setup: Create 3 successful attestors and 1 malicious attestor.
        let (addr_1, pk_1) = setup_attestor_server(false, 0, 1).await.unwrap();
        let (addr_2, pk_2) = setup_attestor_server(false, 0, 2).await.unwrap();
        let (addr_3, pk_3) = setup_attestor_server(false, 0, 3).await.unwrap();
        let (addr_4, _) = setup_attestor_server(true, 0, 4).await.unwrap(); // This one is malicious

        // 2. Setup: Create AggregatorService
        let config = default_config(5000, 3, vec![addr_1, addr_2, addr_3, addr_4]);
        let aggregator_service = Aggregator::from_config(config).await.unwrap();

        // 3. Execute: Query for an aggregated attestation
        let response = aggregator_service
            .query_attestations(AttestationQuery::State(110))
            .await
            .unwrap();

        // 4. Assert: Check the response
        assert_eq!(response.len(), 4);
        assert!(response
            .iter()
            .any(|r| r.as_ref().unwrap().public_key == pk_1));
        assert!(response
            .iter()
            .any(|r| r.as_ref().unwrap().public_key == pk_2));
        assert!(response
            .iter()
            .any(|r| r.as_ref().unwrap().public_key == pk_3));

        assert!(response
            .iter()
            .all(|r| r.as_ref().unwrap().attested_data.len() == STATE_BYTE_LENGTH));
    }

    #[tokio::test]
    async fn get_aggregate_attestation_network_timeout() {
        let _ = tracing_subscriber::fmt::try_init();

        // 1. Setup: Create 3 successful attestors and 1 malicious attestor.
        // But successful attestors will be timeouted.
        let (addr_1, _) = setup_attestor_server(false, 1000, 1).await.unwrap();
        let (addr_2, _) = setup_attestor_server(false, 1000, 2).await.unwrap();
        let (addr_3, _) = setup_attestor_server(false, 1000, 3).await.unwrap();
        let (addr_4, _) = setup_attestor_server(true, 0, 4).await.unwrap(); // This one is malicious

        // 2. Setup: Create AggregatorService
        let config = default_config(100, 3, vec![addr_1, addr_2, addr_3, addr_4]);
        let aggregator_service = Aggregator::from_config(config).await.unwrap();

        // 3. Execute: Query for an aggregated attestation
        let response = aggregator_service
            .query_attestations(AttestationQuery::State(100))
            .await;

        // 4. Assert: Can not reach quorum due to timeouts
        let response = response.unwrap();
        assert_eq!(response.len(), 1);
    }
}<|MERGE_RESOLUTION|>--- conflicted
+++ resolved
@@ -2,16 +2,10 @@
     attestor_data::AttestatorData,
     config::{AttestorConfig, Config},
     rpc::{
-<<<<<<< HEAD
-        aggregator_server::Aggregator, attestation_service_client::AttestationServiceClient,
-        AggregateRequest, AggregateResponse, GetStateAttestationRequest, GetStateAttestationResponse,
-        StateAttestationRequest, StateAttestationResponse,
-=======
         aggregator_service_server::AggregatorService,
         attestation_service_client::AttestationServiceClient, Attestation,
         GetStateAttestationRequest, GetStateAttestationResponse, PacketAttestationRequest,
         StateAttestationRequest,
->>>>>>> c208187f
     },
 };
 use futures::future::join_all;
