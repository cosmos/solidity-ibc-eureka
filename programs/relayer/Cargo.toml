--- conflicted
+++ resolved
@@ -6,14 +6,6 @@
 license    = { workspace = true }
 
 [dependencies]
-<<<<<<< HEAD
-ibc-eureka-relayer-core                 = { workspace = true, default-features = false }
-ibc-eureka-relayer-eth-to-cosmos        = { workspace = true, default-features = false }
-ibc-eureka-relayer-cosmos-to-eth        = { workspace = true, default-features = false }
-ibc-eureka-relayer-cosmos-to-cosmos     = { workspace = true, default-features = false }
-ibc-eureka-relayer-attested-to-cosmos   = { workspace = true, default-features = false }
-ibc-eureka-relayer-eth-to-cosmos-compat = { workspace = true, default-features = false }
-=======
 ibc-eureka-relayer-core                     = { workspace = true, default-features = false }
 ibc-eureka-relayer-eth-to-cosmos            = { workspace = true, default-features = false }
 ibc-eureka-relayer-cosmos-to-eth            = { workspace = true, default-features = false }
@@ -21,7 +13,6 @@
 ibc-eureka-relayer-eth-to-cosmos-attested   = { workspace = true, default-features = false }
 ibc-eureka-relayer-cosmos-to-eth-attested   = { workspace = true, default-features = false }
 ibc-eureka-relayer-eth-to-cosmos-compat     = { workspace = true, default-features = false }
->>>>>>> f532e6b2
 
 tokio              = { workspace = true, default-features = true }
 prometheus         = { workspace = true, default-features = true }
