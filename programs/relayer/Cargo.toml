--- conflicted
+++ resolved
@@ -12,22 +12,13 @@
 ibc-eureka-relayer-cosmos-to-cosmos     = { workspace = true, default-features = false }
 ibc-eureka-relayer-eth-to-cosmos-compat = { workspace = true, default-features = false }
 
-<<<<<<< HEAD
 tokio      = { workspace = true, default-features = true }
 prometheus = { workspace = true, default-features = true }
-warp       = { workspace = true, default-features = true }
+warp               = { workspace = true, default-features = true, features = ["server"] }
 clap       = { workspace = true, default-features = true }
 anyhow     = { workspace = true, default-features = true, features = ["backtrace"] }
+
 serde_json = { workspace = true, default-features = true }
-=======
-tokio              = { workspace = true, default-features = true }
-prometheus         = { workspace = true, default-features = true }
-warp               = { workspace = true, default-features = true, features = ["server"] }
-tracing            = { workspace = true, default-features = true }
-tracing-subscriber = { workspace = true, default-features = true }
-clap               = { workspace = true, default-features = true }
-anyhow             = { workspace = true, default-features = true, features = ["backtrace"] }
->>>>>>> 647da2f6
 
 tracing            = { workspace = true, default-features = true, features = ["attributes", "std"] }
 tracing-subscriber = { workspace = true, default-features = true, features = ["env-filter", "fmt", "registry", "json"] }
