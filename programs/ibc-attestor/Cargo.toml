[package]
name = "ibc-attestor"
version.workspace = true
edition.workspace = true
license.workspace = true
repository.workspace = true
keywords.workspace = true


[features]
default = ["op"]
sol = ["dep:solana-client", "dep:solana-commitment-config", "dep:solana-sdk", ]
op = [ "dep:alloy", "dep:alloy-rpc-client", "dep:alloy-network", "dep:alloy-provider" ]
arbitrum = [ "dep:alloy", "dep:alloy-rpc-client", "dep:alloy-network", "dep:alloy-provider", "dep:alloy-contract" ]
cosmos = [ "dep:alloy", "dep:ibc-eureka-utils" ]


[dependencies]
alloy				= { workspace = true, default-features = false, features = ["consensus", "serde", "eips", "sol-types"], optional = true }
alloy-primitives		= { workspace = true, default-features = false }
alloy-sol-types			= { workspace = true, default-features = false, features = ["json"] }
alloy-signer-local		= { workspace = true, default-features = false }
alloy-signer			= { workspace = true, default-features = false }
alloy-rpc-client		= { workspace = true, default-features = false, features = ["reqwest"], optional = true }
alloy-network			= { workspace = true, default-features = false, optional = true }
alloy-provider			= { workspace = true, default-features = false, features = ["reqwest"], optional = true }
alloy-contract			= { workspace = true, default-features = false, optional = true }
<<<<<<< HEAD
=======

tendermint-rpc = { workspace = true, features = ["http-client"] }
tendermint     = { workspace = true, features = ["std"] }

borsh				= { workspace = true, default-features = false, features = ["derive"] }
>>>>>>> c71e3f39
serde      			= { workspace = true, features = ["derive"] }
serde_json 			= { workspace = true, default-features = true }
sha2				= { workspace = true, default-features = false }
sha3                = { workspace = true, default-features = false }
toml 				= { workspace = true, default-features = true }
<<<<<<< HEAD
hex 				= { workspace = true, default-features = false }
=======
hex 				= { workspace = true, default-features = true }
>>>>>>> c71e3f39

solana-client			= { workspace = true, default-features = false, optional = true }
solana-commitment-config	= { workspace = true, default-features = false, optional = true }
solana-sdk			= { workspace = true, default-features = false, optional = true }

anyhow             		= { workspace = true, default-features = true, features = ["backtrace"] }
thiserror			= { workspace = true, default-features = false }
indexmap			= { workspace = true, default-features = false }

clap				= { workspace = true, default-features = false, features = ["derive"] }

tokio				= { workspace = true, features = ["rt-multi-thread", "macros"] }
tower-http			= { workspace = true, features = ["trace"] }
tonic            		= { workspace = true, default-features = true }
tonic-reflection 		= { workspace = true, default-features = true }
prost      			= { workspace = true, default-features = true }
futures				= { workspace = true, default-features = true }

tracing				= { workspace = true }
tracing-subscriber		= { workspace = true, default-features = true }

attestor-packet-membership = { workspace = true }
ethereum-keys			= { workspace = true, features = ["signer-local"] }
ibc-eureka-solidity-types       = { workspace = true, default-features = true, features = ["rpc"] }
ibc-eureka-utils               = { workspace = true, default-features = true, optional = true}

[build-dependencies]
tonic-build = { workspace = true, default-features = true }<|MERGE_RESOLUTION|>--- conflicted
+++ resolved
@@ -25,24 +25,17 @@
 alloy-network			= { workspace = true, default-features = false, optional = true }
 alloy-provider			= { workspace = true, default-features = false, features = ["reqwest"], optional = true }
 alloy-contract			= { workspace = true, default-features = false, optional = true }
-<<<<<<< HEAD
-=======
 
 tendermint-rpc = { workspace = true, features = ["http-client"] }
 tendermint     = { workspace = true, features = ["std"] }
 
 borsh				= { workspace = true, default-features = false, features = ["derive"] }
->>>>>>> c71e3f39
 serde      			= { workspace = true, features = ["derive"] }
 serde_json 			= { workspace = true, default-features = true }
 sha2				= { workspace = true, default-features = false }
 sha3                = { workspace = true, default-features = false }
 toml 				= { workspace = true, default-features = true }
-<<<<<<< HEAD
-hex 				= { workspace = true, default-features = false }
-=======
 hex 				= { workspace = true, default-features = true }
->>>>>>> c71e3f39
 
 solana-client			= { workspace = true, default-features = false, optional = true }
 solana-commitment-config	= { workspace = true, default-features = false, optional = true }
