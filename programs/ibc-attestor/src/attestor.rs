--- conflicted
+++ resolved
@@ -100,13 +100,7 @@
     ) -> Result<Response<PacketAttestationResponse>, Status> {
         let request_inner = request.into_inner();
         let packets = Packets::new(request_inner.packets);
-<<<<<<< HEAD
-        let att = self
-            .get_latest_packet_attestation(&packets, request_inner.height)
-            .await?;
-=======
         let att = self.get_latest_packet_attestation(&packets, request_inner.height).await?;
->>>>>>> 57cf011b
         Ok(PacketAttestationResponse {
             attestation: Some(att),
         }
