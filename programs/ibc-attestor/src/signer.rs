--- conflicted
+++ resolved
@@ -149,64 +149,39 @@
 #[cfg(test)]
 mod tests {
     use super::*;
-<<<<<<< HEAD
-
-=======
-    
->>>>>>> 83a8c3b7
+
     struct MockSignable {
         data: Vec<u8>,
         height: u64,
         timestamp: Option<u64>,
     }
-<<<<<<< HEAD
-
-=======
-    
->>>>>>> 83a8c3b7
+
     impl Signable for MockSignable {
         fn to_abi_encoded_bytes(&self) -> Result<Vec<u8>, alloy_sol_types::Error> {
             Ok(self.data.clone())
         }
-<<<<<<< HEAD
 
         fn height(&self) -> u64 {
             self.height
         }
 
-=======
-        
-        fn height(&self) -> u64 {
-            self.height
-        }
-        
->>>>>>> 83a8c3b7
         fn timestamp(&self) -> Option<u64> {
             self.timestamp
         }
     }
-<<<<<<< HEAD
-
-=======
-    
->>>>>>> 83a8c3b7
+
     #[test]
     fn test_signature_is_now_65_bytes() {
         use k256::elliptic_curve::rand_core::OsRng;
         let secret_key = k256::SecretKey::random(&mut OsRng);
         let signing_key = SigningKey::from(secret_key);
         let signer = Signer { signing_key };
-<<<<<<< HEAD
-
-=======
-        
->>>>>>> 83a8c3b7
+
         let mock_data = MockSignable {
             data: b"test data".to_vec(),
             height: 100,
             timestamp: Some(1234567890),
         };
-<<<<<<< HEAD
 
         let attestation = signer.sign(mock_data).unwrap();
 
@@ -232,39 +207,13 @@
         let secret_key = k256::SecretKey::random(&mut OsRng);
         let signing_key = SigningKey::from(secret_key);
 
-=======
-        
-        let attestation = signer.sign(mock_data).unwrap();
-        
-        assert_eq!(attestation.signature.len(), 65, "Updated implementation produces 65-byte signatures");
-        
-        // Verify the v byte is in the correct range
-        let v = attestation.signature[64];
-        assert!(v == 27 || v == 28, "v should be 27 or 28 for Ethereum compatibility");
-    }
-    
-    #[test]
-    fn test_65_byte_signature_with_recovery_id() {
-        use k256::elliptic_curve::rand_core::OsRng;
-        use alloy_primitives::{Signature as AlloySignature, B256, Address, keccak256};
-        
-        let secret_key = k256::SecretKey::random(&mut OsRng);
-        let signing_key = SigningKey::from(secret_key);
-        
->>>>>>> 83a8c3b7
         let data = b"test data";
         let mut hasher = Sha256::new();
         hasher.update(data);
         let digest = hasher.finalize();
-<<<<<<< HEAD
 
         let (sig, rec_id) = signing_key.sign_prehash_recoverable(&digest).unwrap();
 
-=======
-        
-        let (sig, rec_id) = signing_key.sign_prehash_recoverable(&digest).unwrap();
-        
->>>>>>> 83a8c3b7
         // Build 65-byte signature in the format expected by downstream
         let mut sig65 = Vec::with_capacity(65);
         let (r, s) = sig.split_bytes();
@@ -272,7 +221,6 @@
         sig65.extend_from_slice(&s);
         // Add recovery id as v (27 + rec_id for Ethereum compatibility)
         sig65.push(27 + rec_id.to_byte());
-<<<<<<< HEAD
 
         assert_eq!(
             sig65.len(),
@@ -282,22 +230,11 @@
         assert_eq!(&sig65[0..32], &r[..], "First 32 bytes should be r");
         assert_eq!(&sig65[32..64], &s[..], "Next 32 bytes should be s");
 
-=======
-        
-        assert_eq!(sig65.len(), 65, "65-byte signature should include r, s, and v");
-        assert_eq!(&sig65[0..32], &r[..], "First 32 bytes should be r");
-        assert_eq!(&sig65[32..64], &s[..], "Next 32 bytes should be s");
-        
->>>>>>> 83a8c3b7
         // Test that the signature can be parsed by alloy and used for recovery
         let alloy_sig = AlloySignature::try_from(sig65.as_slice()).unwrap();
         let hash = B256::from_slice(&digest);
         let recovered_address = alloy_sig.recover_address_from_prehash(&hash).unwrap();
-<<<<<<< HEAD
-
-=======
-        
->>>>>>> 83a8c3b7
+
         // Compute the expected Ethereum address from the public key
         let verifying_key = signing_key.verifying_key();
         let uncompressed_point = verifying_key.to_encoded_point(false);
@@ -306,7 +243,6 @@
         let keccak = keccak256(pubkey_xy);
         // Expected address is the last 20 bytes of keccak(pubkey[1:])
         let expected_address = Address::from_slice(&keccak[12..]);
-<<<<<<< HEAD
 
         assert_eq!(
             recovered_address, expected_address,
@@ -319,13 +255,5 @@
             v == 27 || v == 28,
             "v should be 27 or 28 for Ethereum compatibility"
         );
-=======
-        
-        assert_eq!(recovered_address, expected_address, "recovered address should match address derived from public key");
-        
-        // Also verify the recovery id is in valid range (27 or 28)
-        let v = sig65[64];
-        assert!(v == 27 || v == 28, "v should be 27 or 28 for Ethereum compatibility");
->>>>>>> 83a8c3b7
     }
 }