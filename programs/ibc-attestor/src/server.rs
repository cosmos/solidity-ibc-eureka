--- conflicted
+++ resolved
@@ -9,7 +9,6 @@
     attestor::AttestorService,
     cli::{AttestorConfig, ServerConfig},
     signer::Signer,
-<<<<<<< HEAD
     AttestorError,
 };
 
@@ -19,16 +18,6 @@
 use crate::OpClient;
 #[cfg(feature = "sol")]
 use crate::SolanaClient;
-=======
-};
-
-#[cfg(feature = "sol")]
-use crate::SolanaClient;
-#[cfg(feature = "op")]
-use crate::OpClient;
-#[cfg(feature = "arbitrum")]
-use crate::ArbitrumClient;
->>>>>>> 76c04603
 
 /// Simple server that accepts inbound RPC calls for [AttestationServiceServer]
 /// and periodically updates attestation state.
@@ -93,18 +82,10 @@
         .add_service(reflection_service)
         .serve(socket_addr)
         .await
-<<<<<<< HEAD
         .map_err(|e| AttestorError::ServerConfigError(e.to_string()))?;
     Ok(())
 }
 
-=======
-        .unwrap();
-}
-
-/// Blockchain-specific server startup functions
-
->>>>>>> 76c04603
 #[cfg(feature = "sol")]
 pub async fn run_solana_server(config: AttestorConfig) -> Result<(), anyhow::Error> {
     let signer = Signer::from_config(config.signer.unwrap_or_default())?;
@@ -117,11 +98,7 @@
 #[cfg(feature = "op")]
 pub async fn run_optimism_server(config: AttestorConfig) -> Result<(), anyhow::Error> {
     let signer = Signer::from_config(config.signer.unwrap_or_default())?;
-<<<<<<< HEAD
     let adapter = OpClient::from_config(&config.op)?;
-=======
-    let adapter = OpClient::from_config(&config.op);
->>>>>>> 76c04603
     let attestor = AttestorService::new(adapter, signer);
     let server = Server::new(&config.server);
     server.start(attestor, config.server).await
@@ -130,11 +107,36 @@
 #[cfg(feature = "arbitrum")]
 pub async fn run_arbitrum_server(config: AttestorConfig) -> Result<(), anyhow::Error> {
     let signer = Signer::from_config(config.signer.unwrap_or_default())?;
-<<<<<<< HEAD
     let adapter = ArbitrumClient::from_config(&config.arbitrum)?;
-=======
+    let attestor = AttestorService::new(adapter, signer);
+    let server = Server::new(&config.server);
+    server.start(attestor, config.server).await
+}
+
+/// Blockchain-specific server startup functions
+
+#[cfg(feature = "sol")]
+pub async fn run_solana_server(config: AttestorConfig) -> Result<(), anyhow::Error> {
+    let signer = Signer::from_config(config.signer.unwrap_or_default())?;
+    let adapter = SolanaClient::from_config(config.solana);
+    let attestor = AttestorService::new(adapter, signer);
+    let server = Server::new(&config.server);
+    server.start(attestor, config.server).await
+}
+
+#[cfg(feature = "op")]
+pub async fn run_optimism_server(config: AttestorConfig) -> Result<(), anyhow::Error> {
+    let signer = Signer::from_config(config.signer.unwrap_or_default())?;
+    let adapter = OpClient::from_config(&config.op);
+    let attestor = AttestorService::new(adapter, signer);
+    let server = Server::new(&config.server);
+    server.start(attestor, config.server).await
+}
+
+#[cfg(feature = "arbitrum")]
+pub async fn run_arbitrum_server(config: AttestorConfig) -> Result<(), anyhow::Error> {
+    let signer = Signer::from_config(config.signer.unwrap_or_default())?;
     let adapter = ArbitrumClient::from_config(&config.arbitrum);
->>>>>>> 76c04603
     let attestor = AttestorService::new(adapter, signer);
     let server = Server::new(&config.server);
     server.start(attestor, config.server).await
