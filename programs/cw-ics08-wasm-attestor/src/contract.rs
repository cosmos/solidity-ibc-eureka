//! This module contains the `CosmWasm` entrypoints for the 08-wasm smart contract

use cosmwasm_std::{entry_point, Binary, Deps, DepsMut, Env, MessageInfo, Response};

use crate::msg::{ExecuteMsg, InstantiateMsg, QueryMsg, SudoMsg};
use crate::{instantiate, query};
use crate::{sudo, ContractError};

/// The version of the contracts state.
/// It is used to determine if the state needs to be migrated in the migrate entry point.
const STATE_VERSION: &str = env!("CARGO_PKG_VERSION");
const CONTRACT_NAME: &str = env!("CARGO_PKG_NAME");

/// The instantiate entry point for the `CosmWasm` contract.
/// # Errors
/// Will return an error if the client state or consensus state cannot be deserialized.
/// # Panics
/// Will panic if the client state latest height cannot be unwrapped
#[entry_point]
#[allow(clippy::needless_pass_by_value)]
pub fn instantiate(
    deps: DepsMut,
    _env: Env,
    _info: MessageInfo,
    msg: InstantiateMsg,
) -> Result<Response, ContractError> {
    cw2::set_contract_version(deps.storage, CONTRACT_NAME, STATE_VERSION)?;

    instantiate::client(deps.storage, msg)?;

    Ok(Response::default())
}

/// The sudo entry point for the `CosmWasm` contract.
/// It routes the message to the appropriate handler.
/// # Errors
/// Will return an error if the handler returns an error.
#[entry_point]
#[allow(clippy::needless_pass_by_value)]
pub fn sudo(deps: DepsMut, _env: Env, msg: SudoMsg) -> Result<Response, ContractError> {
    let result = match msg {
        SudoMsg::UpdateState(update_state_msg) => sudo::update_state(deps, update_state_msg)?,
        SudoMsg::VerifyMembership(verify_membership_msg) => {
            sudo::verify_membership(&deps, verify_membership_msg)?
        }
    };

    Ok(Response::default().set_data(result))
}

/// Execute entry point is not used in this contract.
#[entry_point]
#[allow(clippy::needless_pass_by_value, clippy::missing_errors_doc)]
pub fn execute(
    _deps: DepsMut,
    _env: Env,
    _info: MessageInfo,
    _msg: ExecuteMsg,
) -> Result<Response, ContractError> {
    unimplemented!()
}

/// The query entry point for the `CosmWasm` contract.
/// It routes the message to the appropriate handler.
/// # Errors
/// Will return an error if the handler returns an error.
#[entry_point]
pub fn query(deps: Deps, _env: Env, msg: QueryMsg) -> Result<Binary, ContractError> {
    match msg {
        QueryMsg::VerifyClientMessage(verify_client_message_msg) => {
            query::verify_client_message(deps, verify_client_message_msg)
        }
        QueryMsg::CheckForMisbehaviour(_) => {
            todo!()
        }
        QueryMsg::TimestampAtHeight(_) => {
            todo!()
        }
        QueryMsg::Status(_) => query::status(deps),
    }
}

#[cfg(test)]
mod tests {
    use attestor_light_client::{
        client_state::ClientState,
        consensus_state::ConsensusState,
        header::Header,
        test_utils::{
<<<<<<< HEAD
            packet_encoded_bytes, KEYS, PACKET_COMMITMENTS, SIGS_RAW,
=======
            keys as test_keys, packet_encoded_bytes, sigs as test_sigs, PACKET_COMMITMENTS,
>>>>>>> 8e588ca4
        },
    };
    use cosmwasm_std::Binary;

    use crate::msg::InstantiateMsg;

    pub fn membership_value() -> Binary {
        PACKET_COMMITMENTS[0].to_vec().into()
    }

    pub fn consensus() -> ConsensusState {
        ConsensusState {
            height: 42,
            timestamp: 1_234_567_890,
        }
    }

    pub fn client_state() -> ClientState {
        let keys = test_keys();
        ClientState {
<<<<<<< HEAD
            attestor_addresses: KEYS.clone(),
=======
            pub_keys: keys,
>>>>>>> 8e588ca4
            latest_height: 42,
            is_frozen: false,
            min_required_sigs: 5,
        }
    }

    pub fn header(cns: &ConsensusState) -> Header {
        let sigs = test_sigs();
        let keys = test_keys();
        Header {
            new_height: cns.height,
            timestamp: cns.timestamp,
            attestation_data: packet_encoded_bytes(),
<<<<<<< HEAD
            signatures: SIGS_RAW.to_vec(),
=======
            signatures: sigs,
            pubkeys: keys,
>>>>>>> 8e588ca4
        }
    }

    pub fn make_instatiate_msg(cs: &ClientState, cns: &ConsensusState) -> InstantiateMsg {
        let client_state_bz: Vec<u8> = serde_json::to_vec(&cs).unwrap();
        let consensus_state_bz: Vec<u8> = serde_json::to_vec(&cns).unwrap();

        InstantiateMsg {
            client_state: client_state_bz.into(),
            consensus_state: consensus_state_bz.into(),
            checksum: b"solana_checksum".into(),
        }
    }

    mod instantiate {

        use cosmwasm_std::{
            coins,
            testing::{message_info, mock_env},
            Storage,
        };
        use ibc_proto::{
            google::protobuf::Any,
            ibc::lightclients::wasm::v1::{
                ClientState as WasmClientState, ConsensusState as WasmConsensusState,
            },
        };
        use prost::{Message, Name};

        use crate::{
            contract::{
                instantiate,
                tests::{client_state, consensus, make_instatiate_msg},
            },
            state::{consensus_db_key, HOST_CLIENT_STATE_KEY},
            test::helpers::mk_deps,
        };

        #[test]
        fn assigns_correct_values() {
            let mut deps = mk_deps();
            let creator = deps.api.addr_make("creator");
            let info = message_info(&creator, &coins(1, "uatom"));

            let client_state = client_state();
            let consensus_state = consensus();
            let msg = make_instatiate_msg(&client_state, &consensus_state);

            let res = instantiate(deps.as_mut(), mock_env(), info, msg.clone()).unwrap();
            assert_eq!(0, res.messages.len());

            // Verify client state storage
            let actual_wasm_client_state_any_bz =
                deps.storage.get(HOST_CLIENT_STATE_KEY.as_bytes()).unwrap();
            let actual_wasm_client_state_any =
                Any::decode(actual_wasm_client_state_any_bz.as_slice()).unwrap();
            assert_eq!(
                WasmClientState::type_url(),
                actual_wasm_client_state_any.type_url
            );
            let actual_client_state =
                WasmClientState::decode(actual_wasm_client_state_any.value.as_slice()).unwrap();
            assert_eq!(msg.checksum, actual_client_state.checksum);
            assert_eq!(msg.client_state, actual_client_state.data);
            assert_eq!(
                0,
                actual_client_state.latest_height.unwrap().revision_number
            );
            assert_eq!(
                client_state.latest_height,
                actual_client_state.latest_height.unwrap().revision_height
            );

            // Verify consensus state storage
            let actual_wasm_consensus_state_any_bz = deps
                .storage
                .get(consensus_db_key(consensus_state.height).as_bytes())
                .unwrap();
            let actual_wasm_consensus_state_any =
                Any::decode(actual_wasm_consensus_state_any_bz.as_slice()).unwrap();
            assert_eq!(
                WasmConsensusState::type_url(),
                actual_wasm_consensus_state_any.type_url
            );
            let actual_consensus_state =
                WasmConsensusState::decode(actual_wasm_consensus_state_any.value.as_slice())
                    .unwrap();
            assert_eq!(msg.consensus_state, actual_consensus_state.data);
        }
    }

    mod integration_tests {
        use attestor_light_client::{error::IbcAttestorClientError, membership::MembershipProof, test_utils::SIGS_RAW};
        use attestor_packet_membership::Packets;
        use cosmwasm_std::{
            coins,
            testing::{message_info, mock_env},
            Binary, Timestamp,
        };

        use crate::{
            contract::{
                instantiate, query, sudo,
<<<<<<< HEAD
                tests::{
                    client_state, consensus, header, make_instatiate_msg, membership_value,
                },
=======
                tests::{client_state, consensus, header, make_instatiate_msg, membership_value},
>>>>>>> 8e588ca4
            },
            msg::{
                Height, QueryMsg, SudoMsg, UpdateStateMsg, UpdateStateResult,
                VerifyClientMessageMsg, VerifyMembershipMsg,
            },
            test::helpers::mk_deps,
            ContractError,
        };
        use attestor_light_client::test_utils::PACKET_COMMITMENTS_ENCODED;

        #[test]
        #[allow(clippy::too_many_lines)]
        fn basic_client_update_flow() {
            let mut deps = mk_deps();
            let creator = deps.api.addr_make("creator");
            let info = message_info(&creator, &coins(1, "uatom"));

            let client_state = client_state();
            let consensus_state = consensus();
            let msg = make_instatiate_msg(&client_state, &consensus_state);

            instantiate(deps.as_mut(), mock_env(), info, msg).unwrap();

            let header = header(&consensus_state);
            let header_bz = serde_json::to_vec(&header).unwrap();

            let mut env = mock_env();
            env.block.time = Timestamp::from_seconds(header.timestamp + 100);

            // Verify and Update state
            let query_verify_client_msg = QueryMsg::VerifyClientMessage(VerifyClientMessageMsg {
                client_message: Binary::from(header_bz.clone()),
            });
            query(deps.as_ref(), env.clone(), query_verify_client_msg).unwrap();
            let sudo_update_state_msg = SudoMsg::UpdateState(UpdateStateMsg {
                client_message: Binary::from(header_bz),
            });
            let update_res = sudo(deps.as_mut(), env, sudo_update_state_msg).unwrap();
            let update_state_result: UpdateStateResult =
                serde_json::from_slice(&update_res.data.unwrap())
                    .expect("update state result should be deserializable");

            assert_eq!(1, update_state_result.heights.len());
            assert_eq!(0, update_state_result.heights[0].revision_number);
            assert_eq!(
                header.new_height,
                update_state_result.heights[0].revision_height
            );

            // Verify membership for the added state
            let env = mock_env();
            let packets = attestor_light_client::test_utils::packets();
            let sigs = attestor_light_client::test_utils::sigs();
            let keys = attestor_light_client::test_utils::keys();
            let verifyable = MembershipProof {
<<<<<<< HEAD
                attestation_data: PACKET_COMMITMENTS_ENCODED.to_abi_bytes(),
                signatures: SIGS_RAW.to_vec(),
=======
                attestation_data: packets,
                signatures: sigs,
                pubkeys: keys,
>>>>>>> 8e588ca4
            };
            let as_bytes = serde_json::to_vec(&verifyable).unwrap();
            let msg = SudoMsg::VerifyMembership(VerifyMembershipMsg {
                height: Height {
                    revision_number: 0,
                    revision_height: consensus_state.height,
                },
                proof: as_bytes.into(),
                value: membership_value(),
            });
            let res = sudo(deps.as_mut(), env.clone(), msg);
            assert!(res.is_ok());

            // Verify membership fails for non-existant packet
            let as_bytes = serde_json::to_vec(&verifyable).unwrap();
            let missing_packet = serde_json::to_vec(b"this does not exist").unwrap();
            let msg = SudoMsg::VerifyMembership(VerifyMembershipMsg {
                height: Height {
                    revision_number: 0,
                    revision_height: consensus_state.height,
                },
                proof: as_bytes.into(),
                value: missing_packet.into(),
            });
            let res = sudo(deps.as_mut(), env, msg);
            assert!(matches!(res,
                    Err(ContractError::VerifyMembershipFailed(IbcAttestorClientError::MembershipProofFailed(e)))
                    if e.to_string().contains("does not exist")));

            // Non existent height fails
            let env = mock_env();
            let packets = attestor_light_client::test_utils::packets();
            let sigs = attestor_light_client::test_utils::sigs();
            let keys = attestor_light_client::test_utils::keys();
            let value = MembershipProof {
<<<<<<< HEAD
                attestation_data: PACKET_COMMITMENTS_ENCODED.to_abi_bytes(),
                signatures: SIGS_RAW.to_vec(),
=======
                attestation_data: packets,
                signatures: sigs,
                pubkeys: keys,
>>>>>>> 8e588ca4
            };
            let as_bytes = serde_json::to_vec(&value).unwrap();
            let bad_height = consensus_state.height + 100;
            let msg = SudoMsg::VerifyMembership(VerifyMembershipMsg {
                height: Height {
                    revision_number: 0,
                    revision_height: bad_height,
                },
                proof: as_bytes.into(),
                value: membership_value(),
            });
            let res = sudo(deps.as_mut(), env, msg);
            assert!(matches!(res, Err(ContractError::ConsensusStateNotFound)));

            // Bad attestation fails
            let env = mock_env();
            let bad_commitments: Vec<[u8; 32]> = vec![[254u8; 32]];
            let value = MembershipProof {
<<<<<<< HEAD
                attestation_data: Packets::new(bad_commitments).to_abi_bytes(),
                signatures: SIGS_RAW.to_vec(),
=======
                attestation_data: Packets::new(bad_data),
                signatures: attestor_light_client::test_utils::sigs(),
                pubkeys: attestor_light_client::test_utils::keys(),
>>>>>>> 8e588ca4
            };
            let as_bytes = serde_json::to_vec(&value).unwrap();
            let msg = SudoMsg::VerifyMembership(VerifyMembershipMsg {
                height: Height {
                    revision_number: 0,
                    revision_height: consensus_state.height,
                },
                proof: as_bytes.into(),
                value: membership_value(),
            });
            let res = sudo(deps.as_mut(), env, msg);
            assert!(matches!(
                res,
                Err(ContractError::VerifyMembershipFailed(
                    IbcAttestorClientError::UnknownAddressRecovered { .. }
                ))
            ));
        }

        #[test]
        fn incremental_client_update_flow() {
            let mut deps = mk_deps();
            let creator = deps.api.addr_make("creator");
            let info = message_info(&creator, &coins(1, "uatom"));

            // Setup initial client state
            let client_state = client_state();
            let consensus_state = consensus();
            let msg = make_instatiate_msg(&client_state, &consensus_state);

            instantiate(deps.as_mut(), mock_env(), info, msg).unwrap();

            for i in 1..6 {
                let mut header = header(&consensus_state);
                header.new_height += i;
                header.timestamp += i;

                let header_bz = serde_json::to_vec(&header).unwrap();

                let mut env = mock_env();
                env.block.time = Timestamp::from_seconds(header.timestamp + 100);

                // Verify and update
                let query_verify_client_msg =
                    QueryMsg::VerifyClientMessage(VerifyClientMessageMsg {
                        client_message: Binary::from(header_bz.clone()),
                    });
                query(deps.as_ref(), env.clone(), query_verify_client_msg).unwrap();
                let sudo_update_state_msg = SudoMsg::UpdateState(UpdateStateMsg {
                    client_message: Binary::from(header_bz),
                });
                let update_res = sudo(deps.as_mut(), env, sudo_update_state_msg).unwrap();
                let update_state_result: UpdateStateResult =
                    serde_json::from_slice(&update_res.data.unwrap())
                        .expect("update state result should be deserializable");

                assert_eq!(1, update_state_result.heights.len());
                assert_eq!(0, update_state_result.heights[0].revision_number);
                assert_eq!(
                    header.new_height,
                    update_state_result.heights[0].revision_height
                );
            }
        }

        #[test]
        #[allow(clippy::too_many_lines)]
        fn client_update_flow_with_historical_updates() {
            let mut deps = mk_deps();
            let creator = deps.api.addr_make("creator");
            let info = message_info(&creator, &coins(1, "uatom"));

            let client_state = client_state();
            let consensus_state = consensus();
            let msg = make_instatiate_msg(&client_state, &consensus_state);

            instantiate(deps.as_mut(), mock_env(), info, msg).unwrap();

            // Add some even states
            for i in 1..6 {
                if i % 2 == 0 {
                    continue;
                }
                let mut header = header(&consensus_state);
                header.new_height += i;
                header.timestamp += i;

                let header_bz = serde_json::to_vec(&header).unwrap();

                let mut env = mock_env();
                env.block.time = Timestamp::from_seconds(header.timestamp + 100);

                let query_verify_client_msg =
                    QueryMsg::VerifyClientMessage(VerifyClientMessageMsg {
                        client_message: Binary::from(header_bz.clone()),
                    });
                query(deps.as_ref(), env.clone(), query_verify_client_msg).unwrap();

                let sudo_update_state_msg = SudoMsg::UpdateState(UpdateStateMsg {
                    client_message: Binary::from(header_bz),
                });
                let update_res = sudo(deps.as_mut(), env, sudo_update_state_msg).unwrap();
                let update_state_result: UpdateStateResult =
                    serde_json::from_slice(&update_res.data.unwrap())
                        .expect("update state result should be deserializable");

                assert_eq!(1, update_state_result.heights.len());
                assert_eq!(0, update_state_result.heights[0].revision_number);
                assert_eq!(
                    header.new_height,
                    update_state_result.heights[0].revision_height
                );
            }

            // Retroactively add odd states
            for i in 1..6 {
                if i % 2 == 1 {
                    continue;
                }
                let mut header = header(&consensus_state);
                header.new_height += i;
                header.timestamp += i;

                let header_bz = serde_json::to_vec(&header).unwrap();

                let mut env = mock_env();
                env.block.time = Timestamp::from_seconds(header.timestamp + 100);

                let query_verify_client_msg =
                    QueryMsg::VerifyClientMessage(VerifyClientMessageMsg {
                        client_message: Binary::from(header_bz.clone()),
                    });
                query(deps.as_ref(), env.clone(), query_verify_client_msg).unwrap();

                let sudo_update_state_msg = SudoMsg::UpdateState(UpdateStateMsg {
                    client_message: Binary::from(header_bz),
                });
                let update_res = sudo(deps.as_mut(), env, sudo_update_state_msg).unwrap();
                let update_state_result: UpdateStateResult =
                    serde_json::from_slice(&update_res.data.unwrap())
                        .expect("update state result should be deserializable");

                assert_eq!(1, update_state_result.heights.len());
                assert_eq!(0, update_state_result.heights[0].revision_number);
                assert_eq!(
                    header.new_height,
                    update_state_result.heights[0].revision_height
                );
            }

            // Now validate messages for all those states
            for i in 1..6 {
                let env = mock_env();

                let packets = attestor_light_client::test_utils::packets();
                let sigs = attestor_light_client::test_utils::sigs();
                let keys = attestor_light_client::test_utils::keys();
                let value = MembershipProof {
<<<<<<< HEAD
                    attestation_data: PACKET_COMMITMENTS_ENCODED.to_abi_bytes(),
                    signatures: SIGS_RAW.to_vec(),
=======
                    attestation_data: packets,
                    signatures: sigs,
                    pubkeys: keys,
>>>>>>> 8e588ca4
                };
                let as_bytes = serde_json::to_vec(&value).unwrap();
                let msg = SudoMsg::VerifyMembership(VerifyMembershipMsg {
                    height: Height {
                        revision_number: 0,
                        revision_height: consensus_state.height + i,
                    },
                    proof: as_bytes.into(),
                    value: membership_value(),
                });
                let res = sudo(deps.as_mut(), env.clone(), msg);
                assert!(res.is_ok());

                let packets = attestor_light_client::test_utils::packets();
                let sigs = attestor_light_client::test_utils::sigs();
                let keys = attestor_light_client::test_utils::keys();
                let value = MembershipProof {
<<<<<<< HEAD
                    attestation_data: PACKET_COMMITMENTS_ENCODED.to_abi_bytes(),
                    signatures: SIGS_RAW.to_vec(),
=======
                    attestation_data: packets,
                    signatures: sigs,
                    pubkeys: keys,
>>>>>>> 8e588ca4
                };
                let as_bytes = serde_json::to_vec(&value).unwrap();
                let msg = SudoMsg::VerifyMembership(VerifyMembershipMsg {
                    height: Height {
                        revision_number: 0,
                        revision_height: consensus_state.height + i,
                    },
                    proof: as_bytes.into(),
                    value: membership_value(),
                });
                let res = sudo(deps.as_mut(), env.clone(), msg);
                assert!(res.is_ok());
            }
        }

        #[test]
        fn updates_fail_on_non_monotonic_client_updates() {
            let mut deps = mk_deps();
            let creator = deps.api.addr_make("creator");
            let info = message_info(&creator, &coins(1, "uatom"));

            // Setup initial client state
            let client_state = client_state();
            let consensus_state = consensus();
            let msg = make_instatiate_msg(&client_state, &consensus_state);

            instantiate(deps.as_mut(), mock_env(), info, msg).unwrap();

            // Add some even states
            for i in 1..6 {
                if i % 2 == 0 {
                    continue;
                }
                let mut header = header(&consensus_state);
                header.new_height += i;
                header.timestamp += i;

                let header_bz = serde_json::to_vec(&header).unwrap();

                let mut env = mock_env();
                env.block.time = Timestamp::from_seconds(header.timestamp + 100);

                let query_verify_client_msg =
                    QueryMsg::VerifyClientMessage(VerifyClientMessageMsg {
                        client_message: Binary::from(header_bz.clone()),
                    });
                query(deps.as_ref(), env.clone(), query_verify_client_msg).unwrap();

                let sudo_update_state_msg = SudoMsg::UpdateState(UpdateStateMsg {
                    client_message: Binary::from(header_bz),
                });
                let update_res = sudo(deps.as_mut(), env.clone(), sudo_update_state_msg).unwrap();
                let update_state_result: UpdateStateResult =
                    serde_json::from_slice(&update_res.data.unwrap())
                        .expect("update state result should be deserializable");

                assert_eq!(1, update_state_result.heights.len());
                assert_eq!(0, update_state_result.heights[0].revision_number);
                assert_eq!(
                    header.new_height,
                    update_state_result.heights[0].revision_height
                );
            }

            // Retroactively add odd states
            for i in 1..6 {
                if i % 2 == 1 {
                    continue;
                }

                let mut header = header(&consensus_state);
                header.new_height += i;

                let timestamp_with_same_time_as_previous = consensus_state.timestamp + i - 1;
                header.timestamp = timestamp_with_same_time_as_previous;

                let header_bz = serde_json::to_vec(&header).unwrap();

                let mut env = mock_env();
                env.block.time = Timestamp::from_seconds(header.timestamp + 100);

                let query_verify_client_msg =
                    QueryMsg::VerifyClientMessage(VerifyClientMessageMsg {
                        client_message: Binary::from(header_bz.clone()),
                    });
                let res = query(deps.as_ref(), env.clone(), query_verify_client_msg);
                assert!(matches!(
                    res,
                    Err(ContractError::VerifyClientMessageFailed(
                        IbcAttestorClientError::InvalidHeader { reason }
                    ))
                        if reason.contains("timestamp")
                ));
            }
        }

        #[test]
        fn inconsistent_timestamp_for_existing_consensus_state() {
            let mut deps = mk_deps();
            let creator = deps.api.addr_make("creator");
            let info = message_info(&creator, &coins(1, "uatom"));

            // Setup initial client state
            let client_state = client_state();
            let consensus_state = consensus();
            let msg = make_instatiate_msg(&client_state, &consensus_state);

            instantiate(deps.as_mut(), mock_env(), info, msg).unwrap();

            let mut header_with_different_ts_for_existing_height = header(&consensus_state);
            header_with_different_ts_for_existing_height.timestamp += 3;

            let header_bz =
                serde_json::to_vec(&header_with_different_ts_for_existing_height).unwrap();

            let mut env = mock_env();
            env.block.time = Timestamp::from_seconds(
                header_with_different_ts_for_existing_height.timestamp + 100,
            );

            // Verify client message should fail
            let query_verify_client_msg = QueryMsg::VerifyClientMessage(VerifyClientMessageMsg {
                client_message: Binary::from(header_bz),
            });
            let err = query(deps.as_ref(), env, query_verify_client_msg).unwrap_err();
            assert!(matches!(
                err,
                ContractError::VerifyClientMessageFailed(
                    IbcAttestorClientError::InvalidHeader { reason }
                )
                    if reason.contains("timestamp")
            ));
        }

        #[test]
        fn bad_attestation_data() {
            let mut deps = mk_deps();
            let creator = deps.api.addr_make("creator");
            let info = message_info(&creator, &coins(1, "uatom"));

            // Setup initial client state
            let client_state = client_state();
            let consensus_state = consensus();
            let msg = make_instatiate_msg(&client_state, &consensus_state);

            instantiate(deps.as_mut(), mock_env(), info, msg).unwrap();

            let mut header_with_random_data = header(&consensus_state);
            header_with_random_data.attestation_data = [156].to_vec();

            let header_bz = serde_json::to_vec(&header_with_random_data).unwrap();

            let mut env = mock_env();
            env.block.time = Timestamp::from_seconds(header_with_random_data.timestamp + 100);

            // Verify client message should fail
            let query_verify_client_msg = QueryMsg::VerifyClientMessage(VerifyClientMessageMsg {
                client_message: Binary::from(header_bz),
            });
            let err = query(deps.as_ref(), env, query_verify_client_msg).unwrap_err();
            assert!(matches!(
                err,
                ContractError::VerifyClientMessageFailed(IbcAttestorClientError::UnknownAddressRecovered { .. })
            ));
        }

        #[test]
        fn frozen_client() {
            let mut deps = mk_deps();
            let creator = deps.api.addr_make("creator");
            let info = message_info(&creator, &coins(1, "uatom"));

            // Setup frozen client state
            let mut client_state = client_state();
            client_state.is_frozen = true;

            let consensus_state = consensus();
            let msg = make_instatiate_msg(&client_state, &consensus_state);

            instantiate(deps.as_mut(), mock_env(), info, msg).unwrap();

            // Create a valid header
            let header = header(&consensus_state);
            let header_bz = serde_json::to_vec(&header).unwrap();

            let mut env = mock_env();
            env.block.time = Timestamp::from_seconds(header.timestamp + 100);

            // Verify client message should fail because client is frozen
            let query_verify_client_msg = QueryMsg::VerifyClientMessage(VerifyClientMessageMsg {
                client_message: Binary::from(header_bz),
            });
            let err = query(deps.as_ref(), env, query_verify_client_msg).unwrap_err();
            assert!(matches!(
                err,
                ContractError::VerifyClientMessageFailed(IbcAttestorClientError::ClientFrozen)
            ));
        }
    }
}<|MERGE_RESOLUTION|>--- conflicted
+++ resolved
@@ -11,6 +11,7 @@
 const STATE_VERSION: &str = env!("CARGO_PKG_VERSION");
 const CONTRACT_NAME: &str = env!("CARGO_PKG_NAME");
 
+/// The instantiate entry point for the `CosmWasm` contract.
 /// The instantiate entry point for the `CosmWasm` contract.
 /// # Errors
 /// Will return an error if the client state or consensus state cannot be deserialized.
@@ -87,11 +88,7 @@
         consensus_state::ConsensusState,
         header::Header,
         test_utils::{
-<<<<<<< HEAD
-            packet_encoded_bytes, KEYS, PACKET_COMMITMENTS, SIGS_RAW,
-=======
-            keys as test_keys, packet_encoded_bytes, sigs as test_sigs, PACKET_COMMITMENTS,
->>>>>>> 8e588ca4
+            PACKET_COMMITMENTS_ENCODED, KEYS, PACKET_COMMITMENTS, SIGS_RAW,
         },
     };
     use cosmwasm_std::Binary;
@@ -112,11 +109,7 @@
     pub fn client_state() -> ClientState {
         let keys = test_keys();
         ClientState {
-<<<<<<< HEAD
             attestor_addresses: KEYS.clone(),
-=======
-            pub_keys: keys,
->>>>>>> 8e588ca4
             latest_height: 42,
             is_frozen: false,
             min_required_sigs: 5,
@@ -130,12 +123,7 @@
             new_height: cns.height,
             timestamp: cns.timestamp,
             attestation_data: packet_encoded_bytes(),
-<<<<<<< HEAD
             signatures: SIGS_RAW.to_vec(),
-=======
-            signatures: sigs,
-            pubkeys: keys,
->>>>>>> 8e588ca4
         }
     }
 
@@ -239,13 +227,9 @@
         use crate::{
             contract::{
                 instantiate, query, sudo,
-<<<<<<< HEAD
                 tests::{
                     client_state, consensus, header, make_instatiate_msg, membership_value,
                 },
-=======
-                tests::{client_state, consensus, header, make_instatiate_msg, membership_value},
->>>>>>> 8e588ca4
             },
             msg::{
                 Height, QueryMsg, SudoMsg, UpdateStateMsg, UpdateStateResult,
@@ -301,14 +285,8 @@
             let sigs = attestor_light_client::test_utils::sigs();
             let keys = attestor_light_client::test_utils::keys();
             let verifyable = MembershipProof {
-<<<<<<< HEAD
                 attestation_data: PACKET_COMMITMENTS_ENCODED.to_abi_bytes(),
                 signatures: SIGS_RAW.to_vec(),
-=======
-                attestation_data: packets,
-                signatures: sigs,
-                pubkeys: keys,
->>>>>>> 8e588ca4
             };
             let as_bytes = serde_json::to_vec(&verifyable).unwrap();
             let msg = SudoMsg::VerifyMembership(VerifyMembershipMsg {
@@ -344,14 +322,8 @@
             let sigs = attestor_light_client::test_utils::sigs();
             let keys = attestor_light_client::test_utils::keys();
             let value = MembershipProof {
-<<<<<<< HEAD
                 attestation_data: PACKET_COMMITMENTS_ENCODED.to_abi_bytes(),
                 signatures: SIGS_RAW.to_vec(),
-=======
-                attestation_data: packets,
-                signatures: sigs,
-                pubkeys: keys,
->>>>>>> 8e588ca4
             };
             let as_bytes = serde_json::to_vec(&value).unwrap();
             let bad_height = consensus_state.height + 100;
@@ -370,14 +342,8 @@
             let env = mock_env();
             let bad_commitments: Vec<[u8; 32]> = vec![[254u8; 32]];
             let value = MembershipProof {
-<<<<<<< HEAD
                 attestation_data: Packets::new(bad_commitments).to_abi_bytes(),
                 signatures: SIGS_RAW.to_vec(),
-=======
-                attestation_data: Packets::new(bad_data),
-                signatures: attestor_light_client::test_utils::sigs(),
-                pubkeys: attestor_light_client::test_utils::keys(),
->>>>>>> 8e588ca4
             };
             let as_bytes = serde_json::to_vec(&value).unwrap();
             let msg = SudoMsg::VerifyMembership(VerifyMembershipMsg {
@@ -536,14 +502,8 @@
                 let sigs = attestor_light_client::test_utils::sigs();
                 let keys = attestor_light_client::test_utils::keys();
                 let value = MembershipProof {
-<<<<<<< HEAD
                     attestation_data: PACKET_COMMITMENTS_ENCODED.to_abi_bytes(),
                     signatures: SIGS_RAW.to_vec(),
-=======
-                    attestation_data: packets,
-                    signatures: sigs,
-                    pubkeys: keys,
->>>>>>> 8e588ca4
                 };
                 let as_bytes = serde_json::to_vec(&value).unwrap();
                 let msg = SudoMsg::VerifyMembership(VerifyMembershipMsg {
@@ -561,14 +521,8 @@
                 let sigs = attestor_light_client::test_utils::sigs();
                 let keys = attestor_light_client::test_utils::keys();
                 let value = MembershipProof {
-<<<<<<< HEAD
                     attestation_data: PACKET_COMMITMENTS_ENCODED.to_abi_bytes(),
                     signatures: SIGS_RAW.to_vec(),
-=======
-                    attestation_data: packets,
-                    signatures: sigs,
-                    pubkeys: keys,
->>>>>>> 8e588ca4
                 };
                 let as_bytes = serde_json::to_vec(&value).unwrap();
                 let msg = SudoMsg::VerifyMembership(VerifyMembershipMsg {
