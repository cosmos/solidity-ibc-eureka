{
  "nodes": {
    "flake-utils": {
      "inputs": {
        "systems": "systems"
      },
      "locked": {
        "lastModified": 1731533236,
        "narHash": "sha256-l0KFg5HjrsfsO/JpG+r7fRrqm12kzFHyUHqHCVpMMbI=",
        "owner": "numtide",
        "repo": "flake-utils",
        "rev": "11707dc2f618dd54ca8739b309ec4fc024de578b",
        "type": "github"
      },
      "original": {
        "owner": "numtide",
        "repo": "flake-utils",
        "type": "github"
      }
    },
    "flake-utils_2": {
      "locked": {
        "lastModified": 1644229661,
        "narHash": "sha256-1YdnJAsNy69bpcjuoKdOYQX0YxZBiCYZo4Twxerqv7k=",
        "owner": "numtide",
        "repo": "flake-utils",
        "rev": "3cecb5b042f7f209c56ffd8371b2711a290ec797",
        "type": "github"
      },
      "original": {
        "owner": "numtide",
        "repo": "flake-utils",
        "type": "github"
      }
    },
    "flake-utils_3": {
      "inputs": {
        "systems": "systems_2"
      },
      "locked": {
        "lastModified": 1731533236,
        "narHash": "sha256-l0KFg5HjrsfsO/JpG+r7fRrqm12kzFHyUHqHCVpMMbI=",
        "owner": "numtide",
        "repo": "flake-utils",
        "rev": "11707dc2f618dd54ca8739b309ec4fc024de578b",
        "type": "github"
      },
      "original": {
        "owner": "numtide",
        "repo": "flake-utils",
        "type": "github"
      }
    },
    "flake-utils_4": {
      "inputs": {
        "systems": "systems_3"
      },
      "locked": {
        "lastModified": 1731533236,
        "narHash": "sha256-l0KFg5HjrsfsO/JpG+r7fRrqm12kzFHyUHqHCVpMMbI=",
        "owner": "numtide",
        "repo": "flake-utils",
        "rev": "11707dc2f618dd54ca8739b309ec4fc024de578b",
        "type": "github"
      },
      "original": {
        "owner": "numtide",
        "repo": "flake-utils",
        "type": "github"
      }
    },
    "foundry": {
      "inputs": {
        "flake-utils": "flake-utils_2",
        "nixpkgs": "nixpkgs"
      },
      "locked": {
<<<<<<< HEAD
        "lastModified": 1755594636,
        "narHash": "sha256-jeujs42COcESzhG7oU4UtKyh7PJwCVL2Kyp3erxyGsY=",
        "owner": "shazow",
        "repo": "foundry.nix",
        "rev": "c652b4655a62ab8fe7883ece17efcb7b316954b7",
=======
        "lastModified": 1760433040,
        "narHash": "sha256-5Do1K/u8MZrO9tIk1s5gPWAZNac1LQ/MYRMLGEv4Pvs=",
        "owner": "shazow",
        "repo": "foundry.nix",
        "rev": "a82730f8cd0da3fe30c850f3c5bff57b97094806",
>>>>>>> 906ee595
        "type": "github"
      },
      "original": {
        "owner": "shazow",
        "ref": "main",
        "repo": "foundry.nix",
        "type": "github"
      }
    },
    "natlint": {
      "inputs": {
        "flake-utils": "flake-utils_3",
        "nixpkgs": "nixpkgs_2",
        "rust-overlay": "rust-overlay"
      },
      "locked": {
        "lastModified": 1748853160,
        "narHash": "sha256-Bn+ZCaWxXUK1Z7FxKrOhqizvrR/cITlc66ieEJXojCM=",
        "owner": "srdtrk",
        "repo": "natlint",
        "rev": "5211f451ba397c055429611b94a15cf3ed997216",
        "type": "github"
      },
      "original": {
        "owner": "srdtrk",
        "repo": "natlint",
        "type": "github"
      }
    },
    "nixpkgs": {
      "locked": {
        "lastModified": 1666753130,
        "narHash": "sha256-Wff1dGPFSneXJLI2c0kkdWTgxnQ416KE6X4KnFkgPYQ=",
        "owner": "NixOS",
        "repo": "nixpkgs",
        "rev": "f540aeda6f677354f1e7144ab04352f61aaa0118",
        "type": "github"
      },
      "original": {
        "id": "nixpkgs",
        "type": "indirect"
      }
    },
    "nixpkgs_2": {
      "locked": {
        "lastModified": 1748026106,
        "narHash": "sha256-6m1Y3/4pVw1RWTsrkAK2VMYSzG4MMIj7sqUy7o8th1o=",
        "owner": "nixos",
        "repo": "nixpkgs",
        "rev": "063f43f2dbdef86376cc29ad646c45c46e93234c",
        "type": "github"
      },
      "original": {
        "owner": "nixos",
        "ref": "nixos-unstable",
        "repo": "nixpkgs",
        "type": "github"
      }
    },
    "nixpkgs_3": {
      "locked": {
        "lastModified": 1744536153,
        "narHash": "sha256-awS2zRgF4uTwrOKwwiJcByDzDOdo3Q1rPZbiHQg/N38=",
        "owner": "NixOS",
        "repo": "nixpkgs",
        "rev": "18dd725c29603f582cf1900e0d25f9f1063dbf11",
        "type": "github"
      },
      "original": {
        "owner": "NixOS",
        "ref": "nixpkgs-unstable",
        "repo": "nixpkgs",
        "type": "github"
      }
    },
    "nixpkgs_4": {
      "locked": {
<<<<<<< HEAD
        "lastModified": 1755186698,
        "narHash": "sha256-wNO3+Ks2jZJ4nTHMuks+cxAiVBGNuEBXsT29Bz6HASo=",
        "owner": "nixos",
        "repo": "nixpkgs",
        "rev": "fbcf476f790d8a217c3eab4e12033dc4a0f6d23c",
=======
        "lastModified": 1760284886,
        "narHash": "sha256-TK9Kr0BYBQ/1P5kAsnNQhmWWKgmZXwUQr4ZMjCzWf2c=",
        "owner": "nixos",
        "repo": "nixpkgs",
        "rev": "cf3f5c4def3c7b5f1fc012b3d839575dbe552d43",
>>>>>>> 906ee595
        "type": "github"
      },
      "original": {
        "owner": "nixos",
        "ref": "nixos-unstable",
        "repo": "nixpkgs",
        "type": "github"
      }
    },
    "nixpkgs_5": {
      "locked": {
        "lastModified": 1744536153,
        "narHash": "sha256-awS2zRgF4uTwrOKwwiJcByDzDOdo3Q1rPZbiHQg/N38=",
        "owner": "NixOS",
        "repo": "nixpkgs",
        "rev": "18dd725c29603f582cf1900e0d25f9f1063dbf11",
        "type": "github"
      },
      "original": {
        "owner": "NixOS",
        "ref": "nixpkgs-unstable",
        "repo": "nixpkgs",
        "type": "github"
      }
    },
    "root": {
      "inputs": {
        "flake-utils": "flake-utils",
        "foundry": "foundry",
        "natlint": "natlint",
        "nixpkgs": "nixpkgs_4",
        "rust-overlay": "rust-overlay_2",
        "solc": "solc"
      }
    },
    "rust-overlay": {
      "inputs": {
        "nixpkgs": "nixpkgs_3"
      },
      "locked": {
        "lastModified": 1748140821,
        "narHash": "sha256-GZcjWLQtDifSYMd1ueLDmuVTcQQdD5mONIBTqABooOk=",
        "owner": "oxalica",
        "repo": "rust-overlay",
        "rev": "476b2ba7dc99ddbf70b1f45357dbbdbdbdfb4422",
        "type": "github"
      },
      "original": {
        "owner": "oxalica",
        "repo": "rust-overlay",
        "type": "github"
      }
    },
    "rust-overlay_2": {
      "inputs": {
        "nixpkgs": "nixpkgs_5"
      },
      "locked": {
<<<<<<< HEAD
        "lastModified": 1755571033,
        "narHash": "sha256-V8gmZBfMiFGCyGJQx/yO81LFJ4d/I5Jxs2id96rLxrM=",
        "owner": "oxalica",
        "repo": "rust-overlay",
        "rev": "95487740bb7ac11553445e9249041a6fa4b5eccf",
=======
        "lastModified": 1760495781,
        "narHash": "sha256-3OGPAQNJswy6L4VJyX3U9/z7fwgPFvK6zQtB2NHBV0Y=",
        "owner": "oxalica",
        "repo": "rust-overlay",
        "rev": "11e0852a2aa3a65955db5824262d76933750e299",
>>>>>>> 906ee595
        "type": "github"
      },
      "original": {
        "owner": "oxalica",
        "repo": "rust-overlay",
        "type": "github"
      }
    },
    "solc": {
      "inputs": {
        "flake-utils": "flake-utils_4",
        "nixpkgs": [
          "nixpkgs"
        ],
        "solc-macos-amd64-list-json": "solc-macos-amd64-list-json"
      },
      "locked": {
        "lastModified": 1756368702,
        "narHash": "sha256-cqEHv7uCV0LibmQphyiXZ1+jYtGjMNb9Pae4tfcAcF8=",
        "owner": "hellwolf",
        "repo": "solc.nix",
        "rev": "d83e90df2fa8359a690f6baabf76099432193c3f",
        "type": "github"
      },
      "original": {
        "owner": "hellwolf",
        "repo": "solc.nix",
        "type": "github"
      }
    },
    "solc-macos-amd64-list-json": {
      "flake": false,
      "locked": {
        "narHash": "sha256-AvITkfpNYgCypXuLJyqco0li+unVw39BAfdOZvd/SPE=",
        "type": "file",
        "url": "https://github.com/argotorg/solc-bin/raw/26fc3fd/macosx-amd64/list.json"
      },
      "original": {
        "type": "file",
        "url": "https://github.com/argotorg/solc-bin/raw/26fc3fd/macosx-amd64/list.json"
      }
    },
    "systems": {
      "locked": {
        "lastModified": 1681028828,
        "narHash": "sha256-Vy1rq5AaRuLzOxct8nz4T6wlgyUR7zLU309k9mBC768=",
        "owner": "nix-systems",
        "repo": "default",
        "rev": "da67096a3b9bf56a91d16901293e51ba5b49a27e",
        "type": "github"
      },
      "original": {
        "owner": "nix-systems",
        "repo": "default",
        "type": "github"
      }
    },
    "systems_2": {
      "locked": {
        "lastModified": 1681028828,
        "narHash": "sha256-Vy1rq5AaRuLzOxct8nz4T6wlgyUR7zLU309k9mBC768=",
        "owner": "nix-systems",
        "repo": "default",
        "rev": "da67096a3b9bf56a91d16901293e51ba5b49a27e",
        "type": "github"
      },
      "original": {
        "owner": "nix-systems",
        "repo": "default",
        "type": "github"
      }
    },
    "systems_3": {
      "locked": {
        "lastModified": 1681028828,
        "narHash": "sha256-Vy1rq5AaRuLzOxct8nz4T6wlgyUR7zLU309k9mBC768=",
        "owner": "nix-systems",
        "repo": "default",
        "rev": "da67096a3b9bf56a91d16901293e51ba5b49a27e",
        "type": "github"
      },
      "original": {
        "owner": "nix-systems",
        "repo": "default",
        "type": "github"
      }
    }
  },
  "root": "root",
  "version": 7
}<|MERGE_RESOLUTION|>--- conflicted
+++ resolved
@@ -75,19 +75,11 @@
         "nixpkgs": "nixpkgs"
       },
       "locked": {
-<<<<<<< HEAD
-        "lastModified": 1755594636,
-        "narHash": "sha256-jeujs42COcESzhG7oU4UtKyh7PJwCVL2Kyp3erxyGsY=",
-        "owner": "shazow",
-        "repo": "foundry.nix",
-        "rev": "c652b4655a62ab8fe7883ece17efcb7b316954b7",
-=======
         "lastModified": 1760433040,
         "narHash": "sha256-5Do1K/u8MZrO9tIk1s5gPWAZNac1LQ/MYRMLGEv4Pvs=",
         "owner": "shazow",
         "repo": "foundry.nix",
         "rev": "a82730f8cd0da3fe30c850f3c5bff57b97094806",
->>>>>>> 906ee595
         "type": "github"
       },
       "original": {
@@ -165,19 +157,11 @@
     },
     "nixpkgs_4": {
       "locked": {
-<<<<<<< HEAD
-        "lastModified": 1755186698,
-        "narHash": "sha256-wNO3+Ks2jZJ4nTHMuks+cxAiVBGNuEBXsT29Bz6HASo=",
-        "owner": "nixos",
-        "repo": "nixpkgs",
-        "rev": "fbcf476f790d8a217c3eab4e12033dc4a0f6d23c",
-=======
         "lastModified": 1760284886,
         "narHash": "sha256-TK9Kr0BYBQ/1P5kAsnNQhmWWKgmZXwUQr4ZMjCzWf2c=",
         "owner": "nixos",
         "repo": "nixpkgs",
         "rev": "cf3f5c4def3c7b5f1fc012b3d839575dbe552d43",
->>>>>>> 906ee595
         "type": "github"
       },
       "original": {
@@ -236,19 +220,11 @@
         "nixpkgs": "nixpkgs_5"
       },
       "locked": {
-<<<<<<< HEAD
-        "lastModified": 1755571033,
-        "narHash": "sha256-V8gmZBfMiFGCyGJQx/yO81LFJ4d/I5Jxs2id96rLxrM=",
-        "owner": "oxalica",
-        "repo": "rust-overlay",
-        "rev": "95487740bb7ac11553445e9249041a6fa4b5eccf",
-=======
         "lastModified": 1760495781,
         "narHash": "sha256-3OGPAQNJswy6L4VJyX3U9/z7fwgPFvK6zQtB2NHBV0Y=",
         "owner": "oxalica",
         "repo": "rust-overlay",
         "rev": "11e0852a2aa3a65955db5824262d76933750e299",
->>>>>>> 906ee595
         "type": "github"
       },
       "original": {
