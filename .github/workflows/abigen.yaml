name: abigen

on:
  workflow_dispatch:
  pull_request:
    paths:
      - 'abi/**'
      - 'packages/go-abigen/**'
      - '**.sol'
      - 'bun.lockb'
  push:
    branches:
      - main
    paths:
      - 'abi/**'
      - 'packages/go-abigen/**'

jobs:
  check:
    runs-on: depot-ubuntu-24.04-4
    steps:
      - uses: actions/checkout@v5
      - name: Set up environment
        uses: ./.github/actions/foundry-setup

<<<<<<< HEAD
      - uses: actions/setup-go@v5
=======
      - uses: actions/setup-go@v6
>>>>>>> 906ee595
        with:
          go-version: 1.25

      - uses: extractions/setup-just@v3

      - name: Install abigen
        run: go install github.com/ethereum/go-ethereum/cmd/abigen@latest

      - name: Run abigen
        run: just generate-abi

      - name: Check for diffs in go-abigen
        run: |
          if ! git diff --quiet HEAD -- packages/go-abigen; then
            echo "Git diff found in the selected directory. Failing the job."
            exit 1
          else
            echo "No changes detected in the selected directory."
          fi

  golangci:
    runs-on: depot-ubuntu-24.04-4
    steps:
      - uses: actions/checkout@v5
<<<<<<< HEAD
      - uses: actions/setup-go@v5
=======
      - uses: actions/setup-go@v6
>>>>>>> 906ee595
        with:
          go-version: 1.25
          cache-dependency-path: packages/go-abigen/go.sum

      - name: golangci-lint
        uses: golangci/golangci-lint-action@v8
        with:
          version: v2.5
          working-directory: packages/go-abigen

  test:
    runs-on: depot-ubuntu-24.04-4
    steps:
      - uses: actions/checkout@v5
<<<<<<< HEAD
      - uses: actions/setup-go@v5
=======
      - uses: actions/setup-go@v6
>>>>>>> 906ee595
        with:
          go-version: 1.25
          cache-dependency-path: packages/go-abigen/go.sum

      - name: Unit test abigen
        run: cd packages/go-abigen && go test -v ./...<|MERGE_RESOLUTION|>--- conflicted
+++ resolved
@@ -23,11 +23,7 @@
       - name: Set up environment
         uses: ./.github/actions/foundry-setup
 
-<<<<<<< HEAD
-      - uses: actions/setup-go@v5
-=======
       - uses: actions/setup-go@v6
->>>>>>> 906ee595
         with:
           go-version: 1.25
 
@@ -52,11 +48,7 @@
     runs-on: depot-ubuntu-24.04-4
     steps:
       - uses: actions/checkout@v5
-<<<<<<< HEAD
-      - uses: actions/setup-go@v5
-=======
       - uses: actions/setup-go@v6
->>>>>>> 906ee595
         with:
           go-version: 1.25
           cache-dependency-path: packages/go-abigen/go.sum
@@ -71,11 +63,7 @@
     runs-on: depot-ubuntu-24.04-4
     steps:
       - uses: actions/checkout@v5
-<<<<<<< HEAD
-      - uses: actions/setup-go@v5
-=======
       - uses: actions/setup-go@v6
->>>>>>> 906ee595
         with:
           go-version: 1.25
           cache-dependency-path: packages/go-abigen/go.sum
