--- conflicted
+++ resolved
@@ -34,11 +34,7 @@
     runs-on: depot-ubuntu-24.04-4
     steps:
       - uses: actions/checkout@v5
-<<<<<<< HEAD
-      - uses: actions/setup-go@v5
-=======
       - uses: actions/setup-go@v6
->>>>>>> 906ee595
         with:
           go-version: 1.25
           cache-dependency-path: e2e/interchaintestv8/go.sum
