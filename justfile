--- conflicted
+++ resolved
@@ -31,16 +31,12 @@
 	@echo "Linting the Solidity code..."
 	forge fmt --check && bun solhint -w 0 '{script,contracts,test}/**/*.sol'
 	@echo "Linting the Go code..."
-<<<<<<< HEAD
 	cd e2e/interchaintestv8 && golangci-lint run .
+	cd abigen && golangci-lint run .
 	@echo "Linting the Rust code..."
 	cargo fmt --all -- --check && cargo clippy --all-targets --all-features -- -D warnings
 	@echo "Linting the Protobuf files..."
 	buf lint
-=======
-	cd e2e/interchaintestv8 && golangci-lint run --fix
-	cd abigen && golangci-lint run --fix
->>>>>>> 55e908e8
 
 # Generate the ABI files for the contracts
 generate-abi:
