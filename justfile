--- conflicted
+++ resolved
@@ -1,6 +1,5 @@
 set dotenv-load
 
-<<<<<<< HEAD
 # Detect which anchor command is available
 anchor_cmd := `command -v anchor-nix >/dev/null 2>&1 && echo "anchor-nix" || echo "anchor"`
 
@@ -9,16 +8,10 @@
   (cd tools/solana-ibc && go run . "$@")
 '''
 
-=======
->>>>>>> 577d9da3
 # Default task lists all available tasks
 default:
   just --list
 
-<<<<<<< HEAD
-
-=======
->>>>>>> 577d9da3
 # Build the contracts using `forge build`
 [group('build')]
 build-contracts: clean-foundry
@@ -48,7 +41,6 @@
   cd programs/sp1-programs && ~/.sp1/bin/cargo-prove prove build -p sp1-ics07-tendermint-uc-and-membership --locked
   cd programs/sp1-programs && ~/.sp1/bin/cargo-prove prove build -p sp1-ics07-tendermint-misbehaviour --locked
 
-<<<<<<< HEAD
 # Sync Solana program keypairs and update declare_id! macros
 # Usage: just sync-solana-keys [cluster]
 # Example: just sync-solana-keys devnet
@@ -705,8 +697,6 @@
     exit 1
   fi
 
-=======
->>>>>>> 577d9da3
 # Build and optimize the eth wasm light client using a local docker image. Requires `docker` and `gzip`
 [group('build')]
 build-cw-ics08-wasm-eth:
@@ -986,7 +976,6 @@
 	@echo "Running {{testname}} test..."
 	just test-e2e TestWithMultichainTestSuite/{{testname}}
 
-<<<<<<< HEAD
 # Run the e2e tests in the IbcEurekaSolanaTestSuite. For example, `just test-e2e-solana Test_Deploy`
 [group('test')]
 test-e2e-solana testname:
@@ -1024,13 +1013,12 @@
 		echo "✅ Build successful, running cargo tests" && \
 		(cd programs/solana && cargo test {{ARGS}}); \
 	fi
-=======
+
 # Run any e2e test in the IbcEurekaGmpTestSuite. For example, `just test-e2e-multichain TestDeploy_Groth16`
 [group('test')]
 test-e2e-gmp testname:
 	@echo "Running {{testname}} test..."
 	just test-e2e TestWithIbcEurekaGmpTestSuite/{{testname}}
->>>>>>> 577d9da3
 
 # Clean up the foundry cache and out directories
 [group('clean')]
