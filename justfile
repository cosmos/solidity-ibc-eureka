set dotenv-load

# Build the contracts using `forge build`
[group('build')]
build-contracts: clean-foundry
	forge build

# Build the relayer using `cargo build`
[group('build')]
build-relayer:
	cargo build --bin relayer --release --locked

# Build the operator using `cargo build`
[group('build')]
build-operator:
	cargo build --bin operator --release --locked

# Build riscv elf files using `~/.sp1/bin/cargo-prove`
[group('build')]
build-sp1-programs:
  @echo "Building SP1 programs in 'programs/sp1-programs/target/elf-compilation/riscv32im-succinct-zkvm-elf/release/'"
  cd programs/sp1-programs && ~/.sp1/bin/cargo-prove prove build -p sp1-ics07-tendermint-update-client --locked
  cd programs/sp1-programs && ~/.sp1/bin/cargo-prove prove build -p sp1-ics07-tendermint-membership --locked
  cd programs/sp1-programs && ~/.sp1/bin/cargo-prove prove build -p sp1-ics07-tendermint-uc-and-membership --locked
  cd programs/sp1-programs && ~/.sp1/bin/cargo-prove prove build -p sp1-ics07-tendermint-misbehaviour --locked

# Build the Solana Anchor program
[group('build')]
build-solana:
  @echo "Building Solana Anchor program..."
  if command -v anchor-nix >/dev/null 2>&1; then \
    echo "🦀 Using anchor-nix"; \
    (cd programs/solana && anchor-nix build); \
  else \
    echo "🦀 Using anchor"; \
    (cd programs/solana && anchor build); \
  fi

# Build and optimize the eth wasm light client using `cosmwasm/optimizer`. Requires `docker` and `gzip`
[group('build')]
build-cw-ics08-wasm-eth:
	docker run --rm -v "$(pwd)":/code --mount type=volume,source="$(basename "$(pwd)")_cache",target=/target --mount type=volume,source=registry_cache,target=/usr/local/cargo/registry cosmwasm/optimizer:0.17.0 ./programs/cw-ics08-wasm-eth
	cp artifacts/cw_ics08_wasm_eth.wasm e2e/interchaintestv8/wasm
	gzip -n e2e/interchaintestv8/wasm/cw_ics08_wasm_eth.wasm -f

# Build the relayer docker image
# Only for linux/amd64 since sp1 doesn't have an arm image built
[group('build')]
build-relayer-image:
    docker build -t eureka-relayer:latest -f programs/relayer/Dockerfile .

# Install the sp1-ics07-tendermint operator for use in the e2e tests
[group('install')]
install-operator:
	cargo install --bin operator --path programs/operator --locked

# Install the relayer using `cargo install`
[group('install')]
install-relayer:
	cargo install --bin relayer --path programs/relayer --locked

# Run all linters
[group('lint')]
lint:
	@echo "Running all linters..."
	just lint-solidity
	just lint-go
	just lint-buf
	just lint-rust

# Lint the Solidity code using `forge fmt` and `bun:solhint`
[group('lint')]
lint-solidity:
	@echo "Linting the Solidity code..."
	forge fmt --check
	bun solhint -w 0 '{scripts,contracts,test}/**/*.sol'
	natlint run --include 'contracts/**/*.sol'

# Lint the Go code using `golangci-lint`
[group('lint')]
lint-go:
	@echo "Linting the Go code..."
	cd e2e/interchaintestv8 && golangci-lint run
	cd packages/go-abigen && golangci-lint run

# Lint the Protobuf files using `buf lint`
[group('lint')]
lint-buf:
	@echo "Linting the Protobuf files..."
	buf lint

# Lint the Rust code using `cargo fmt` and `cargo clippy`
[group('lint')]
lint-rust:
	@echo "Linting the Rust code..."
	cargo fmt --all -- --check
	cargo clippy --all-targets --all-features -- -D warnings
	cd programs/sp1-programs && cargo fmt --all -- --check
	cd programs/sp1-programs && cargo clippy --all-targets --all-features -- -D warnings


# Generate the (non-bytecode) ABI files for the contracts
[group('generate')]
generate-abi: build-contracts
	jq '.abi' out/ICS26Router.sol/ICS26Router.json > abi/ICS26Router.json
	jq '.abi' out/ICS20Transfer.sol/ICS20Transfer.json > abi/ICS20Transfer.json
	jq '.abi' out/SP1ICS07Tendermint.sol/SP1ICS07Tendermint.json > abi/SP1ICS07Tendermint.json
	jq '.abi' out/ERC20.sol/ERC20.json > abi/ERC20.json
	jq '.abi' out/IBCERC20.sol/IBCERC20.json > abi/IBCERC20.json
	jq '.abi' out/RelayerHelper.sol/RelayerHelper.json > abi/RelayerHelper.json
	abigen --abi abi/ERC20.json --pkg erc20 --type Contract --out e2e/interchaintestv8/types/erc20/contract.go
	abigen --abi abi/SP1ICS07Tendermint.json --pkg sp1ics07tendermint --type Contract --out packages/go-abigen/sp1ics07tendermint/contract.go
	abigen --abi abi/ICS20Transfer.json --pkg ics20transfer --type Contract --out packages/go-abigen/ics20transfer/contract.go
	abigen --abi abi/ICS26Router.json --pkg ics26router --type Contract --out packages/go-abigen/ics26router/contract.go
	abigen --abi abi/IBCERC20.json --pkg ibcerc20 --type Contract --out packages/go-abigen/ibcerc20/contract.go
	abigen --abi abi/RelayerHelper.json --pkg relayerhelper --type Contract --out packages/go-abigen/relayerhelper/contract.go

# Generate the ABI files with bytecode for the required contracts (only SP1ICS07Tendermint)
[group('generate')]
generate-abi-bytecode: build-contracts
	cp out/SP1ICS07Tendermint.sol/SP1ICS07Tendermint.json abi/bytecode

# Generate the fixtures for the wasm tests using the e2e tests
[group('generate')]
generate-fixtures-wasm: clean-foundry install-relayer
	@echo "Generating fixtures... This may take a while."
	@echo "Generating recvPacket and acknowledgePacket groth16 fixtures..."
	cd e2e/interchaintestv8 && ETH_TESTNET_TYPE=pos GENERATE_WASM_FIXTURES=true E2E_PROOF_TYPE=groth16 go test -v -run '^TestWithIbcEurekaTestSuite/Test_ICS20TransferERC20TokenfromEthereumToCosmosAndBack$' -timeout 60m
	@echo "Generating native SdkCoin recvPacket groth16 fixtures..."
	cd e2e/interchaintestv8 && ETH_TESTNET_TYPE=pos GENERATE_WASM_FIXTURES=true E2E_PROOF_TYPE=groth16 go test -v -run '^TestWithIbcEurekaTestSuite/Test_ICS20TransferNativeCosmosCoinsToEthereumAndBack$' -timeout 60m
	@echo "Generating timeoutPacket groth16 fixtures..."
	cd e2e/interchaintestv8 && ETH_TESTNET_TYPE=pos GENERATE_WASM_FIXTURES=true E2E_PROOF_TYPE=groth16 go test -v -run '^TestWithIbcEurekaTestSuite/Test_TimeoutPacketFromCosmos$' -timeout 60m
	@echo "Generating multi-period client update fixtures..."
	cd e2e/interchaintestv8 && ETH_TESTNET_TYPE=pos GENERATE_WASM_FIXTURES=true go test -v -run '^TestWithRelayerTestSuite/Test_MultiPeriodClientUpdateToCosmos$' -timeout 60m

# Generate go types for the e2e tests from the etheruem light client code
[group('generate')]
generate-ethereum-types:
	cargo run --bin generate_json_schema --features test-utils
	bun quicktype --src-lang schema --lang go --just-types-and-package --package ethereum --src ethereum_types_schema.json --out e2e/interchaintestv8/types/ethereum/types.gen.go --top-level GeneratedTypes
	rm ethereum_types_schema.json
	sed -i.bak 's/int64/uint64/g' e2e/interchaintestv8/types/ethereum/types.gen.go # quicktype generates int64 instead of uint64 :(
	rm -f e2e/interchaintestv8/types/ethereum/types.gen.go.bak # this is to be linux and mac compatible (coming from the sed command)
	cd e2e/interchaintestv8 && golangci-lint run --fix types/ethereum/types.gen.go

# Generate the fixtures for the Solana tests using the e2e tests
[group('generate')]
generate-fixtures-solana: clean-foundry install-relayer
	@echo "Generating Solana fixtures... This may take a while."
	@echo "Generating basic client state, consensus state, and update client fixtures..."
	cd e2e/interchaintestv8 && GENERATE_SOLANA_FIXTURES=true go test -v -run '^TestWithCosmosRelayerTestSuite/Test_UpdateClient$' -timeout 40m

# Generate the fixtures for the Solidity tests using the e2e tests
[group('generate')]
generate-fixtures-solidity: clean-foundry install-operator install-relayer
	@echo "Generating fixtures... This may take a while."
	@echo "Generating recvPacket and acknowledgePacket groth16 fixtures..."
	cd e2e/interchaintestv8 && GENERATE_SOLIDITY_FIXTURES=true SP1_PROVER=network E2E_PROOF_TYPE=groth16 go test -v -run '^TestWithIbcEurekaTestSuite/Test_ICS20TransferERC20TokenfromEthereumToCosmosAndBack$' -timeout 40m
	@echo "Generating recvPacket and acknowledgePacket plonk fixtures..."
	cd e2e/interchaintestv8 && GENERATE_SOLIDITY_FIXTURES=true SP1_PROVER=network E2E_PROOF_TYPE=plonk go test -v -run '^TestWithIbcEurekaTestSuite/Test_ICS20TransferERC20TokenfromEthereumToCosmosAndBack$' -timeout 40m
	@echo "Generating recvPacket and acknowledgePacket groth16 fixtures for 25 packets..."
	cd e2e/interchaintestv8 && GENERATE_SOLIDITY_FIXTURES=true SP1_PROVER=network E2E_PROOF_TYPE=groth16 go test -v -run '^TestWithIbcEurekaTestSuite/Test_25_ICS20TransferERC20TokenfromEthereumToCosmosAndBack$' -timeout 40m
	@echo "Generating recvPacket and acknowledgePacket groth16 fixtures for 50 packets..."
	cd e2e/interchaintestv8 && GENERATE_SOLIDITY_FIXTURES=true SP1_PROVER=network E2E_PROOF_TYPE=groth16 go test -v -run '^TestWithIbcEurekaTestSuite/Test_50_ICS20TransferERC20TokenfromEthereumToCosmosAndBack$' -timeout 40m
	@echo "Generating recvPacket and acknowledgePacket plonk fixtures for 50 packets..."
	cd e2e/interchaintestv8 && GENERATE_SOLIDITY_FIXTURES=true SP1_PROVER=network E2E_PROOF_TYPE=plonk go test -v -run '^TestWithIbcEurekaTestSuite/Test_50_ICS20TransferERC20TokenfromEthereumToCosmosAndBack$' -timeout 40m
	@echo "Generating native SdkCoin recvPacket groth16 fixtures..."
	cd e2e/interchaintestv8 && GENERATE_SOLIDITY_FIXTURES=true SP1_PROVER=network E2E_PROOF_TYPE=groth16 go test -v -run '^TestWithIbcEurekaTestSuite/Test_ICS20TransferNativeCosmosCoinsToEthereumAndBack$' -timeout 40m
	@echo "Generating native SdkCoin recvPacket plonk fixtures..."
	cd e2e/interchaintestv8 && GENERATE_SOLIDITY_FIXTURES=true SP1_PROVER=network E2E_PROOF_TYPE=plonk go test -v -run '^TestWithIbcEurekaTestSuite/Test_ICS20TransferNativeCosmosCoinsToEthereumAndBack$' -timeout 40m
	@echo "Generating timeoutPacket groth16 fixtures..."
	cd e2e/interchaintestv8 && GENERATE_SOLIDITY_FIXTURES=true SP1_PROVER=network E2E_PROOF_TYPE=groth16 go test -v -run '^TestWithIbcEurekaTestSuite/Test_TimeoutPacketFromEth$' -timeout 40m
	@echo "Generating timeoutPacket plonk fixtures..."
	cd e2e/interchaintestv8 && GENERATE_SOLIDITY_FIXTURES=true SP1_PROVER=network E2E_PROOF_TYPE=plonk go test -v -run '^TestWithIbcEurekaTestSuite/Test_TimeoutPacketFromEth$' -timeout 40m

private_cluster := if env("E2E_PRIVATE_CLUSTER", "") == "true" { "--private-cluster" } else { "" }

# Generate the fixture files for `TENDERMINT_RPC_URL` using the prover parameter.
[group('generate')]
generate-fixtures-sp1-ics07: clean-foundry install-operator install-relayer
  @echo "Generating fixtures... This may take a while (up to 20 minutes)"
  TENDERMINT_RPC_URL="${TENDERMINT_RPC_URL%/}" && \
  CURRENT_HEIGHT=$(curl "$TENDERMINT_RPC_URL"/block | jq -r ".result.block.header.height") && \
  TRUSTED_HEIGHT=$(($CURRENT_HEIGHT-100)) && \
  TARGET_HEIGHT=$(($CURRENT_HEIGHT-10)) && \
  echo "For tendermint fixtures, trusted block: $TRUSTED_HEIGHT, target block: $TARGET_HEIGHT, from $TENDERMINT_RPC_URL" && \
  parallel --progress --shebang --ungroup -j 6 ::: \
    "RUST_LOG=info SP1_PROVER=network operator fixtures update-client --trusted-block $TRUSTED_HEIGHT --target-block $TARGET_HEIGHT -o 'test/sp1-ics07/fixtures/update_client_fixture-plonk.json' {{private_cluster}}" \
    "sleep 20 && RUST_LOG=info SP1_PROVER=network operator fixtures update-client --trusted-block $TRUSTED_HEIGHT --target-block $TARGET_HEIGHT -p groth16 -o 'test/sp1-ics07/fixtures/update_client_fixture-groth16.json' {{private_cluster}}" \
    "sleep 40 && RUST_LOG=info SP1_PROVER=network operator fixtures update-client-and-membership --key-paths clients/07-tendermint-0/clientState,clients/07-tendermint-001/clientState --trusted-block $TRUSTED_HEIGHT --target-block $TARGET_HEIGHT -o 'test/sp1-ics07/fixtures/uc_and_memberships_fixture-plonk.json' {{private_cluster}}" \
    "sleep 60 && RUST_LOG=info SP1_PROVER=network operator fixtures update-client-and-membership --key-paths clients/07-tendermint-0/clientState,clients/07-tendermint-001/clientState --trusted-block $TRUSTED_HEIGHT --target-block $TARGET_HEIGHT -p groth16 -o 'test/sp1-ics07/fixtures/uc_and_memberships_fixture-groth16.json' {{private_cluster}}" \
    "sleep 80 && RUST_LOG=info SP1_PROVER=network operator fixtures membership --key-paths clients/07-tendermint-0/clientState,clients/07-tendermint-001/clientState --trusted-block $TRUSTED_HEIGHT -o 'test/sp1-ics07/fixtures/memberships_fixture-plonk.json' {{private_cluster}}" \
    "sleep 100 && RUST_LOG=info SP1_PROVER=network operator fixtures membership --key-paths clients/07-tendermint-0/clientState,clients/07-tendermint-001/clientState --trusted-block $TRUSTED_HEIGHT -p groth16 -o 'test/sp1-ics07/fixtures/memberships_fixture-groth16.json' {{private_cluster}}"
  cd e2e/interchaintestv8 && RUST_LOG=info SP1_PROVER=network GENERATE_SOLIDITY_FIXTURES=true E2E_PROOF_TYPE=plonk go test -v -run '^TestWithSP1ICS07TendermintTestSuite/Test_DoubleSignMisbehaviour$' -timeout 40m
  cd e2e/interchaintestv8 && RUST_LOG=info SP1_PROVER=network GENERATE_SOLIDITY_FIXTURES=true E2E_PROOF_TYPE=groth16 go test -v -run '^TestWithSP1ICS07TendermintTestSuite/Test_BreakingTimeMonotonicityMisbehaviour' -timeout 40m
  cd e2e/interchaintestv8 && RUST_LOG=info SP1_PROVER=network GENERATE_SOLIDITY_FIXTURES=true E2E_PROOF_TYPE=groth16 go test -v -run '^TestWithSP1ICS07TendermintTestSuite/Test_100_Membership' -timeout 40m
  cd e2e/interchaintestv8 && RUST_LOG=info SP1_PROVER=network GENERATE_SOLIDITY_FIXTURES=true E2E_PROOF_TYPE=plonk go test -v -run '^TestWithSP1ICS07TendermintTestSuite/Test_25_Membership' -timeout 40m
  @echo "Fixtures generated at 'test/sp1-ics07/fixtures'"

# Generate the code from pritibuf using `buf generate`. (Only used for relayer testing at the moment)
[group('generate')]
generate-buf:
    @echo "Generating Protobuf files for relayer"
    buf generate --template buf.gen.yaml

shadowfork := if env("ETH_RPC_URL", "") == "" { "--no-match-path test/shadowfork/*" } else { "" }

# Run all the foundry tests
[group('test')]
test-foundry testname=".\\*":
	forge test -vvv --show-progress --fuzz-runs 5000 --match-test ^{{testname}}\(.\*\)\$ {{shadowfork}}
	@ {{ if shadowfork == "" { "" } else { 'echo ' + BOLD + YELLOW + 'Ran without shadowfork tests since ETH_RPC_URL was not set' } }}

# Run the benchmark tests
[group('test')]
test-benchmark testname=".\\*":
	forge test -vvv --show-progress --gas-report --match-path test/solidity-ibc/BenchmarkTest.t.sol --match-test {{testname}}

# Run the cargo tests
[group('test')]
test-cargo testname="--all":
	cargo test {{testname}} --locked --no-fail-fast -- --nocapture

# Run the tests in abigen
[group('test')]
test-abigen:
	@echo "Running abigen tests..."
	cd packages/go-abigen && go test -v ./...

# Run any e2e test using the test's full name. For example, `just test-e2e TestWithIbcEurekaTestSuite/Test_Deploy`
[group('test')]
test-e2e testname: clean-foundry install-relayer
	@echo "Running {{testname}} test..."
	cd e2e/interchaintestv8 && go test -v -run '^{{testname}}$' -timeout 120m

# Run any e2e test in the IbcEurekaTestSuite. For example, `just test-e2e-eureka Test_Deploy`
[group('test')]
test-e2e-eureka testname:
	@echo "Running {{testname}} test..."
	just test-e2e TestWithIbcEurekaTestSuite/{{testname}}

# Run any e2e test in the RelayerTestSuite. For example, `just test-e2e-relayer Test_RelayerInfo`
[group('test')]
test-e2e-relayer testname:
	@echo "Running {{testname}} test..."
	just test-e2e TestWithRelayerTestSuite/{{testname}}

# Run any e2e test in the CosmosRelayerTestSuite. For example, `just test-e2e-cosmos-relayer Test_RelayerInfo`
[group('test')]
test-e2e-cosmos-relayer testname:
	@echo "Running {{testname}} test..."
	just test-e2e TestWithCosmosRelayerTestSuite/{{testname}}

# Run anu e2e test in the SP1ICS07TendermintTestSuite. For example, `just test-e2e-sp1-ics07 Test_Deploy`
[group('test')]
test-e2e-sp1-ics07 testname:
	@echo "Running {{testname}} test..."
	just test-e2e TestWithSP1ICS07TendermintTestSuite/{{testname}}

# Run any e2e test in the MultichainTestSuite. For example, `just test-e2e-multichain Test_Deploy`
[group('test')]
test-e2e-multichain testname:
	@echo "Running {{testname}} test..."
	just test-e2e TestWithMultichainTestSuite/{{testname}}

# Run the e2e tests in the IbcEurekaSolanaTestSuite. For example, `just test-e2e-solana Test_Deploy`
[group('test')]
test-e2e-solana testname:
	@echo "Running {{testname}} test..."
	just test-e2e TestWithIbcEurekaSolanaTestSuite/{{testname}}

# Run the Solana Anchor e2e tests
[group('test')]
<<<<<<< HEAD
test-solana *ARGS:
	@echo "Running Solana Anchor build and tests..."
	if command -v anchor-nix >/dev/null 2>&1; then \
		ANCHOR_CMD=anchor-nix; \
	else \
		ANCHOR_CMD=anchor; \
	fi; \
	echo "🦀 Using $ANCHOR_CMD"; \
	(cd programs/solana && $ANCHOR_CMD build {{ARGS}}); \
	(cd programs/solana && cargo test --release {{ARGS}})

# Run the Solana Anchor tests in verbose mode
[group('test')]
test-solana-verbose *ARGS:
	@echo "Running Solana Anchor build and tests..."
=======
test-anchor-solana *ARGS:
	@echo "Copying all files from target/deploy to programs/solana/target/deploy (overwriting if needed)"
	if [ -n "$(ls -A target/deploy 2>/dev/null)" ]; then \
		mkdir -p programs/solana/target/deploy; \
		cp -f target/deploy/* programs/solana/target/deploy/; \
		echo "✅ Copied all files from target/deploy to programs/solana/target/deploy/ (overwriting if needed)"; \
	fi
	@echo "Running Solana Client Anchor tests (anchor-nix preferred) ..."
>>>>>>> f6704d88
	if command -v anchor-nix >/dev/null 2>&1; then \
		ANCHOR_CMD=anchor-nix; \
	else \
		ANCHOR_CMD=anchor; \
	fi; \
	echo "🦀 Using $ANCHOR_CMD"; \
	(cd programs/solana && $ANCHOR_CMD build); \
	(cd programs/solana && cargo test --release -- --nocapture)

# Run Solana unit tests (unit tests + mollusk + litesvm)
[group('test')]
test-solana *ARGS:
	@echo "Building and running Solana unit tests..."
	if command -v anchor-nix >/dev/null 2>&1; then \
		echo "🦀 Using anchor-nix"; \
		(cd programs/solana && anchor-nix unit-test {{ARGS}}); \
	else \
		echo "🦀 Using anchor"; \
		(cd programs/solana && anchor build) && \
		echo "✅ Build successful, running cargo tests" && \
		(cd programs/solana && cargo test {{ARGS}}); \
	fi

# Clean up the foundry cache and out directories
[group('clean')]
clean-foundry:
	@echo "Cleaning up cache and out directories"
	-rm -rf cache out broadcast # ignore errors

# Clean up the cargo artifacts using `cargo clean`
[group('clean')]
clean-cargo:
	@echo "Cleaning up cargo target directory"
	cargo clean
	cd programs/sp1-programs && cargo clean<|MERGE_RESOLUTION|>--- conflicted
+++ resolved
@@ -271,7 +271,6 @@
 
 # Run the Solana Anchor e2e tests
 [group('test')]
-<<<<<<< HEAD
 test-solana *ARGS:
 	@echo "Running Solana Anchor build and tests..."
 	if command -v anchor-nix >/dev/null 2>&1; then \
@@ -287,16 +286,6 @@
 [group('test')]
 test-solana-verbose *ARGS:
 	@echo "Running Solana Anchor build and tests..."
-=======
-test-anchor-solana *ARGS:
-	@echo "Copying all files from target/deploy to programs/solana/target/deploy (overwriting if needed)"
-	if [ -n "$(ls -A target/deploy 2>/dev/null)" ]; then \
-		mkdir -p programs/solana/target/deploy; \
-		cp -f target/deploy/* programs/solana/target/deploy/; \
-		echo "✅ Copied all files from target/deploy to programs/solana/target/deploy/ (overwriting if needed)"; \
-	fi
-	@echo "Running Solana Client Anchor tests (anchor-nix preferred) ..."
->>>>>>> f6704d88
 	if command -v anchor-nix >/dev/null 2>&1; then \
 		ANCHOR_CMD=anchor-nix; \
 	else \
