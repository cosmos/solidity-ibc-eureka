set dotenv-load

# Default task lists all available tasks
default:
  just --list

# Build the contracts using `forge build`
[group('build')]
build-contracts: clean-foundry
	forge build

# Build the relayer using `cargo build`
[group('build')]
build-relayer:
	cargo build --bin relayer --release --locked

# Build the operator using `cargo build`
[group('build')]
build-operator:
	cargo build --bin operator --release --locked

# Build riscv elf files using `~/.sp1/bin/cargo-prove`
[group('build')]
build-sp1-programs:
  @echo "Building SP1 programs in 'programs/sp1-programs/target/elf-compilation/riscv32im-succinct-zkvm-elf/release/'"
  cd programs/sp1-programs && ~/.sp1/bin/cargo-prove prove build -p sp1-ics07-tendermint-update-client --locked
  cd programs/sp1-programs && ~/.sp1/bin/cargo-prove prove build -p sp1-ics07-tendermint-membership --locked
  cd programs/sp1-programs && ~/.sp1/bin/cargo-prove prove build -p sp1-ics07-tendermint-uc-and-membership --locked
  cd programs/sp1-programs && ~/.sp1/bin/cargo-prove prove build -p sp1-ics07-tendermint-misbehaviour --locked

<<<<<<< HEAD
# Build the Solana Anchor program
[group('build')]
build-solana:
  @echo "Building Solana Anchor program..."
  if command -v anchor-nix >/dev/null 2>&1; then \
    echo "🦀 Using anchor-nix"; \
    (cd programs/solana && anchor-nix build); \
  else \
    echo "🦀 Using anchor"; \
    (cd programs/solana && anchor build); \
  fi

# Build and optimize the eth wasm light client using `cosmwasm/optimizer`. Requires `docker` and `gzip`
[group('build')]
build-cw-ics08-wasm-eth:
	docker run --rm -v "$(pwd)":/code --mount type=volume,source="$(basename "$(pwd)")_cache",target=/target --mount type=volume,source=registry_cache,target=/usr/local/cargo/registry cosmwasm/optimizer:0.17.0 ./programs/cw-ics08-wasm-eth
	cp artifacts/cw_ics08_wasm_eth.wasm e2e/interchaintestv8/wasm
	gzip -n e2e/interchaintestv8/wasm/cw_ics08_wasm_eth.wasm -f
=======
# Build and optimize the eth wasm light client using a local docker image. Requires `docker` and `gzip`
[group('build')]
build-cw-ics08-wasm-eth:
  -@docker image rm cosmwasm-builder:latest
  cd programs/cw-ics08-wasm-eth && docker buildx build --platform linux/amd64 -t cosmwasm-builder:latest .
  docker run --rm --platform=linux/amd64  -t \
    -v "$PWD":/code \
    cosmwasm-builder:latest
  cp artifacts/cw_ics08_wasm_eth.wasm e2e/interchaintestv8/wasm
  gzip -n e2e/interchaintestv8/wasm/cw_ics08_wasm_eth.wasm -f
>>>>>>> 906ee595

# Build the relayer docker image
# Only for linux/amd64 since sp1 doesn't have an arm image built
[group('build')]
build-relayer-image:
    docker build -t eureka-relayer:latest -f programs/relayer/Dockerfile .

# Install the sp1-ics07-tendermint operator for use in the e2e tests
[group('install')]
install-operator:
	cargo install --bin operator --path programs/operator --locked

# Install the relayer using `cargo install`
[group('install')]
install-relayer:
	cargo install --bin relayer --path programs/relayer --locked

# Run all linters
[group('lint')]
lint:
	@echo "Running all linters..."
	just lint-solidity
	just lint-go
	just lint-buf
	just lint-rust
	just lint-solana

# Lint the Solidity code using `forge fmt` and `bun:solhint`
[group('lint')]
lint-solidity:
	@echo "Linting the Solidity code..."
	forge fmt --check
	bun solhint -w 0 '{scripts,contracts,test}/**/*.sol'
	natlint run --include 'contracts/**/*.sol'

# Lint the Go code using `golangci-lint`
[group('lint')]
lint-go:
	@echo "Linting the Go code..."
	cd e2e/interchaintestv8 && golangci-lint run
	cd packages/go-abigen && golangci-lint run
	cd packages/go-anchor && golangci-lint run

# Lint the Protobuf files using `buf lint`
[group('lint')]
lint-buf:
	@echo "Linting the Protobuf files..."
	buf lint

# Lint the Rust code using `cargo fmt` and `cargo clippy`
[group('lint')]
lint-rust:
	@echo "Linting the Rust code..."
	cargo fmt --all -- --check
	cargo clippy --all-targets --all-features -- -D warnings
	cd programs/sp1-programs && cargo fmt --all -- --check
	cd programs/sp1-programs && cargo clippy --all-targets --all-features -- -D warnings

# Lint the Solana code using `cargo fmt` and `cargo clippy`
[group('lint')]
lint-solana:
	@echo "Linting the Solana code..."
	cd programs/solana && cargo fmt --all -- --check
	cd programs/solana && cargo clippy --all-targets --all-features -- -D warnings


# Generate the (non-bytecode) ABI files for the contracts
[group('generate')]
generate-abi: build-contracts
	jq '.abi' out/ICS26Router.sol/ICS26Router.json > abi/ICS26Router.json
	jq '.abi' out/ICS20Transfer.sol/ICS20Transfer.json > abi/ICS20Transfer.json
	jq '.abi' out/SP1ICS07Tendermint.sol/SP1ICS07Tendermint.json > abi/SP1ICS07Tendermint.json
	jq '.abi' out/ERC20.sol/ERC20.json > abi/ERC20.json
	jq '.abi' out/IBCERC20.sol/IBCERC20.json > abi/IBCERC20.json
	jq '.abi' out/RelayerHelper.sol/RelayerHelper.json > abi/RelayerHelper.json
	abigen --abi abi/ERC20.json --pkg erc20 --type Contract --out e2e/interchaintestv8/types/erc20/contract.go
	abigen --abi abi/SP1ICS07Tendermint.json --pkg sp1ics07tendermint --type Contract --out packages/go-abigen/sp1ics07tendermint/contract.go
	abigen --abi abi/ICS20Transfer.json --pkg ics20transfer --type Contract --out packages/go-abigen/ics20transfer/contract.go
	abigen --abi abi/ICS26Router.json --pkg ics26router --type Contract --out packages/go-abigen/ics26router/contract.go
	abigen --abi abi/IBCERC20.json --pkg ibcerc20 --type Contract --out packages/go-abigen/ibcerc20/contract.go
	abigen --abi abi/RelayerHelper.json --pkg relayerhelper --type Contract --out packages/go-abigen/relayerhelper/contract.go

# Generate the ABI files with bytecode for the required contracts (only SP1ICS07Tendermint)
[group('generate')]
generate-abi-bytecode: build-contracts
	cp out/SP1ICS07Tendermint.sol/SP1ICS07Tendermint.json abi/bytecode

# Generate the types for interacting with SVM contracts using 'anchor-go'
[group('generate')]
generate-solana-types: build-solana
	@echo "Generating SVM types..."
	anchor-go --idl ./programs/solana/target/idl/ics07_tendermint.json --output packages/go-anchor/ics07tendermint --no-go-mod
	anchor-go --idl ./programs/solana/target/idl/ics26_router.json --output packages/go-anchor/ics26router --no-go-mod
	anchor-go --idl ./programs/solana/target/idl/ics27_gmp.json --output packages/go-anchor/ics27gmp --no-go-mod
	anchor-go --idl ./programs/solana/target/idl/dummy_ibc_app.json --output packages/go-anchor/dummyibcapp --no-go-mod
	anchor-go --idl ./programs/solana/target/idl/mock_light_client.json --output e2e/interchaintestv8/solana/go-anchor/mocklightclient --no-go-mod
	anchor-go --idl ./programs/solana/target/idl/gmp_counter_app.json --output e2e/interchaintestv8/solana/go-anchor/gmpcounter --no-go-mod

# Generate the fixtures for the wasm tests using the e2e tests
[group('generate')]
generate-fixtures-wasm: clean-foundry install-relayer
	@echo "Generating fixtures... This may take a while."
	@echo "Generating recvPacket and acknowledgePacket groth16 fixtures..."
	cd e2e/interchaintestv8 && ETH_TESTNET_TYPE=pos GENERATE_WASM_FIXTURES=true E2E_PROOF_TYPE=groth16 go test -v -run '^TestWithIbcEurekaTestSuite/Test_ICS20TransferERC20TokenfromEthereumToCosmosAndBack$' -timeout 60m
	@echo "Generating native SdkCoin recvPacket groth16 fixtures..."
	cd e2e/interchaintestv8 && ETH_TESTNET_TYPE=pos GENERATE_WASM_FIXTURES=true E2E_PROOF_TYPE=groth16 go test -v -run '^TestWithIbcEurekaTestSuite/Test_ICS20TransferNativeCosmosCoinsToEthereumAndBack$' -timeout 60m
	@echo "Generating timeoutPacket groth16 fixtures..."
	cd e2e/interchaintestv8 && ETH_TESTNET_TYPE=pos GENERATE_WASM_FIXTURES=true E2E_PROOF_TYPE=groth16 go test -v -run '^TestWithIbcEurekaTestSuite/Test_TimeoutPacketFromCosmos$' -timeout 60m
	@echo "Generating multi-period client update fixtures..."
	cd e2e/interchaintestv8 && ETH_TESTNET_TYPE=pos GENERATE_WASM_FIXTURES=true go test -v -run '^TestWithRelayerTestSuite/Test_MultiPeriodClientUpdateToCosmos$' -timeout 60m

# Generate the fixtures for the Tendermint light client tests using the e2e tests
[group('generate')]
generate-fixtures-tendermint-light-client: install-relayer
	@echo "Generating Tendermint light client fixtures... This may take a while."
	@echo "Generating basic membership and update client fixtures..."
	cd e2e/interchaintestv8 && GENERATE_TENDERMINT_LIGHT_CLIENT_FIXTURES=true go test -v -run '^TestWithCosmosRelayerTestSuite/Test_UpdateClient$' -timeout 40m

# Generate go types for the e2e tests from the etheruem light client code
[group('generate')]
generate-ethereum-types:
	cargo run --bin generate_json_schema --features test-utils
	bun quicktype --src-lang schema --lang go --just-types-and-package --package ethereum --src ethereum_types_schema.json --out e2e/interchaintestv8/types/ethereum/types.gen.go --top-level GeneratedTypes
	rm ethereum_types_schema.json
	sed -i.bak 's/int64/uint64/g' e2e/interchaintestv8/types/ethereum/types.gen.go # quicktype generates int64 instead of uint64 :(
	rm -f e2e/interchaintestv8/types/ethereum/types.gen.go.bak # this is to be linux and mac compatible (coming from the sed command)
	cd e2e/interchaintestv8 && golangci-lint run --fix types/ethereum/types.gen.go

# Generate the fixtures for the Solidity tests using the e2e tests
[group('generate')]
generate-fixtures-solidity: clean-foundry install-operator install-relayer
	@echo "Generating fixtures... This may take a while."
	@echo "Generating recvPacket and acknowledgePacket groth16 fixtures..."
	cd e2e/interchaintestv8 && GENERATE_SOLIDITY_FIXTURES=true SP1_PROVER=network E2E_PROOF_TYPE=groth16 go test -v -run '^TestWithIbcEurekaTestSuite/Test_ICS20TransferERC20TokenfromEthereumToCosmosAndBack$' -timeout 40m
	@echo "Generating recvPacket and acknowledgePacket plonk fixtures..."
	cd e2e/interchaintestv8 && GENERATE_SOLIDITY_FIXTURES=true SP1_PROVER=network E2E_PROOF_TYPE=plonk go test -v -run '^TestWithIbcEurekaTestSuite/Test_ICS20TransferERC20TokenfromEthereumToCosmosAndBack$' -timeout 40m
	@echo "Generating recvPacket and acknowledgePacket groth16 fixtures for 25 packets..."
	cd e2e/interchaintestv8 && GENERATE_SOLIDITY_FIXTURES=true SP1_PROVER=network E2E_PROOF_TYPE=groth16 go test -v -run '^TestWithIbcEurekaTestSuite/Test_25_ICS20TransferERC20TokenfromEthereumToCosmosAndBack$' -timeout 40m
	@echo "Generating recvPacket and acknowledgePacket groth16 fixtures for 50 packets..."
	cd e2e/interchaintestv8 && GENERATE_SOLIDITY_FIXTURES=true SP1_PROVER=network E2E_PROOF_TYPE=groth16 go test -v -run '^TestWithIbcEurekaTestSuite/Test_50_ICS20TransferERC20TokenfromEthereumToCosmosAndBack$' -timeout 40m
	@echo "Generating recvPacket and acknowledgePacket plonk fixtures for 50 packets..."
	cd e2e/interchaintestv8 && GENERATE_SOLIDITY_FIXTURES=true SP1_PROVER=network E2E_PROOF_TYPE=plonk go test -v -run '^TestWithIbcEurekaTestSuite/Test_50_ICS20TransferERC20TokenfromEthereumToCosmosAndBack$' -timeout 40m
	@echo "Generating native SdkCoin recvPacket groth16 fixtures..."
	cd e2e/interchaintestv8 && GENERATE_SOLIDITY_FIXTURES=true SP1_PROVER=network E2E_PROOF_TYPE=groth16 go test -v -run '^TestWithIbcEurekaTestSuite/Test_ICS20TransferNativeCosmosCoinsToEthereumAndBack$' -timeout 40m
	@echo "Generating native SdkCoin recvPacket plonk fixtures..."
	cd e2e/interchaintestv8 && GENERATE_SOLIDITY_FIXTURES=true SP1_PROVER=network E2E_PROOF_TYPE=plonk go test -v -run '^TestWithIbcEurekaTestSuite/Test_ICS20TransferNativeCosmosCoinsToEthereumAndBack$' -timeout 40m
	@echo "Generating timeoutPacket groth16 fixtures..."
	cd e2e/interchaintestv8 && GENERATE_SOLIDITY_FIXTURES=true SP1_PROVER=network E2E_PROOF_TYPE=groth16 go test -v -run '^TestWithIbcEurekaTestSuite/Test_TimeoutPacketFromEth$' -timeout 40m
	@echo "Generating timeoutPacket plonk fixtures..."
	cd e2e/interchaintestv8 && GENERATE_SOLIDITY_FIXTURES=true SP1_PROVER=network E2E_PROOF_TYPE=plonk go test -v -run '^TestWithIbcEurekaTestSuite/Test_TimeoutPacketFromEth$' -timeout 40m

private_cluster := if env("E2E_PRIVATE_CLUSTER", "") == "true" { "--private-cluster" } else { "" }

# Generate the fixture files for `TENDERMINT_RPC_URL` using the prover parameter.
[group('generate')]
generate-fixtures-sp1-ics07: clean-foundry install-operator install-relayer
  @echo "Generating fixtures... This may take a while (up to 20 minutes)"
  TENDERMINT_RPC_URL="${TENDERMINT_RPC_URL%/}" && \
  CURRENT_HEIGHT=$(curl "$TENDERMINT_RPC_URL"/block | jq -r ".result.block.header.height") && \
  TRUSTED_HEIGHT=$(($CURRENT_HEIGHT-100)) && \
  TARGET_HEIGHT=$(($CURRENT_HEIGHT-10)) && \
  echo "For tendermint fixtures, trusted block: $TRUSTED_HEIGHT, target block: $TARGET_HEIGHT, from $TENDERMINT_RPC_URL" && \
  parallel --progress --shebang --ungroup -j 6 ::: \
    "RUST_LOG=info SP1_PROVER=network operator fixtures update-client --trusted-block $TRUSTED_HEIGHT --target-block $TARGET_HEIGHT -o 'test/sp1-ics07/fixtures/update_client_fixture-plonk.json' {{private_cluster}}" \
    "sleep 20 && RUST_LOG=info SP1_PROVER=network operator fixtures update-client --trusted-block $TRUSTED_HEIGHT --target-block $TARGET_HEIGHT -p groth16 -o 'test/sp1-ics07/fixtures/update_client_fixture-groth16.json' {{private_cluster}}" \
    "sleep 40 && RUST_LOG=info SP1_PROVER=network operator fixtures update-client-and-membership --key-paths clients/07-tendermint-0/clientState,clients/07-tendermint-001/clientState --trusted-block $TRUSTED_HEIGHT --target-block $TARGET_HEIGHT -o 'test/sp1-ics07/fixtures/uc_and_memberships_fixture-plonk.json' {{private_cluster}}" \
    "sleep 60 && RUST_LOG=info SP1_PROVER=network operator fixtures update-client-and-membership --key-paths clients/07-tendermint-0/clientState,clients/07-tendermint-001/clientState --trusted-block $TRUSTED_HEIGHT --target-block $TARGET_HEIGHT -p groth16 -o 'test/sp1-ics07/fixtures/uc_and_memberships_fixture-groth16.json' {{private_cluster}}" \
    "sleep 80 && RUST_LOG=info SP1_PROVER=network operator fixtures membership --key-paths clients/07-tendermint-0/clientState,clients/07-tendermint-001/clientState --trusted-block $TRUSTED_HEIGHT -o 'test/sp1-ics07/fixtures/memberships_fixture-plonk.json' {{private_cluster}}" \
    "sleep 100 && RUST_LOG=info SP1_PROVER=network operator fixtures membership --key-paths clients/07-tendermint-0/clientState,clients/07-tendermint-001/clientState --trusted-block $TRUSTED_HEIGHT -p groth16 -o 'test/sp1-ics07/fixtures/memberships_fixture-groth16.json' {{private_cluster}}"
  cd e2e/interchaintestv8 && RUST_LOG=info SP1_PROVER=network GENERATE_SOLIDITY_FIXTURES=true E2E_PROOF_TYPE=plonk go test -v -run '^TestWithSP1ICS07TendermintTestSuite/Test_DoubleSignMisbehaviour$' -timeout 40m
  cd e2e/interchaintestv8 && RUST_LOG=info SP1_PROVER=network GENERATE_SOLIDITY_FIXTURES=true E2E_PROOF_TYPE=groth16 go test -v -run '^TestWithSP1ICS07TendermintTestSuite/Test_BreakingTimeMonotonicityMisbehaviour' -timeout 40m
  cd e2e/interchaintestv8 && RUST_LOG=info SP1_PROVER=network GENERATE_SOLIDITY_FIXTURES=true E2E_PROOF_TYPE=groth16 go test -v -run '^TestWithSP1ICS07TendermintTestSuite/Test_100_Membership' -timeout 40m
  cd e2e/interchaintestv8 && RUST_LOG=info SP1_PROVER=network GENERATE_SOLIDITY_FIXTURES=true E2E_PROOF_TYPE=plonk go test -v -run '^TestWithSP1ICS07TendermintTestSuite/Test_25_Membership' -timeout 40m
  @echo "Fixtures generated at 'test/sp1-ics07/fixtures'"

# Generate the code from pritibuf using `buf generate`. (Only used for relayer testing at the moment)
[group('generate')]
generate-buf:
    @echo "Generating Protobuf files for relayer"
    buf generate --template buf.gen.yaml

shadowfork := if env("ETH_RPC_URL", "") == "" { "--no-match-path test/shadowfork/*" } else { "" }

# Run all the foundry tests
[group('test')]
test-foundry testname=".\\*":
	forge test -vvv --show-progress --fuzz-runs 5000 --match-test ^{{testname}}\(.\*\)\$ {{shadowfork}}
	@ {{ if shadowfork == "" { "" } else { 'echo ' + BOLD + YELLOW + 'Ran without shadowfork tests since ETH_RPC_URL was not set' } }}

# Run the benchmark tests
[group('test')]
test-benchmark testname=".\\*":
	forge test -vvv --show-progress --gas-report --match-path test/solidity-ibc/BenchmarkTest.t.sol --match-test {{testname}}

# Run the cargo tests
[group('test')]
test-cargo testname="--all":
	cargo test {{testname}} --locked --no-fail-fast -- --nocapture

# Run the tests in abigen
[group('test')]
test-abigen:
	@echo "Running abigen tests..."
	cd packages/go-abigen && go test -v ./...

# Run any e2e test using the test's full name. For example, `just test-e2e TestWithIbcEurekaTestSuite/Test_Deploy`
[group('test')]
test-e2e testname: clean-foundry install-relayer
	@echo "Running {{testname}} test..."
	cd e2e/interchaintestv8 && go test -v -run '^{{testname}}$' -timeout 120m

# Run any e2e test in the IbcEurekaTestSuite. For example, `just test-e2e-eureka Test_Deploy`
[group('test')]
test-e2e-eureka testname:
	@echo "Running {{testname}} test..."
	just test-e2e TestWithIbcEurekaTestSuite/{{testname}}

# Run any e2e test in the RelayerTestSuite. For example, `just test-e2e-relayer Test_RelayerInfo`
[group('test')]
test-e2e-relayer testname:
	@echo "Running {{testname}} test..."
	just test-e2e TestWithRelayerTestSuite/{{testname}}

# Run any e2e test in the CosmosRelayerTestSuite. For example, `just test-e2e-cosmos-relayer Test_RelayerInfo`
[group('test')]
test-e2e-cosmos-relayer testname:
	@echo "Running {{testname}} test..."
	just test-e2e TestWithCosmosRelayerTestSuite/{{testname}}

# Run anu e2e test in the SP1ICS07TendermintTestSuite. For example, `just test-e2e-sp1-ics07 Test_Deploy`
[group('test')]
test-e2e-sp1-ics07 testname: install-operator
	@echo "Running {{testname}} test..."
	just test-e2e TestWithSP1ICS07TendermintTestSuite/{{testname}}

# Run any e2e test in the MultichainTestSuite. For example, `just test-e2e-multichain Test_Deploy`
[group('test')]
test-e2e-multichain testname:
	@echo "Running {{testname}} test..."
	just test-e2e TestWithMultichainTestSuite/{{testname}}

# Run the e2e tests in the IbcEurekaSolanaTestSuite. For example, `just test-e2e-solana Test_Deploy`
[group('test')]
test-e2e-solana testname:
	@echo "Running {{testname}} test..."
	just test-e2e TestWithIbcEurekaSolanaTestSuite/{{testname}}

# Run the Solana Anchor e2e tests
[group('test')]
test-anchor-solana *ARGS:
	@echo "Running Solana Client Anchor tests (anchor-nix preferred) ..."
	if command -v anchor-nix >/dev/null 2>&1; then \
		echo "🦀 Using anchor-nix"; \
		(cd programs/solana && anchor-nix test {{ARGS}}); \
	else \
		echo "🦀 Using anchor"; \
		(cd programs/solana && anchor test {{ARGS}}); \
	fi

# Run Solana unit tests (mollusk + litesvm)
[group('test')]
test-solana *ARGS:
	@echo "Building and running Solana unit tests..."
	if command -v anchor-nix >/dev/null 2>&1; then \
		echo "🦀 Using anchor-nix"; \
		(cd programs/solana && anchor-nix unit-test {{ARGS}}); \
	else \
		echo "🦀 Using anchor"; \
		(cd programs/solana && anchor build) && \
		echo "✅ Build successful, running cargo tests" && \
		(cd programs/solana && cargo test {{ARGS}}); \
	fi

# Clean up the foundry cache and out directories
[group('clean')]
clean-foundry:
	@echo "Cleaning up cache and out directories"
	-rm -rf cache out broadcast # ignore errors

# Clean up the cargo artifacts using `cargo clean`
[group('clean')]
clean-cargo:
	@echo "Cleaning up cargo target directory"
	cargo clean
	cd programs/sp1-programs && cargo clean

# Run Slither static analysis on contracts
[group('security')]
slither:
	@echo "Running Slither static analysis..."
	slither . --config-file .slither.config.json<|MERGE_RESOLUTION|>--- conflicted
+++ resolved
@@ -28,7 +28,6 @@
   cd programs/sp1-programs && ~/.sp1/bin/cargo-prove prove build -p sp1-ics07-tendermint-uc-and-membership --locked
   cd programs/sp1-programs && ~/.sp1/bin/cargo-prove prove build -p sp1-ics07-tendermint-misbehaviour --locked
 
-<<<<<<< HEAD
 # Build the Solana Anchor program
 [group('build')]
 build-solana:
@@ -41,13 +40,6 @@
     (cd programs/solana && anchor build); \
   fi
 
-# Build and optimize the eth wasm light client using `cosmwasm/optimizer`. Requires `docker` and `gzip`
-[group('build')]
-build-cw-ics08-wasm-eth:
-	docker run --rm -v "$(pwd)":/code --mount type=volume,source="$(basename "$(pwd)")_cache",target=/target --mount type=volume,source=registry_cache,target=/usr/local/cargo/registry cosmwasm/optimizer:0.17.0 ./programs/cw-ics08-wasm-eth
-	cp artifacts/cw_ics08_wasm_eth.wasm e2e/interchaintestv8/wasm
-	gzip -n e2e/interchaintestv8/wasm/cw_ics08_wasm_eth.wasm -f
-=======
 # Build and optimize the eth wasm light client using a local docker image. Requires `docker` and `gzip`
 [group('build')]
 build-cw-ics08-wasm-eth:
@@ -58,7 +50,6 @@
     cosmwasm-builder:latest
   cp artifacts/cw_ics08_wasm_eth.wasm e2e/interchaintestv8/wasm
   gzip -n e2e/interchaintestv8/wasm/cw_ics08_wasm_eth.wasm -f
->>>>>>> 906ee595
 
 # Build the relayer docker image
 # Only for linux/amd64 since sp1 doesn't have an arm image built
