package main

import (
	"context"
	"encoding/hex"
	"fmt"
	"math/big"
	"os"
	"strconv"
	"strings"
	"sync"
	"testing"
	"time"

	"github.com/cosmos/gogoproto/proto"
	"github.com/stretchr/testify/suite"
	"golang.org/x/sync/errgroup"

	"github.com/ethereum/go-ethereum/accounts/abi"
	ethcommon "github.com/ethereum/go-ethereum/common"
	ethtypes "github.com/ethereum/go-ethereum/core/types"
	"github.com/ethereum/go-ethereum/crypto"

	sdkmath "cosmossdk.io/math"

	sdk "github.com/cosmos/cosmos-sdk/types"
	txtypes "github.com/cosmos/cosmos-sdk/types/tx"
	banktypes "github.com/cosmos/cosmos-sdk/x/bank/types"

	transfertypes "github.com/cosmos/ibc-go/v10/modules/apps/transfer/types"
	channeltypesv2 "github.com/cosmos/ibc-go/v10/modules/core/04-channel/v2/types"

	"github.com/strangelove-ventures/interchaintest/v8/testutil"

	"github.com/cosmos/solidity-ibc-eureka/abigen/ibcerc20"
	"github.com/cosmos/solidity-ibc-eureka/abigen/ics20transfer"

	"github.com/srdtrk/solidity-ibc-eureka/e2e/v8/e2esuite"
	"github.com/srdtrk/solidity-ibc-eureka/e2e/v8/operator"
	"github.com/srdtrk/solidity-ibc-eureka/e2e/v8/testvalues"
	ethereumtypes "github.com/srdtrk/solidity-ibc-eureka/e2e/v8/types/ethereum"
	relayertypes "github.com/srdtrk/solidity-ibc-eureka/e2e/v8/types/relayer"
)

// RelayerTestSuite is a suite of tests that wraps IbcEurekaTestSuite
// and can provide additional functionality
type RelayerTestSuite struct {
	IbcEurekaTestSuite
}

// TestWithIbcEurekaTestSuite is the boilerplate code that allows the test suite to be run
func TestWithRelayerTestSuite(t *testing.T) {
	suite.Run(t, new(RelayerTestSuite))
}

func (s *RelayerTestSuite) Test_10_RecvPacketToEth_Groth16() {
	ctx := context.Background()
	s.RecvPacketToEthTest(ctx, operator.ProofTypeGroth16, 10)
}

func (s *RelayerTestSuite) Test_5_RecvPacketToEth_Plonk() {
	ctx := context.Background()
	s.RecvPacketToEthTest(ctx, operator.ProofTypePlonk, 5)
}

func (s *RelayerTestSuite) RecvPacketToEthTest(
	ctx context.Context, proofType operator.SupportedProofType, numOfTransfers int,
) {
	s.Require().Greater(numOfTransfers, 0)

	s.SetupSuite(ctx, proofType)

	eth, simd := s.EthChain, s.CosmosChains[0]

	ics26Address := ethcommon.HexToAddress(s.contractAddresses.Ics26Router)
	transferAmount := big.NewInt(testvalues.TransferAmount)
	totalTransferAmount := big.NewInt(testvalues.TransferAmount * int64(numOfTransfers))
	if totalTransferAmount.Int64() > testvalues.InitialBalance {
		s.FailNow("Total transfer amount exceeds the initial balance")
	}
	ethereumUserAddress := crypto.PubkeyToAddress(s.key.PublicKey)
	cosmosUserWallet := s.CosmosUsers[0]
	cosmosUserAddress := cosmosUserWallet.FormattedAddress()

	var (
		transferCoin sdk.Coin
		sendTxHashes [][]byte
	)
	s.Require().True(s.Run("Send transfers on Cosmos chain", func() {
		for range numOfTransfers {
			timeout := uint64(time.Now().Add(30 * time.Minute).Unix())
			transferCoin = sdk.NewCoin(simd.Config().Denom, sdkmath.NewIntFromBigInt(transferAmount))

			transferPayload := transfertypes.FungibleTokenPacketData{
				Denom:    transferCoin.Denom,
				Amount:   transferCoin.Amount.String(),
				Sender:   cosmosUserAddress,
				Receiver: strings.ToLower(ethereumUserAddress.Hex()),
				Memo:     "",
			}
			encodedPayload, err := transfertypes.EncodeABIFungibleTokenPacketData(&transferPayload)
			s.Require().NoError(err)

			payload := channeltypesv2.Payload{
				SourcePort:      transfertypes.PortID,
				DestinationPort: transfertypes.PortID,
				Version:         transfertypes.V1,
				Encoding:        transfertypes.EncodingABI,
				Value:           encodedPayload,
			}
			msgSendPacket := channeltypesv2.MsgSendPacket{
				SourceClient:     testvalues.FirstWasmClientID,
				TimeoutTimestamp: timeout,
				Payloads: []channeltypesv2.Payload{
					payload,
				},
				Signer: cosmosUserWallet.FormattedAddress(),
			}

			resp, err := s.BroadcastMessages(ctx, simd, cosmosUserWallet, 200_000, &msgSendPacket)
			s.Require().NoError(err)
			s.Require().NotEmpty(resp.TxHash)

			txHash, err := hex.DecodeString(resp.TxHash)
			s.Require().NoError(err)

			sendTxHashes = append(sendTxHashes, txHash)
		}

		s.Require().True(s.Run("Verify balances on Cosmos chain", func() {
			// Check the balance of UserB
			resp, err := e2esuite.GRPCQuery[banktypes.QueryBalanceResponse](ctx, simd, &banktypes.QueryBalanceRequest{
				Address: cosmosUserAddress,
				Denom:   transferCoin.Denom,
			})
			s.Require().NoError(err)
			s.Require().NotNil(resp.Balance)
			s.Require().Equal(testvalues.InitialBalance-totalTransferAmount.Int64(), resp.Balance.Amount.Int64())
		}))
	}))

	s.Require().True(s.Run("Receive packets on Ethereum", func() {
		var relayTx []byte
		s.Require().True(s.Run("Retrieve relay tx", func() {
			resp, err := s.RelayerClient.RelayByTx(context.Background(), &relayertypes.RelayByTxRequest{
				SrcChain:       simd.Config().ChainID,
				DstChain:       eth.ChainID.String(),
				SourceTxIds:    sendTxHashes,
				TargetClientId: testvalues.CustomClientID,
			})
			s.Require().NoError(err)
			s.Require().NotEmpty(resp.Tx)
			s.Require().Equal(resp.Address, ics26Address.String())

			relayTx = resp.Tx
		}))

		s.Require().True(s.Run("Submit relay tx", func() {
			receipt, err := eth.BroadcastTx(ctx, s.EthRelayerSubmitter, 5_000_000, ics26Address, relayTx)
			s.Require().NoError(err)
			s.Require().Equal(ethtypes.ReceiptStatusSuccessful, receipt.Status, fmt.Sprintf("Tx failed: %+v", receipt))
		}))

		s.Require().True(s.Run("Verify balances on Ethereum", func() {
			denomOnEthereum := transfertypes.NewDenom(transferCoin.Denom, transfertypes.NewHop(transfertypes.PortID, testvalues.CustomClientID))

			ibcERC20Addr, err := s.ics20Contract.IbcERC20Contract(nil, denomOnEthereum.Path())
			s.Require().NoError(err)

			ibcERC20, err := ibcerc20.NewContract(ethcommon.HexToAddress(ibcERC20Addr.Hex()), s.EthChain.RPCClient)
			s.Require().NoError(err)

			// User balance on Ethereum
			userBalance, err := ibcERC20.BalanceOf(nil, ethereumUserAddress)
			s.Require().NoError(err)
			s.Require().Equal(totalTransferAmount, userBalance)
		}))
	}))
}

// TestConcurrentRecvPacketToEth_Groth16 tests the concurrent relaying of 2 packets from Cosmos to Ethereum
// NOTE: This test is not included in the CI pipeline as it is flaky
func (s *RelayerTestSuite) Test_2_ConcurrentRecvPacketToEth_Groth16() {
	// I've noticed that the prover network drops the requests when sending too many
	ctx := context.Background()
	s.ConcurrentRecvPacketToEthTest(ctx, operator.ProofTypeGroth16, 2)
}

func (s *RelayerTestSuite) ConcurrentRecvPacketToEthTest(
	ctx context.Context, proofType operator.SupportedProofType, numConcurrentTransfers int,
) {
	s.Require().Greater(numConcurrentTransfers, 0)

	s.SetupSuite(ctx, proofType)

	_, simd := s.EthChain, s.CosmosChains[0]

	ics26Address := ethcommon.HexToAddress(s.contractAddresses.Ics26Router)
	transferAmount := big.NewInt(testvalues.TransferAmount)
	transferCoin := sdk.NewCoin(simd.Config().Denom, sdkmath.NewIntFromBigInt(transferAmount))
	totalTransferAmount := big.NewInt(testvalues.TransferAmount * int64(numConcurrentTransfers))
	if totalTransferAmount.Int64() > testvalues.InitialBalance {
		s.FailNow("Total transfer amount exceeds the initial balance")
	}
	ethereumUserAddress := crypto.PubkeyToAddress(s.key.PublicKey)
	cosmosUserWallet := s.CosmosUsers[0]
	cosmosUserAddress := cosmosUserWallet.FormattedAddress()

	var sendTxHashes [][]byte
	s.Require().True(s.Run("Send transfers on Cosmos chain", func() {
		for range numConcurrentTransfers {
			timeout := uint64(time.Now().Add(30 * time.Minute).Unix())

			transferPayload := transfertypes.FungibleTokenPacketData{
				Denom:    transferCoin.Denom,
				Amount:   transferCoin.Amount.String(),
				Sender:   cosmosUserAddress,
				Receiver: strings.ToLower(ethereumUserAddress.Hex()),
				Memo:     "",
			}
			encodedPayload, err := transfertypes.EncodeABIFungibleTokenPacketData(&transferPayload)
			s.Require().NoError(err)

			payload := channeltypesv2.Payload{
				SourcePort:      transfertypes.PortID,
				DestinationPort: transfertypes.PortID,
				Version:         transfertypes.V1,
				Encoding:        transfertypes.EncodingABI,
				Value:           encodedPayload,
			}
			msgSendPacket := channeltypesv2.MsgSendPacket{
				SourceClient:     testvalues.FirstWasmClientID,
				TimeoutTimestamp: timeout,
				Payloads: []channeltypesv2.Payload{
					payload,
				},
				Signer: cosmosUserWallet.FormattedAddress(),
			}

			resp, err := s.BroadcastMessages(ctx, simd, cosmosUserWallet, 200_000, &msgSendPacket)
			s.Require().NoError(err)
			s.Require().NotEmpty(resp.TxHash)

			txHash, err := hex.DecodeString(resp.TxHash)
			s.Require().NoError(err)

			sendTxHashes = append(sendTxHashes, txHash)
		}

		s.Require().True(s.Run("Verify balances on Cosmos chain", func() {
			// Check the balance of UserB
			resp, err := e2esuite.GRPCQuery[banktypes.QueryBalanceResponse](ctx, simd, &banktypes.QueryBalanceRequest{
				Address: cosmosUserAddress,
				Denom:   transferCoin.Denom,
			})
			s.Require().NoError(err)
			s.Require().NotNil(resp.Balance)
			s.Require().Equal(testvalues.InitialBalance-totalTransferAmount.Int64(), resp.Balance.Amount.Int64())
		}))
	}))

	s.Require().True(s.Run("Install circuit artifacts on machine", func() {
		// When running multiple instances of the relayer, the circuit artifacts need to be installed on the machine
		// to avoid the overhead of installing the artifacts for each relayer instance (which also panics).
		// This is why we make a single request which installs the artifacts on the machine, and discard the response.

		resp, err := s.RelayerClient.RelayByTx(context.Background(), &relayertypes.RelayByTxRequest{
			SrcChain:       simd.Config().ChainID,
			DstChain:       s.EthChain.ChainID.String(),
			SourceTxIds:    sendTxHashes,
			TargetClientId: testvalues.CustomClientID,
		})
		s.Require().NoError(err)
		s.Require().NotEmpty(resp.Tx)
		s.Require().Equal(resp.Address, ics26Address.String())
	}))

	var wg sync.WaitGroup
	wg.Add(numConcurrentTransfers)
	s.Require().True(s.Run("Make concurrent requests", func() {
		// loop over the txHashes and send them concurrently
		for _, txHash := range sendTxHashes {
			// we send the request while the previous request is still being processed
			time.Sleep(3 * time.Second)
			go func() {
				defer wg.Done() // decrement the counter when the request completes
				resp, err := s.RelayerClient.RelayByTx(context.Background(), &relayertypes.RelayByTxRequest{
					SrcChain:       simd.Config().ChainID,
					DstChain:       s.EthChain.ChainID.String(),
					SourceTxIds:    [][]byte{txHash},
					TargetClientId: testvalues.CustomClientID,
				})
				s.Require().NoError(err)
				s.Require().NotEmpty(resp.Tx)
				s.Require().Equal(resp.Address, ics26Address.String())
			}()
		}
	}))

	s.Require().True(s.Run("Wait for all requests to complete", func() {
		// wait for all requests to complete
		// If the request never completes, we rely on the test timeout to kill the test
		wg.Wait()
	}))
}

func (s *RelayerTestSuite) Test_10_BatchedAckPacketToEth_Groth16() {
	ctx := context.Background()
	s.ICS20TransferERC20TokenBatchedAckToEthTest(ctx, operator.ProofTypeGroth16, 10, big.NewInt(testvalues.TransferAmount))
}

func (s *RelayerTestSuite) Test_5_BatchedAckPacketToEth_Plonk() {
	ctx := context.Background()
	s.ICS20TransferERC20TokenBatchedAckToEthTest(ctx, operator.ProofTypePlonk, 5, big.NewInt(testvalues.TransferAmount))
}

// Note that the relayer still only relays one tx, the batching is done
// on the cosmos transaction itself. So that it emits multiple IBC events.
func (s *RelayerTestSuite) ICS20TransferERC20TokenBatchedAckToEthTest(
	ctx context.Context, proofType operator.SupportedProofType, numOfTransfers int, transferAmount *big.Int,
) {
	s.SetupSuite(ctx, proofType)

	eth, simd := s.EthChain, s.CosmosChains[0]

	ics26Address := ethcommon.HexToAddress(s.contractAddresses.Ics26Router)
	ics20Address := ethcommon.HexToAddress(s.contractAddresses.Ics20Transfer)
	erc20Address := ethcommon.HexToAddress(s.contractAddresses.Erc20)

	totalTransferAmount := new(big.Int).Mul(transferAmount, big.NewInt(int64(numOfTransfers)))
	ethereumUserAddress := crypto.PubkeyToAddress(s.key.PublicKey)
	cosmosUserWallet := s.CosmosUsers[0]
	cosmosUserAddress := cosmosUserWallet.FormattedAddress()

	ics20transferAbi, err := abi.JSON(strings.NewReader(ics20transfer.ContractABI))
	s.Require().NoError(err)

	s.Require().True(s.Run("Approve the ICS20Transfer.sol contract to spend the erc20 tokens", func() {
		tx, err := s.erc20Contract.Approve(s.GetTransactOpts(s.key, eth), ics20Address, totalTransferAmount)
		s.Require().NoError(err)

		receipt, err := eth.GetTxReciept(ctx, tx.Hash())
		s.Require().NoError(err)
		s.Require().Equal(ethtypes.ReceiptStatusSuccessful, receipt.Status)

		allowance, err := s.erc20Contract.Allowance(nil, ethereumUserAddress, ics20Address)
		s.Require().NoError(err)
		s.Require().Equal(totalTransferAmount, allowance)
	}))

	var (
		sendTxHashes  [][]byte
		escrowAddress ethcommon.Address
	)
	s.Require().True(s.Run(fmt.Sprintf("Send %d transfers on Ethereum", numOfTransfers), func() {
		timeout := uint64(time.Now().Add(30 * time.Minute).Unix())
		transferMulticall := make([][]byte, numOfTransfers)

		msgSendPacket := ics20transfer.IICS20TransferMsgsSendTransferMsg{
			SourceClient:     testvalues.CustomClientID,
			Denom:            erc20Address,
			Amount:           transferAmount,
			Receiver:         cosmosUserAddress,
			TimeoutTimestamp: timeout,
			Memo:             "",
		}

		encodedMsg, err := ics20transferAbi.Pack("sendTransfer", msgSendPacket)
		s.Require().NoError(err)
		for i := range numOfTransfers {
			transferMulticall[i] = encodedMsg
		}

		tx, err := s.ics20Contract.Multicall(s.GetTransactOpts(s.key, eth), transferMulticall)
		s.Require().NoError(err)

		receipt, err := eth.GetTxReciept(ctx, tx.Hash())
		s.Require().NoError(err)
		s.Require().Equal(ethtypes.ReceiptStatusSuccessful, receipt.Status)
		s.T().Logf("Multicall send %d transfers gas used: %d", numOfTransfers, receipt.GasUsed)
		sendTxHashes = append(sendTxHashes, tx.Hash().Bytes())

		s.True(s.Run("Verify balances on Ethereum", func() {
			// User balance on Ethereum
			userBalance, err := s.erc20Contract.BalanceOf(nil, ethereumUserAddress)
			s.Require().NoError(err)
			s.Require().Equal(new(big.Int).Sub(testvalues.StartingERC20Balance, totalTransferAmount), userBalance)

			// Get the escrow address
			escrowAddress, err = s.ics20Contract.GetEscrow(nil, testvalues.CustomClientID)
			s.Require().NoError(err)

			// ICS20 contract balance on Ethereum
			escrowBalance, err := s.erc20Contract.BalanceOf(nil, escrowAddress)
			s.Require().NoError(err)
			s.Require().Equal(totalTransferAmount, escrowBalance)
		}))
	}))

	var ackTxHash []byte
	s.Require().True(s.Run("Receive packets on Cosmos chain", func() {
		var relayTxBodyBz []byte
		s.Require().True(s.Run("Retrieve relay tx", func() {
			resp, err := s.RelayerClient.RelayByTx(context.Background(), &relayertypes.RelayByTxRequest{
				SrcChain:       eth.ChainID.String(),
				DstChain:       simd.Config().ChainID,
				SourceTxIds:    sendTxHashes,
				TargetClientId: testvalues.FirstWasmClientID,
			})
			s.Require().NoError(err)
			s.Require().NotEmpty(resp.Tx)
			s.Require().Empty(resp.Address)

			relayTxBodyBz = resp.Tx
		}))

		s.Require().True(s.Run("Broadcast relay tx", func() {
			resp := s.BroadcastSdkTxBody(ctx, simd, s.SimdRelayerSubmitter, 2_000_000, relayTxBodyBz)

			ackTxHash, err = hex.DecodeString(resp.TxHash)
			s.Require().NoError(err)
			s.Require().NotEmpty(ackTxHash)
		}))

		s.Require().True(s.Run("Verify balances on Cosmos chain", func() {
			denomOnCosmos := transfertypes.NewDenom(s.contractAddresses.Erc20, transfertypes.NewHop(transfertypes.PortID, testvalues.FirstWasmClientID))

			// User balance on Cosmos chain
			resp, err := e2esuite.GRPCQuery[banktypes.QueryBalanceResponse](ctx, simd, &banktypes.QueryBalanceRequest{
				Address: cosmosUserAddress,
				Denom:   denomOnCosmos.IBCDenom(),
			})
			s.Require().NoError(err)
			s.Require().NotNil(resp.Balance)
			s.Require().Equal(totalTransferAmount, resp.Balance.Amount.BigInt())
			s.Require().Equal(denomOnCosmos.IBCDenom(), resp.Balance.Denom)
		}))
	}))

	s.Require().True(s.Run("Acknowledge packets on Ethereum", func() {
		var relayTx []byte
		s.Require().True(s.Run("Retrieve relay tx", func() {
			resp, err := s.RelayerClient.RelayByTx(context.Background(), &relayertypes.RelayByTxRequest{
				SrcChain:       simd.Config().ChainID,
				DstChain:       s.EthChain.ChainID.String(),
				SourceTxIds:    [][]byte{ackTxHash},
				TargetClientId: testvalues.CustomClientID,
			})
			s.Require().NoError(err)
			s.Require().NotEmpty(resp.Tx)
			s.Require().Equal(resp.Address, ics26Address.String())

			relayTx = resp.Tx
		}))

		s.Require().True(s.Run("Submit relay tx", func() {
			receipt, err := eth.BroadcastTx(ctx, s.EthRelayerSubmitter, 5_000_000, ics26Address, relayTx)
			s.Require().NoError(err)
			s.Require().Equal(ethtypes.ReceiptStatusSuccessful, receipt.Status)

			// Verify the ack packet event exists
			_, err = e2esuite.GetEvmEvent(receipt, s.ics26Contract.ParseAckPacket)
			s.Require().NoError(err)
		}))

		s.Require().True(s.Run("Verify balances on Ethereum", func() {
			// User balance on Ethereum
			userBalance, err := s.erc20Contract.BalanceOf(nil, ethereumUserAddress)
			s.Require().NoError(err)
			s.Require().Equal(new(big.Int).Sub(testvalues.StartingERC20Balance, totalTransferAmount), userBalance)

			// ICS20 contract balance on Ethereum
			escrowBalance, err := s.erc20Contract.BalanceOf(nil, escrowAddress)
			s.Require().NoError(err)
			s.Require().Equal(totalTransferAmount, escrowBalance)
		}))
	}))
}

func (s *RelayerTestSuite) TestMultiPeriodClientUpdateToCosmos() {
	ctx := context.Background()

	s.SetupSuite(ctx, operator.ProofTypeGroth16) // Doesn't matter, since we won't relay to eth in this test

	eth, simd := s.EthChain, s.CosmosChains[0]

	ics20Address := ethcommon.HexToAddress(s.contractAddresses.Ics20Transfer)
	erc20Address := ethcommon.HexToAddress(s.contractAddresses.Erc20)

	ethereumUserAddress := crypto.PubkeyToAddress(s.key.PublicKey)
	cosmosUserWallet := s.CosmosUsers[0]
	cosmosUserAddress := cosmosUserWallet.FormattedAddress()

	transferAmount := big.NewInt(testvalues.TransferAmount)

	s.Require().True(s.Run("Approve the ICS20Transfer.sol contract to spend the erc20 tokens", func() {
		tx, err := s.erc20Contract.Approve(s.GetTransactOpts(s.key, eth), ics20Address, transferAmount)
		s.Require().NoError(err)

		receipt, err := eth.GetTxReciept(ctx, tx.Hash())
		s.Require().NoError(err)
		s.Require().Equal(ethtypes.ReceiptStatusSuccessful, receipt.Status)
	}))

	s.Require().True(s.Run("Wait for period to change twice on Eth before relaying", func() {
		_, ethClientState := s.GetEthereumClientState(ctx, simd, testvalues.FirstWasmClientID)
		clientPeriod := ethClientState.LatestSlot / (ethClientState.EpochsPerSyncCommitteePeriod * ethClientState.SlotsPerEpoch)
		err := testutil.WaitForCondition(time.Minute*30, time.Second*30, func() (bool, error) {
			finalityUpdate, err := eth.BeaconAPIClient.GetFinalityUpdate()
			if err != nil {
				return false, err
			}

			finalitySlot, err := strconv.Atoi(finalityUpdate.Data.FinalizedHeader.Beacon.Slot)
			if err != nil {
				return false, err
			}
			finalityPeriod := uint64(finalitySlot) / (ethClientState.EpochsPerSyncCommitteePeriod * ethClientState.SlotsPerEpoch)

			return finalityPeriod == clientPeriod+2, nil
		})
		s.Require().NoError(err)
	}))

	var (
		sendTxHash    []byte
		escrowAddress ethcommon.Address
	)
	s.Require().True(s.Run("Send transfers on Ethereum", func() {
		timeout := uint64(time.Now().Add(30 * time.Minute).Unix())

		msgSendTransfer := ics20transfer.IICS20TransferMsgsSendTransferMsg{
			Denom:            erc20Address,
			SourceClient:     testvalues.CustomClientID,
			DestPort:         transfertypes.PortID,
			Amount:           transferAmount,
			Receiver:         cosmosUserAddress,
			TimeoutTimestamp: timeout,
			Memo:             "",
		}

		tx, err := s.ics20Contract.SendTransfer(s.GetTransactOpts(s.key, eth), msgSendTransfer)
		s.Require().NoError(err)

		receipt, err := eth.GetTxReciept(ctx, tx.Hash())
		s.Require().NoError(err)
		s.Require().Equal(ethtypes.ReceiptStatusSuccessful, receipt.Status)

		sendTxHash = tx.Hash().Bytes()

		s.True(s.Run("Verify balances on Ethereum", func() {
			// User balance on Ethereum
			userBalance, err := s.erc20Contract.BalanceOf(nil, ethereumUserAddress)
			s.Require().NoError(err)
			s.Require().Equal(new(big.Int).Sub(testvalues.StartingERC20Balance, transferAmount), userBalance)

			// Get the escrow address
			escrowAddress, err = s.ics20Contract.GetEscrow(nil, testvalues.CustomClientID)
			s.Require().NoError(err)

			// ICS20 contract balance on Ethereum
			escrowBalance, err := s.erc20Contract.BalanceOf(nil, escrowAddress)
			s.Require().NoError(err)
			s.Require().Equal(transferAmount, escrowBalance)
		}))
	}))

	s.Require().True(s.Run("Receive packets on Cosmos chain", func() {
		var relayTxBodyBz []byte
		s.Require().True(s.Run("Retrieve relay tx", func() {
			resp, err := s.RelayerClient.RelayByTx(context.Background(), &relayertypes.RelayByTxRequest{
				SrcChain:       eth.ChainID.String(),
				DstChain:       simd.Config().ChainID,
				SourceTxIds:    [][]byte{sendTxHash},
				TargetClientId: testvalues.FirstWasmClientID,
			})
			s.Require().NoError(err)
			s.Require().NotEmpty(resp.Tx)
			s.Require().Empty(resp.Address)

			relayTxBodyBz = resp.Tx

			s.wasmFixtureGenerator.AddFixtureStep("receive_packets", ethereumtypes.RelayerMessages{
				RelayerTxBody: hex.EncodeToString(relayTxBodyBz),
			})
		}))

		var ackTxHash []byte
		s.Require().True(s.Run("Broadcast relay tx", func() {
			resp := s.BroadcastSdkTxBody(ctx, simd, s.SimdRelayerSubmitter, 2_000_000, relayTxBodyBz)

			var err error
			ackTxHash, err = hex.DecodeString(resp.TxHash)
			s.Require().NoError(err)
			s.Require().NotEmpty(ackTxHash)
		}))

		s.Require().True(s.Run("Verify balances on Cosmos chain", func() {
			denomOnCosmos := transfertypes.NewDenom(s.contractAddresses.Erc20, transfertypes.NewHop(transfertypes.PortID, testvalues.FirstWasmClientID))

			// User balance on Cosmos chain
			resp, err := e2esuite.GRPCQuery[banktypes.QueryBalanceResponse](ctx, simd, &banktypes.QueryBalanceRequest{
				Address: cosmosUserAddress,
				Denom:   denomOnCosmos.IBCDenom(),
			})
			s.Require().NoError(err)
			s.Require().NotNil(resp.Balance)
			s.Require().Equal(transferAmount, resp.Balance.Amount.BigInt())
			s.Require().Equal(denomOnCosmos.IBCDenom(), resp.Balance.Denom)
		}))
	}))
}

func (s *RelayerTestSuite) Test_10_RecvPacketToCosmos() {
	ctx := context.Background()
	s.RecvPacketToCosmosTest(ctx, 10, big.NewInt(testvalues.TransferAmount))
}

func (s *RelayerTestSuite) RecvPacketToCosmosTest(ctx context.Context, numOfTransfers int, transferAmount *big.Int) {
	s.SetupSuite(ctx, operator.ProofTypeGroth16) // Doesn't matter, since we won't relay to eth in this test

	eth, simd := s.EthChain, s.CosmosChains[0]

	ics20Address := ethcommon.HexToAddress(s.contractAddresses.Ics20Transfer)
	erc20Address := ethcommon.HexToAddress(s.contractAddresses.Erc20)

	totalTransferAmount := new(big.Int).Mul(transferAmount, big.NewInt(int64(numOfTransfers)))
	ethereumUserAddress := crypto.PubkeyToAddress(s.key.PublicKey)
	cosmosUserWallet := s.CosmosUsers[0]
	cosmosUserAddress := cosmosUserWallet.FormattedAddress()

	s.Require().True(s.Run("Approve the ICS20Transfer.sol contract to spend the erc20 tokens", func() {
		tx, err := s.erc20Contract.Approve(s.GetTransactOpts(s.key, eth), ics20Address, totalTransferAmount)
		s.Require().NoError(err)

		receipt, err := eth.GetTxReciept(ctx, tx.Hash())
		s.Require().NoError(err)
		s.Require().Equal(ethtypes.ReceiptStatusSuccessful, receipt.Status)

		allowance, err := s.erc20Contract.Allowance(nil, ethereumUserAddress, ics20Address)
		s.Require().NoError(err)
		s.Require().Equal(totalTransferAmount, allowance)
	}))

	var (
		sendTxHashes  [][]byte
		escrowAddress ethcommon.Address
	)
	s.Require().True(s.Run(fmt.Sprintf("Send %d transfers on Ethereum", numOfTransfers), func() {
		timeout := uint64(time.Now().Add(30 * time.Minute).Unix())

		msgSendTransfer := ics20transfer.IICS20TransferMsgsSendTransferMsg{
			Denom:            erc20Address,
			SourceClient:     testvalues.CustomClientID,
			DestPort:         transfertypes.PortID,
			Amount:           transferAmount,
			Receiver:         cosmosUserAddress,
			TimeoutTimestamp: timeout,
			Memo:             "",
		}

		for range numOfTransfers {
			tx, err := s.ics20Contract.SendTransfer(s.GetTransactOpts(s.key, eth), msgSendTransfer)
			s.Require().NoError(err)

			receipt, err := eth.GetTxReciept(ctx, tx.Hash())
			s.Require().NoError(err)
			s.Require().Equal(ethtypes.ReceiptStatusSuccessful, receipt.Status)

			sendTxHashes = append(sendTxHashes, tx.Hash().Bytes())
		}

		s.True(s.Run("Verify balances on Ethereum", func() {
			// User balance on Ethereum
			userBalance, err := s.erc20Contract.BalanceOf(nil, ethereumUserAddress)
			s.Require().NoError(err)
			s.Require().Equal(new(big.Int).Sub(testvalues.StartingERC20Balance, totalTransferAmount), userBalance)

			// Get the escrow address
			escrowAddress, err = s.ics20Contract.GetEscrow(nil, testvalues.CustomClientID)
			s.Require().NoError(err)

			// ICS20 contract balance on Ethereum
			escrowBalance, err := s.erc20Contract.BalanceOf(nil, escrowAddress)
			s.Require().NoError(err)
			s.Require().Equal(totalTransferAmount, escrowBalance)
		}))
	}))

	s.Require().True(s.Run("Receive packets on Cosmos chain", func() {
		var relayTxBodyBz []byte
		s.Require().True(s.Run("Retrieve relay tx", func() {
			resp, err := s.RelayerClient.RelayByTx(context.Background(), &relayertypes.RelayByTxRequest{
				SrcChain:       eth.ChainID.String(),
				DstChain:       simd.Config().ChainID,
				SourceTxIds:    sendTxHashes,
				TargetClientId: testvalues.FirstWasmClientID,
			})
			s.Require().NoError(err)
			s.Require().NotEmpty(resp.Tx)
			s.Require().Empty(resp.Address)

			relayTxBodyBz = resp.Tx
		}))

		var ackTxHash []byte
		s.Require().True(s.Run("Broadcast relay tx", func() {
			resp := s.BroadcastSdkTxBody(ctx, simd, s.SimdRelayerSubmitter, 2_000_000, relayTxBodyBz)

			var err error
			ackTxHash, err = hex.DecodeString(resp.TxHash)
			s.Require().NoError(err)
			s.Require().NotEmpty(ackTxHash)
		}))

		s.Require().True(s.Run("Verify balances on Cosmos chain", func() {
			denomOnCosmos := transfertypes.NewDenom(s.contractAddresses.Erc20, transfertypes.NewHop(transfertypes.PortID, testvalues.FirstWasmClientID))

			// User balance on Cosmos chain
			resp, err := e2esuite.GRPCQuery[banktypes.QueryBalanceResponse](ctx, simd, &banktypes.QueryBalanceRequest{
				Address: cosmosUserAddress,
				Denom:   denomOnCosmos.IBCDenom(),
			})
			s.Require().NoError(err)
			s.Require().NotNil(resp.Balance)
			s.Require().Equal(totalTransferAmount, resp.Balance.Amount.BigInt())
			s.Require().Equal(denomOnCosmos.IBCDenom(), resp.Balance.Denom)
		}))
	}))
}

func (s *RelayerTestSuite) Test_10_BatchedAckPacketToCosmos() {
	ctx := context.Background()
	s.ICS20TransferERC20TokenBatchedAckToCosmosTest(ctx, operator.ProofTypeGroth16, 10)
}

// Note that the relayer still only relays one tx, the batching is done
// on the cosmos transaction itself. So that it emits multiple IBC events.
func (s *RelayerTestSuite) ICS20TransferERC20TokenBatchedAckToCosmosTest(
	ctx context.Context, proofType operator.SupportedProofType, numOfTransfers int,
) {
	s.SetupSuite(ctx, proofType)

	eth, simd := s.EthChain, s.CosmosChains[0]

	ics26Address := ethcommon.HexToAddress(s.contractAddresses.Ics26Router)
	transferAmount := big.NewInt(testvalues.TransferAmount)
	totalTransferAmount := big.NewInt(testvalues.TransferAmount * int64(numOfTransfers))
	if totalTransferAmount.Int64() > testvalues.InitialBalance {
		s.FailNow("Total transfer amount exceeds the initial balance")
	}
	ethereumUserAddress := crypto.PubkeyToAddress(s.key.PublicKey)
	cosmosUserWallet := s.CosmosUsers[0]
	cosmosUserAddress := cosmosUserWallet.FormattedAddress()
	sendMemo := "batched ack to cosmos test memo"

	var (
		transferCoin sdk.Coin
		sendTxHashes [][]byte
	)
	s.Require().True(s.Run("Send transfers on Cosmos chain", func() {
		for range numOfTransfers {
			timeout := uint64(time.Now().Add(30 * time.Minute).Unix())
			transferCoin = sdk.NewCoin(simd.Config().Denom, sdkmath.NewIntFromBigInt(transferAmount))

			transferPayload := transfertypes.FungibleTokenPacketData{
				Denom:    transferCoin.Denom,
				Amount:   transferCoin.Amount.String(),
				Sender:   cosmosUserAddress,
				Receiver: strings.ToLower(ethereumUserAddress.Hex()),
				Memo:     sendMemo,
			}
			encodedPayload, err := transfertypes.EncodeABIFungibleTokenPacketData(&transferPayload)
			s.Require().NoError(err)

			payload := channeltypesv2.Payload{
				SourcePort:      transfertypes.PortID,
				DestinationPort: transfertypes.PortID,
				Version:         transfertypes.V1,
				Encoding:        transfertypes.EncodingABI,
				Value:           encodedPayload,
			}
			msgSendPacket := channeltypesv2.MsgSendPacket{
				SourceClient:     testvalues.FirstWasmClientID,
				TimeoutTimestamp: timeout,
				Payloads: []channeltypesv2.Payload{
					payload,
				},
				Signer: cosmosUserWallet.FormattedAddress(),
			}

			resp, err := s.BroadcastMessages(ctx, simd, cosmosUserWallet, 200_000, &msgSendPacket)
			s.Require().NoError(err)
			s.Require().NotEmpty(resp.TxHash)

			txHash, err := hex.DecodeString(resp.TxHash)
			s.Require().NoError(err)

			sendTxHashes = append(sendTxHashes, txHash)
		}

		s.Require().True(s.Run("Verify balances on Cosmos chain", func() {
			// Check the balance of UserB
			resp, err := e2esuite.GRPCQuery[banktypes.QueryBalanceResponse](ctx, simd, &banktypes.QueryBalanceRequest{
				Address: cosmosUserAddress,
				Denom:   transferCoin.Denom,
			})
			s.Require().NoError(err)
			s.Require().NotNil(resp.Balance)
			s.Require().Equal(testvalues.InitialBalance-totalTransferAmount.Int64(), resp.Balance.Amount.Int64())
		}))
	}))

	var ackTxHash []byte
	s.Require().True(s.Run("Receive packets on Ethereum", func() {
		var multicallTx []byte
		s.Require().True(s.Run("Retrieve relay tx", func() {
			resp, err := s.RelayerClient.RelayByTx(context.Background(), &relayertypes.RelayByTxRequest{
				SrcChain:       simd.Config().ChainID,
				DstChain:       s.EthChain.ChainID.String(),
				SourceTxIds:    sendTxHashes,
				TargetClientId: testvalues.CustomClientID,
			})
			s.Require().NoError(err)
			s.Require().NotEmpty(resp.Tx)
			s.Require().Equal(resp.Address, ics26Address.String())

			multicallTx = resp.Tx
		}))

		s.Require().True(s.Run("Submit relay tx", func() {
			receipt, err := eth.BroadcastTx(ctx, s.EthRelayerSubmitter, 5_000_000, ics26Address, multicallTx)
			s.Require().NoError(err)
			s.Require().Equal(ethtypes.ReceiptStatusSuccessful, receipt.Status, fmt.Sprintf("Tx failed: %+v", receipt))

			ackTxHash = receipt.TxHash.Bytes()
		}))
	}))

	s.Require().True(s.Run("Acknowledge packets on Cosmos", func() {
		s.Require().True(s.Run("Verify commitments exists", func() {
			for i := range numOfTransfers {
				resp, err := e2esuite.GRPCQuery[channeltypesv2.QueryPacketCommitmentResponse](ctx, simd, &channeltypesv2.QueryPacketCommitmentRequest{
					ClientId: testvalues.FirstWasmClientID,
					Sequence: uint64(i) + 1,
				})
				s.Require().NoError(err)
				s.Require().NotEmpty(resp.Commitment)
			}
		}))

		var relayTxBodyBz []byte
		s.Require().True(s.Run("Retrieve relay tx", func() {
			resp, err := s.RelayerClient.RelayByTx(context.Background(), &relayertypes.RelayByTxRequest{
				SrcChain:       s.EthChain.ChainID.String(),
				DstChain:       simd.Config().ChainID,
				SourceTxIds:    [][]byte{ackTxHash},
				TargetClientId: testvalues.FirstWasmClientID,
			})
			s.Require().NoError(err)
			s.Require().NotEmpty(resp.Tx)
			s.Require().Empty(resp.Address)

			relayTxBodyBz = resp.Tx
		}))

		s.Require().True(s.Run("Broadcast relay tx", func() {
			_ = s.BroadcastSdkTxBody(ctx, simd, s.SimdRelayerSubmitter, 2_000_000, relayTxBodyBz)
		}))

		s.Require().True(s.Run("Verify commitments removed", func() {
			for i := range numOfTransfers {
				_, err := e2esuite.GRPCQuery[channeltypesv2.QueryPacketCommitmentResponse](ctx, simd, &channeltypesv2.QueryPacketCommitmentRequest{
					ClientId: testvalues.FirstWasmClientID,
					Sequence: uint64(i) + 1,
				})
				s.Require().ErrorContains(err, "packet commitment hash not found")
			}
		}))
	}))
}

func (s *RelayerTestSuite) TestTimeoutPacketFromCosmos() {
	ctx := context.Background()
	s.ICS20TimeoutFromCosmosTimeoutTest(ctx, operator.ProofTypeGroth16, 1)
}

func (s *RelayerTestSuite) Test_10_TimeoutPacketFromCosmos() {
	ctx := context.Background()
	s.ICS20TimeoutFromCosmosTimeoutTest(ctx, operator.ProofTypeGroth16, 10)
}

func (s *RelayerTestSuite) ICS20TimeoutFromCosmosTimeoutTest(
	ctx context.Context, proofType operator.SupportedProofType, numOfTransfers int,
) {
	s.SetupSuite(ctx, proofType)

	eth, simd := s.EthChain, s.CosmosChains[0]

	transferAmount := big.NewInt(testvalues.TransferAmount)
	totalTransferAmount := big.NewInt(testvalues.TransferAmount * int64(numOfTransfers))
	if totalTransferAmount.Int64() > testvalues.InitialBalance {
		s.FailNow("Total transfer amount exceeds the initial balance")
	}
	ethereumUserAddress := crypto.PubkeyToAddress(s.key.PublicKey)
	cosmosUserWallet := s.CosmosUsers[0]
	cosmosUserAddress := cosmosUserWallet.FormattedAddress()
	sendMemo := "nonnativesend"

	var (
		transferCoin sdk.Coin
		sendTxHashes [][]byte
	)
	s.Require().True(s.Run("Send transfers on Cosmos chain", func() {
		for i := 0; i < numOfTransfers; i++ {
			timeout := uint64(time.Now().Add(45 * time.Second).Unix())
			transferCoin = sdk.NewCoin(simd.Config().Denom, sdkmath.NewIntFromBigInt(transferAmount))

			transferPayload := transfertypes.FungibleTokenPacketData{
				Denom:    transferCoin.Denom,
				Amount:   transferCoin.Amount.String(),
				Sender:   cosmosUserAddress,
				Receiver: strings.ToLower(ethereumUserAddress.Hex()),
				Memo:     sendMemo,
			}
			encodedPayload, err := transfertypes.EncodeABIFungibleTokenPacketData(&transferPayload)
			s.Require().NoError(err)

			payload := channeltypesv2.Payload{
				SourcePort:      transfertypes.PortID,
				DestinationPort: transfertypes.PortID,
				Version:         transfertypes.V1,
				Encoding:        transfertypes.EncodingABI,
				Value:           encodedPayload,
			}
			msgSendPacket := channeltypesv2.MsgSendPacket{
				SourceClient:     testvalues.FirstWasmClientID,
				TimeoutTimestamp: timeout,
				Payloads: []channeltypesv2.Payload{
					payload,
				},
				Signer: cosmosUserWallet.FormattedAddress(),
			}

			resp, err := s.BroadcastMessages(ctx, simd, cosmosUserWallet, 200_000, &msgSendPacket)
			s.Require().NoError(err)
			s.Require().NotEmpty(resp.TxHash)

			txHash, err := hex.DecodeString(resp.TxHash)
			s.Require().NoError(err)

			sendTxHashes = append(sendTxHashes, txHash)
		}

		s.Require().True(s.Run("Verify balances on Cosmos chain", func() {
			// Check the balance of UserB
			resp, err := e2esuite.GRPCQuery[banktypes.QueryBalanceResponse](ctx, simd, &banktypes.QueryBalanceRequest{
				Address: cosmosUserAddress,
				Denom:   transferCoin.Denom,
			})
			s.Require().NoError(err)
			s.Require().NotNil(resp.Balance)
			s.Require().Equal(testvalues.InitialBalance-totalTransferAmount.Int64(), resp.Balance.Amount.Int64())
		}))
	}))

	var txBodyBz []byte
	s.Require().True(s.Run("Prefetch relay tx", func() {
		resp, err := s.RelayerClient.RelayByTx(context.Background(), &relayertypes.RelayByTxRequest{
			SrcChain:       simd.Config().ChainID,
			DstChain:       eth.ChainID.String(),
			SourceTxIds:    sendTxHashes,
			TargetClientId: testvalues.CustomClientID,
		})
		s.Require().NoError(err)
		s.Require().NotEmpty(resp.Tx)

		txBodyBz = resp.Tx
	}))

	// sleep for 45 seconds to let the packet timeout
	time.Sleep(45 * time.Second)

	s.Require().True(s.Run("Timeout packets on Cosmos chain", func() {
		var relayTxBodyBz []byte
		s.Require().True(s.Run("Retrieve relay tx to Cosmos chain", func() {
			resp, err := s.RelayerClient.RelayByTx(context.Background(), &relayertypes.RelayByTxRequest{
				SrcChain:       eth.ChainID.String(),
				DstChain:       simd.Config().ChainID,
				TimeoutTxIds:   sendTxHashes,
				TargetClientId: testvalues.FirstWasmClientID,
			})
			s.Require().NoError(err)
			s.Require().NotEmpty(resp.Tx)
			s.Require().Empty(resp.Address)

			relayTxBodyBz = resp.Tx
		}))

		s.Require().True(s.Run("Broadcast relay tx on Cosmos chain", func() {
			_ = s.BroadcastSdkTxBody(ctx, simd, s.SimdRelayerSubmitter, 2_000_000, relayTxBodyBz)
		}))

		s.Require().True(s.Run("Verify balances on Cosmos chain", func() {
			// Check the balance of UserB
			resp, err := e2esuite.GRPCQuery[banktypes.QueryBalanceResponse](ctx, simd, &banktypes.QueryBalanceRequest{
				Address: cosmosUserAddress,
				Denom:   transferCoin.Denom,
			})
			s.Require().NoError(err)
			s.Require().NotNil(resp.Balance)
			s.Require().Equal(testvalues.InitialBalance, resp.Balance.Amount.Int64())
		}))
	}))

	s.Require().True(s.Run("Verify no balance on Ethereum", func() {
		denomOnEthereum := transfertypes.NewDenom(transferCoin.Denom, transfertypes.NewHop(transfertypes.PortID, testvalues.CustomClientID))

		_, err := s.ics20Contract.IbcERC20Contract(nil, denomOnEthereum.Path())
		// Ethereum side did not received the packet, ERC20 contract corresponding to the denom does not exist
		s.Require().Error(err)
	}))

	// We are skipping the replay attack test on non-PoS mode
	// In PoW mode, the test below will NOT fail as the mock light client accepts all proofs without verification.
	if os.Getenv(testvalues.EnvKeyEthTestnetType) != testvalues.EthTestnetTypePoS {
		s.T().Skip("Skipping replay attack test on non-PoS mode")
	}

	s.Require().True(s.Run("Receive packets on Ethereum after timeout should fail", func() {
		ics26Address := ethcommon.HexToAddress(s.contractAddresses.Ics26Router)
		_, err := eth.BroadcastTx(ctx, s.EthRelayerSubmitter, 5_000_000, ics26Address, txBodyBz)
		s.Require().Error(err)

		// Prove that the erc20 was not created (and by extension, the packet was not received)
		denomOnEthereum := transfertypes.NewDenom(transferCoin.Denom, transfertypes.NewHop(transfertypes.PortID, testvalues.CustomClientID))
		_, err = s.ics20Contract.IbcERC20Contract(nil, denomOnEthereum.Path())
		// Ethereum side did not received the packet, ERC20 contract corresponding to the denom does not exist
		s.Require().Error(err)
<<<<<<< HEAD
	}))
}

// TestConcurrentRecvPacketToEth_Groth16 tests the concurrent relaying of 50 packets from Ethereum to Cosmos
func (s *RelayerTestSuite) Test_50_concurrent_RecvPacketToCosmosTest() {
	// I've noticed that the prover network drops the requests when sending too many
	ctx := context.Background()
	s.ConcurrentRecvPacketToCosmos(ctx, operator.ProofTypeGroth16, 50)
}

func (s *RelayerTestSuite) ConcurrentRecvPacketToCosmos(
	ctx context.Context, proofType operator.SupportedProofType, numConcurrentTransfers int,
) {
	s.Require().Greater(numConcurrentTransfers, 0)

	s.SetupSuite(ctx, proofType)

	eth, simd := s.EthChain, s.CosmosChains[0]

	ics20Address := ethcommon.HexToAddress(s.contractAddresses.Ics20Transfer)
	erc20Address := ethcommon.HexToAddress(s.contractAddresses.Erc20)
	transferAmount := big.NewInt(testvalues.TransferAmount)
	totalTransferAmount := big.NewInt(testvalues.TransferAmount * int64(numConcurrentTransfers))
	if totalTransferAmount.Int64() > testvalues.InitialBalance {
		s.FailNow("Total transfer amount exceeds the initial balance")
	}
	ethereumUserAddress := crypto.PubkeyToAddress(s.key.PublicKey)
	cosmosUserWallet := s.CosmosUsers[0]
	cosmosUserAddress := cosmosUserWallet.FormattedAddress()

	s.Require().True(s.Run("Approve the ICS20Transfer.sol contract to spend the erc20 tokens", func() {
		tx, err := s.erc20Contract.Approve(s.GetTransactOpts(s.key, eth), ics20Address, totalTransferAmount)
		s.Require().NoError(err)

		receipt, err := eth.GetTxReciept(ctx, tx.Hash())
		s.Require().NoError(err)
		s.Require().Equal(ethtypes.ReceiptStatusSuccessful, receipt.Status)

		allowance, err := s.erc20Contract.Allowance(nil, ethereumUserAddress, ics20Address)
		s.Require().NoError(err)
		s.Require().Equal(totalTransferAmount, allowance)
	}))

	var (
		sendTxHashes  [][]byte
		escrowAddress ethcommon.Address
	)
	s.Require().True(s.Run(fmt.Sprintf("Send %d transfers on Ethereum", numConcurrentTransfers), func() {
		timeout := uint64(time.Now().Add(30 * time.Minute).Unix())

		msgSendPacket := ics20transfer.IICS20TransferMsgsSendTransferMsg{
			SourceClient:     testvalues.CustomClientID,
			Denom:            erc20Address,
			Amount:           transferAmount,
			Receiver:         cosmosUserAddress,
			TimeoutTimestamp: timeout,
			Memo:             "",
		}

		for range numConcurrentTransfers {
			tx, err := s.ics20Contract.SendTransfer(s.GetTransactOpts(s.key, eth), msgSendPacket)
			s.Require().NoError(err)

			receipt, err := eth.GetTxReciept(ctx, tx.Hash())
			s.Require().NoError(err)
			s.Require().Equal(ethtypes.ReceiptStatusSuccessful, receipt.Status)
			sendTxHashes = append(sendTxHashes, tx.Hash().Bytes())
		}

		s.True(s.Run("Verify balances on Ethereum", func() {
			// User balance on Ethereum
			userBalance, err := s.erc20Contract.BalanceOf(nil, ethereumUserAddress)
			s.Require().NoError(err)
			s.Require().Equal(new(big.Int).Sub(testvalues.StartingERC20Balance, totalTransferAmount), userBalance)

			// Get the escrow address
			escrowAddress, err = s.ics20Contract.GetEscrow(nil, testvalues.CustomClientID)
			s.Require().NoError(err)

			// ICS20 contract balance on Ethereum
			escrowBalance, err := s.erc20Contract.BalanceOf(nil, escrowAddress)
			s.Require().NoError(err)
			s.Require().Equal(totalTransferAmount, escrowBalance)
		}))
	}))

	s.Require().True(s.Run("Relay the last packet", func() {
		relayResp, err := s.RelayerClient.RelayByTx(context.Background(), &relayertypes.RelayByTxRequest{
			SrcChain:       eth.ChainID.String(),
			DstChain:       simd.Config().ChainID,
			SourceTxIds:    [][]byte{sendTxHashes[len(sendTxHashes)-1]},
			TargetClientId: testvalues.FirstWasmClientID,
		})
		s.Require().NoError(err)
		s.Require().NotEmpty(relayResp.Tx)
		s.Require().Empty(relayResp.Address)

		relayTxBodyBz := relayResp.Tx

		_ = s.BroadcastSdkTxBody(ctx, simd, s.SimdRelayerSubmitter, 2_000_000, relayTxBodyBz)

		// Remove the last txHash from the list
		sendTxHashes = sendTxHashes[:len(sendTxHashes)-1]
	}))

	var eg errgroup.Group
	s.Require().True(s.Run("Relay all the remaining requests concurrently", func() {
		// to avoid the submitter from getting account sequence mismatch, we need to lock when submitting
		time.Sleep(10 * time.Second) // Just to make sure we are up to date

		var relayTxHashes [][]byte
		// loop over the txHashes and send them concurrently
		for _, txHash := range sendTxHashes {
			txHash := txHash
			eg.Go(func() error {
				resp, err := s.RelayerClient.RelayByTx(context.Background(), &relayertypes.RelayByTxRequest{
					SrcChain:       eth.ChainID.String(),
					DstChain:       simd.Config().ChainID,
					SourceTxIds:    [][]byte{txHash},
					TargetClientId: testvalues.FirstWasmClientID,
				})
				if err != nil {
					return err
				}

				relayTxBodyBz := resp.Tx
				relayTxHashes = append(relayTxHashes, relayTxBodyBz)
				return nil
			})
		}

		s.Require().NoError(eg.Wait())

		// relay 10 packets at a time
		for i := 0; i < len(relayTxHashes); i += 10 {
			txHashes := relayTxHashes[i:min(i+10, len(relayTxHashes))]

			var msgs []sdk.Msg
			for _, txHash := range txHashes {
				var txBody txtypes.TxBody
				err := proto.Unmarshal(txHash, &txBody)
				s.Require().NoError(err)

				for _, msg := range txBody.Messages {
					// Make sure there are no update client messages
					s.Require().NotEqual("ibc.core.client.v1.MsgUpdateClient", msg.TypeUrl)

					var sdkMsg sdk.Msg
					err = simd.Config().EncodingConfig.InterfaceRegistry.UnpackAny(msg, &sdkMsg)
					s.Require().NoError(err)

					msgs = append(msgs, sdkMsg)
				}
			}
			s.Require().NotZero(len(msgs))

			_, err := s.BroadcastMessages(ctx, simd, s.SimdRelayerSubmitter, 5_000_000, msgs...)
			s.Require().NoError(err)
		}
	}))

	s.Require().True(s.Run("Verify balances on Cosmos chain", func() {
		denomOnCosmos := transfertypes.NewDenom(s.contractAddresses.Erc20, transfertypes.NewHop(transfertypes.PortID, testvalues.FirstWasmClientID))

		// User balance on Cosmos chain
		resp, err := e2esuite.GRPCQuery[banktypes.QueryBalanceResponse](ctx, simd, &banktypes.QueryBalanceRequest{
			Address: cosmosUserAddress,
			Denom:   denomOnCosmos.IBCDenom(),
		})
		s.Require().NoError(err)
		s.Require().NotNil(resp.Balance)
		s.Require().Equal(totalTransferAmount, resp.Balance.Amount.BigInt())
		s.Require().Equal(denomOnCosmos.IBCDenom(), resp.Balance.Denom)
=======
>>>>>>> e981ff20
	}))
}<|MERGE_RESOLUTION|>--- conflicted
+++ resolved
@@ -912,7 +912,7 @@
 		sendTxHashes [][]byte
 	)
 	s.Require().True(s.Run("Send transfers on Cosmos chain", func() {
-		for i := 0; i < numOfTransfers; i++ {
+		for range numOfTransfers {
 			timeout := uint64(time.Now().Add(45 * time.Second).Unix())
 			transferCoin = sdk.NewCoin(simd.Config().Denom, sdkmath.NewIntFromBigInt(transferAmount))
 
@@ -1037,7 +1037,6 @@
 		_, err = s.ics20Contract.IbcERC20Contract(nil, denomOnEthereum.Path())
 		// Ethereum side did not received the packet, ERC20 contract corresponding to the denom does not exist
 		s.Require().Error(err)
-<<<<<<< HEAD
 	}))
 }
 
@@ -1211,7 +1210,5 @@
 		s.Require().NotNil(resp.Balance)
 		s.Require().Equal(totalTransferAmount, resp.Balance.Amount.BigInt())
 		s.Require().Equal(denomOnCosmos.IBCDenom(), resp.Balance.Denom)
-=======
->>>>>>> e981ff20
 	}))
 }