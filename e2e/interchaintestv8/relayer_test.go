--- conflicted
+++ resolved
@@ -1009,7 +1009,27 @@
 			s.Require().Equal(testvalues.InitialBalance, resp.Balance.Amount.Int64())
 		}))
 	}))
-<<<<<<< HEAD
+
+	s.Require().True(s.Run("Verify no balance on Ethereum", func() {
+		denomOnEthereum := transfertypes.NewDenom(transferCoin.Denom, transfertypes.NewHop(transfertypes.PortID, testvalues.CustomClientID))
+
+		_, err := s.ics20Contract.IbcERC20Contract(nil, denomOnEthereum.Path())
+		// Ethereum side did not received the packet, ERC20 contract corresponding to the denom does not exist
+		s.Require().Error(err)
+	}))
+
+	// We are skipping the replay attack test on non-PoS mode
+	// In PoW mode, the test below will NOT fail as the mock light client accepts all proofs without verification.
+	if os.Getenv(testvalues.EnvKeyEthTestnetType) != testvalues.EthTestnetTypePoS {
+		s.T().Skip("Skipping replay attack test on non-PoS mode")
+	}
+
+	s.Require().True(s.Run("Receive packets on Ethereum after timeout should fail", func() {
+		ics26Address := ethcommon.HexToAddress(s.contractAddresses.Ics26Router)
+		receipt, err := eth.BroadcastTx(ctx, s.EthRelayerSubmitter, 5_000_000, ics26Address, txBodyBz)
+		s.Require().Error(err)
+		s.Require().Nil(receipt)
+	}))
 }
 
 func (s *RelayerTestSuite) TestOutOfOrderRelaying() {
@@ -1112,27 +1132,4 @@
 		}))
 	}))
 
-=======
-
-	s.Require().True(s.Run("Verify no balance on Ethereum", func() {
-		denomOnEthereum := transfertypes.NewDenom(transferCoin.Denom, transfertypes.NewHop(transfertypes.PortID, testvalues.CustomClientID))
-
-		_, err := s.ics20Contract.IbcERC20Contract(nil, denomOnEthereum.Path())
-		// Ethereum side did not received the packet, ERC20 contract corresponding to the denom does not exist
-		s.Require().Error(err)
-	}))
-
-	// We are skipping the replay attack test on non-PoS mode
-	// In PoW mode, the test below will NOT fail as the mock light client accepts all proofs without verification.
-	if os.Getenv(testvalues.EnvKeyEthTestnetType) != testvalues.EthTestnetTypePoS {
-		s.T().Skip("Skipping replay attack test on non-PoS mode")
-	}
-
-	s.Require().True(s.Run("Receive packets on Ethereum after timeout should fail", func() {
-		ics26Address := ethcommon.HexToAddress(s.contractAddresses.Ics26Router)
-		receipt, err := eth.BroadcastTx(ctx, s.EthRelayerSubmitter, 5_000_000, ics26Address, txBodyBz)
-		s.Require().Error(err)
-		s.Require().Nil(receipt)
-	}))
->>>>>>> 67eeb109
 }