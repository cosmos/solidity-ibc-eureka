package main

import (
	"context"
	"encoding/hex"
	"fmt"
	"math/big"
<<<<<<< HEAD
	"os"
=======
	"strconv"
>>>>>>> d46a8e55
	"strings"
	"sync"
	"testing"
	"time"

	"github.com/stretchr/testify/suite"

	"github.com/ethereum/go-ethereum/accounts/abi"
	ethcommon "github.com/ethereum/go-ethereum/common"
	ethtypes "github.com/ethereum/go-ethereum/core/types"
	"github.com/ethereum/go-ethereum/crypto"

	sdkmath "cosmossdk.io/math"

	sdk "github.com/cosmos/cosmos-sdk/types"
	banktypes "github.com/cosmos/cosmos-sdk/x/bank/types"

	transfertypes "github.com/cosmos/ibc-go/v10/modules/apps/transfer/types"
	channeltypesv2 "github.com/cosmos/ibc-go/v10/modules/core/04-channel/v2/types"

	"github.com/strangelove-ventures/interchaintest/v8/testutil"

	"github.com/cosmos/solidity-ibc-eureka/abigen/ibcerc20"
	"github.com/cosmos/solidity-ibc-eureka/abigen/ics20transfer"

	"github.com/srdtrk/solidity-ibc-eureka/e2e/v8/e2esuite"
	"github.com/srdtrk/solidity-ibc-eureka/e2e/v8/operator"
	"github.com/srdtrk/solidity-ibc-eureka/e2e/v8/testvalues"
	ethereumtypes "github.com/srdtrk/solidity-ibc-eureka/e2e/v8/types/ethereum"
	relayertypes "github.com/srdtrk/solidity-ibc-eureka/e2e/v8/types/relayer"
)

// RelayerTestSuite is a suite of tests that wraps IbcEurekaTestSuite
// and can provide additional functionality
type RelayerTestSuite struct {
	IbcEurekaTestSuite
}

// TestWithIbcEurekaTestSuite is the boilerplate code that allows the test suite to be run
func TestWithRelayerTestSuite(t *testing.T) {
	suite.Run(t, new(RelayerTestSuite))
}

func (s *RelayerTestSuite) Test_10_RecvPacketToEth_Groth16() {
	ctx := context.Background()
	s.RecvPacketToEthTest(ctx, operator.ProofTypeGroth16, 10)
}

func (s *RelayerTestSuite) Test_5_RecvPacketToEth_Plonk() {
	ctx := context.Background()
	s.RecvPacketToEthTest(ctx, operator.ProofTypePlonk, 5)
}

func (s *RelayerTestSuite) RecvPacketToEthTest(
	ctx context.Context, proofType operator.SupportedProofType, numOfTransfers int,
) {
	s.Require().Greater(numOfTransfers, 0)

	s.SetupSuite(ctx, proofType)

	eth, simd := s.EthChain, s.CosmosChains[0]

	ics26Address := ethcommon.HexToAddress(s.contractAddresses.Ics26Router)
	transferAmount := big.NewInt(testvalues.TransferAmount)
	totalTransferAmount := big.NewInt(testvalues.TransferAmount * int64(numOfTransfers))
	if totalTransferAmount.Int64() > testvalues.InitialBalance {
		s.FailNow("Total transfer amount exceeds the initial balance")
	}
	ethereumUserAddress := crypto.PubkeyToAddress(s.key.PublicKey)
	cosmosUserWallet := s.CosmosUsers[0]
	cosmosUserAddress := cosmosUserWallet.FormattedAddress()

	var (
		transferCoin sdk.Coin
		sendTxHashes [][]byte
	)
	s.Require().True(s.Run("Send transfers on Cosmos chain", func() {
		for i := 0; i < numOfTransfers; i++ {
			timeout := uint64(time.Now().Add(30 * time.Minute).Unix())
			transferCoin = sdk.NewCoin(simd.Config().Denom, sdkmath.NewIntFromBigInt(transferAmount))

			transferPayload := transfertypes.FungibleTokenPacketData{
				Denom:    transferCoin.Denom,
				Amount:   transferCoin.Amount.String(),
				Sender:   cosmosUserAddress,
				Receiver: strings.ToLower(ethereumUserAddress.Hex()),
				Memo:     "",
			}
			encodedPayload, err := transfertypes.EncodeABIFungibleTokenPacketData(&transferPayload)
			s.Require().NoError(err)

			payload := channeltypesv2.Payload{
				SourcePort:      transfertypes.PortID,
				DestinationPort: transfertypes.PortID,
				Version:         transfertypes.V1,
				Encoding:        transfertypes.EncodingABI,
				Value:           encodedPayload,
			}
			msgSendPacket := channeltypesv2.MsgSendPacket{
				SourceClient:     testvalues.FirstWasmClientID,
				TimeoutTimestamp: timeout,
				Payloads: []channeltypesv2.Payload{
					payload,
				},
				Signer: cosmosUserWallet.FormattedAddress(),
			}

			resp, err := s.BroadcastMessages(ctx, simd, cosmosUserWallet, 200_000, &msgSendPacket)
			s.Require().NoError(err)
			s.Require().NotEmpty(resp.TxHash)

			txHash, err := hex.DecodeString(resp.TxHash)
			s.Require().NoError(err)

			sendTxHashes = append(sendTxHashes, txHash)
		}

		s.Require().True(s.Run("Verify balances on Cosmos chain", func() {
			// Check the balance of UserB
			resp, err := e2esuite.GRPCQuery[banktypes.QueryBalanceResponse](ctx, simd, &banktypes.QueryBalanceRequest{
				Address: cosmosUserAddress,
				Denom:   transferCoin.Denom,
			})
			s.Require().NoError(err)
			s.Require().NotNil(resp.Balance)
			s.Require().Equal(testvalues.InitialBalance-totalTransferAmount.Int64(), resp.Balance.Amount.Int64())
		}))
	}))

	s.Require().True(s.Run("Receive packets on Ethereum", func() {
		var relayTx []byte
		s.Require().True(s.Run("Retrieve relay tx", func() {
			resp, err := s.RelayerClient.RelayByTx(context.Background(), &relayertypes.RelayByTxRequest{
				SrcChain:       simd.Config().ChainID,
				DstChain:       eth.ChainID.String(),
				SourceTxIds:    sendTxHashes,
				TargetClientId: testvalues.CustomClientID,
			})
			s.Require().NoError(err)
			s.Require().NotEmpty(resp.Tx)
			s.Require().Equal(resp.Address, ics26Address.String())

			relayTx = resp.Tx
		}))

		s.Require().True(s.Run("Submit relay tx", func() {
			receipt, err := eth.BroadcastTx(ctx, s.EthRelayerSubmitter, 5_000_000, ics26Address, relayTx)
			s.Require().NoError(err)
			s.Require().Equal(ethtypes.ReceiptStatusSuccessful, receipt.Status, fmt.Sprintf("Tx failed: %+v", receipt))
		}))

		s.Require().True(s.Run("Verify balances on Ethereum", func() {
			denomOnEthereum := transfertypes.NewDenom(transferCoin.Denom, transfertypes.NewHop(transfertypes.PortID, testvalues.CustomClientID))

			ibcERC20Addr, err := s.ics20Contract.IbcERC20Contract(nil, denomOnEthereum.Path())
			s.Require().NoError(err)

			ibcERC20, err := ibcerc20.NewContract(ethcommon.HexToAddress(ibcERC20Addr.Hex()), s.EthChain.RPCClient)
			s.Require().NoError(err)

			// User balance on Ethereum
			userBalance, err := ibcERC20.BalanceOf(nil, ethereumUserAddress)
			s.Require().NoError(err)
			s.Require().Equal(totalTransferAmount, userBalance)
		}))
	}))
}

// TestConcurrentRecvPacketToEth_Groth16 tests the concurrent relaying of 2 packets from Cosmos to Ethereum
// NOTE: This test is not included in the CI pipeline as it is flaky
func (s *RelayerTestSuite) Test_2_ConcurrentRecvPacketToEth_Groth16() {
	// I've noticed that the prover network drops the requests when sending too many
	ctx := context.Background()
	s.ConcurrentRecvPacketToEthTest(ctx, operator.ProofTypeGroth16, 2)
}

func (s *RelayerTestSuite) ConcurrentRecvPacketToEthTest(
	ctx context.Context, proofType operator.SupportedProofType, numConcurrentTransfers int,
) {
	s.Require().Greater(numConcurrentTransfers, 0)

	s.SetupSuite(ctx, proofType)

	_, simd := s.EthChain, s.CosmosChains[0]

	ics26Address := ethcommon.HexToAddress(s.contractAddresses.Ics26Router)
	transferAmount := big.NewInt(testvalues.TransferAmount)
	transferCoin := sdk.NewCoin(simd.Config().Denom, sdkmath.NewIntFromBigInt(transferAmount))
	totalTransferAmount := big.NewInt(testvalues.TransferAmount * int64(numConcurrentTransfers))
	if totalTransferAmount.Int64() > testvalues.InitialBalance {
		s.FailNow("Total transfer amount exceeds the initial balance")
	}
	ethereumUserAddress := crypto.PubkeyToAddress(s.key.PublicKey)
	cosmosUserWallet := s.CosmosUsers[0]
	cosmosUserAddress := cosmosUserWallet.FormattedAddress()

	var sendTxHashes [][]byte
	s.Require().True(s.Run("Send transfers on Cosmos chain", func() {
		for i := 0; i < numConcurrentTransfers; i++ {
			timeout := uint64(time.Now().Add(30 * time.Minute).Unix())

			transferPayload := transfertypes.FungibleTokenPacketData{
				Denom:    transferCoin.Denom,
				Amount:   transferCoin.Amount.String(),
				Sender:   cosmosUserAddress,
				Receiver: strings.ToLower(ethereumUserAddress.Hex()),
				Memo:     "",
			}
			encodedPayload, err := transfertypes.EncodeABIFungibleTokenPacketData(&transferPayload)
			s.Require().NoError(err)

			payload := channeltypesv2.Payload{
				SourcePort:      transfertypes.PortID,
				DestinationPort: transfertypes.PortID,
				Version:         transfertypes.V1,
				Encoding:        transfertypes.EncodingABI,
				Value:           encodedPayload,
			}
			msgSendPacket := channeltypesv2.MsgSendPacket{
				SourceClient:     testvalues.FirstWasmClientID,
				TimeoutTimestamp: timeout,
				Payloads: []channeltypesv2.Payload{
					payload,
				},
				Signer: cosmosUserWallet.FormattedAddress(),
			}

			resp, err := s.BroadcastMessages(ctx, simd, cosmosUserWallet, 200_000, &msgSendPacket)
			s.Require().NoError(err)
			s.Require().NotEmpty(resp.TxHash)

			txHash, err := hex.DecodeString(resp.TxHash)
			s.Require().NoError(err)

			sendTxHashes = append(sendTxHashes, txHash)
		}

		s.Require().True(s.Run("Verify balances on Cosmos chain", func() {
			// Check the balance of UserB
			resp, err := e2esuite.GRPCQuery[banktypes.QueryBalanceResponse](ctx, simd, &banktypes.QueryBalanceRequest{
				Address: cosmosUserAddress,
				Denom:   transferCoin.Denom,
			})
			s.Require().NoError(err)
			s.Require().NotNil(resp.Balance)
			s.Require().Equal(testvalues.InitialBalance-totalTransferAmount.Int64(), resp.Balance.Amount.Int64())
		}))
	}))

	s.Require().True(s.Run("Install circuit artifacts on machine", func() {
		// When running multiple instances of the relayer, the circuit artifacts need to be installed on the machine
		// to avoid the overhead of installing the artifacts for each relayer instance (which also panics).
		// This is why we make a single request which installs the artifacts on the machine, and discard the response.

		resp, err := s.RelayerClient.RelayByTx(context.Background(), &relayertypes.RelayByTxRequest{
			SrcChain:       simd.Config().ChainID,
			DstChain:       s.EthChain.ChainID.String(),
			SourceTxIds:    sendTxHashes,
			TargetClientId: testvalues.CustomClientID,
		})
		s.Require().NoError(err)
		s.Require().NotEmpty(resp.Tx)
		s.Require().Equal(resp.Address, ics26Address.String())
	}))

	var wg sync.WaitGroup
	wg.Add(numConcurrentTransfers)
	s.Require().True(s.Run("Make concurrent requests", func() {
		// loop over the txHashes and send them concurrently
		for _, txHash := range sendTxHashes {
			// we send the request while the previous request is still being processed
			time.Sleep(3 * time.Second)
			go func() {
				defer wg.Done() // decrement the counter when the request completes
				resp, err := s.RelayerClient.RelayByTx(context.Background(), &relayertypes.RelayByTxRequest{
					SrcChain:       simd.Config().ChainID,
					DstChain:       s.EthChain.ChainID.String(),
					SourceTxIds:    [][]byte{txHash},
					TargetClientId: testvalues.CustomClientID,
				})
				s.Require().NoError(err)
				s.Require().NotEmpty(resp.Tx)
				s.Require().Equal(resp.Address, ics26Address.String())
			}()
		}
	}))

	s.Require().True(s.Run("Wait for all requests to complete", func() {
		// wait for all requests to complete
		// If the request never completes, we rely on the test timeout to kill the test
		wg.Wait()
	}))
}

func (s *RelayerTestSuite) Test_10_BatchedAckPacketToEth_Groth16() {
	ctx := context.Background()
	s.ICS20TransferERC20TokenBatchedAckToEthTest(ctx, operator.ProofTypeGroth16, 10, big.NewInt(testvalues.TransferAmount))
}

func (s *RelayerTestSuite) Test_5_BatchedAckPacketToEth_Plonk() {
	ctx := context.Background()
	s.ICS20TransferERC20TokenBatchedAckToEthTest(ctx, operator.ProofTypePlonk, 5, big.NewInt(testvalues.TransferAmount))
}

// Note that the relayer still only relays one tx, the batching is done
// on the cosmos transaction itself. So that it emits multiple IBC events.
func (s *RelayerTestSuite) ICS20TransferERC20TokenBatchedAckToEthTest(
	ctx context.Context, proofType operator.SupportedProofType, numOfTransfers int, transferAmount *big.Int,
) {
	s.SetupSuite(ctx, proofType)

	eth, simd := s.EthChain, s.CosmosChains[0]

	ics26Address := ethcommon.HexToAddress(s.contractAddresses.Ics26Router)
	ics20Address := ethcommon.HexToAddress(s.contractAddresses.Ics20Transfer)
	erc20Address := ethcommon.HexToAddress(s.contractAddresses.Erc20)

	totalTransferAmount := new(big.Int).Mul(transferAmount, big.NewInt(int64(numOfTransfers)))
	ethereumUserAddress := crypto.PubkeyToAddress(s.key.PublicKey)
	cosmosUserWallet := s.CosmosUsers[0]
	cosmosUserAddress := cosmosUserWallet.FormattedAddress()

	ics20transferAbi, err := abi.JSON(strings.NewReader(ics20transfer.ContractABI))
	s.Require().NoError(err)

	s.Require().True(s.Run("Approve the ICS20Transfer.sol contract to spend the erc20 tokens", func() {
		tx, err := s.erc20Contract.Approve(s.GetTransactOpts(s.key, eth), ics20Address, totalTransferAmount)
		s.Require().NoError(err)

		receipt, err := eth.GetTxReciept(ctx, tx.Hash())
		s.Require().NoError(err)
		s.Require().Equal(ethtypes.ReceiptStatusSuccessful, receipt.Status)

		allowance, err := s.erc20Contract.Allowance(nil, ethereumUserAddress, ics20Address)
		s.Require().NoError(err)
		s.Require().Equal(totalTransferAmount, allowance)
	}))

	var (
		sendTxHashes  [][]byte
		escrowAddress ethcommon.Address
	)
	s.Require().True(s.Run(fmt.Sprintf("Send %d transfers on Ethereum", numOfTransfers), func() {
		timeout := uint64(time.Now().Add(30 * time.Minute).Unix())
		transferMulticall := make([][]byte, numOfTransfers)

		msgSendPacket := ics20transfer.IICS20TransferMsgsSendTransferMsg{
			SourceClient:     testvalues.CustomClientID,
			Denom:            erc20Address,
			Amount:           transferAmount,
			Receiver:         cosmosUserAddress,
			TimeoutTimestamp: timeout,
			Memo:             "",
		}

		encodedMsg, err := ics20transferAbi.Pack("sendTransfer", msgSendPacket)
		s.Require().NoError(err)
		for i := 0; i < numOfTransfers; i++ {
			transferMulticall[i] = encodedMsg
		}

		tx, err := s.ics20Contract.Multicall(s.GetTransactOpts(s.key, eth), transferMulticall)
		s.Require().NoError(err)

		receipt, err := eth.GetTxReciept(ctx, tx.Hash())
		s.Require().NoError(err)
		s.Require().Equal(ethtypes.ReceiptStatusSuccessful, receipt.Status)
		s.T().Logf("Multicall send %d transfers gas used: %d", numOfTransfers, receipt.GasUsed)
		sendTxHashes = append(sendTxHashes, tx.Hash().Bytes())

		s.True(s.Run("Verify balances on Ethereum", func() {
			// User balance on Ethereum
			userBalance, err := s.erc20Contract.BalanceOf(nil, ethereumUserAddress)
			s.Require().NoError(err)
			s.Require().Equal(new(big.Int).Sub(testvalues.StartingERC20Balance, totalTransferAmount), userBalance)

			// Get the escrow address
			escrowAddress, err = s.ics20Contract.GetEscrow(nil, testvalues.CustomClientID)
			s.Require().NoError(err)

			// ICS20 contract balance on Ethereum
			escrowBalance, err := s.erc20Contract.BalanceOf(nil, escrowAddress)
			s.Require().NoError(err)
			s.Require().Equal(totalTransferAmount, escrowBalance)
		}))
	}))

	var ackTxHash []byte
	s.Require().True(s.Run("Receive packets on Cosmos chain", func() {
		var relayTxBodyBz []byte
		s.Require().True(s.Run("Retrieve relay tx", func() {
			resp, err := s.RelayerClient.RelayByTx(context.Background(), &relayertypes.RelayByTxRequest{
				SrcChain:       eth.ChainID.String(),
				DstChain:       simd.Config().ChainID,
				SourceTxIds:    sendTxHashes,
				TargetClientId: testvalues.FirstWasmClientID,
			})
			s.Require().NoError(err)
			s.Require().NotEmpty(resp.Tx)
			s.Require().Empty(resp.Address)

			relayTxBodyBz = resp.Tx
		}))

		s.Require().True(s.Run("Broadcast relay tx", func() {
			resp := s.BroadcastSdkTxBody(ctx, simd, s.SimdRelayerSubmitter, 2_000_000, relayTxBodyBz)

			ackTxHash, err = hex.DecodeString(resp.TxHash)
			s.Require().NoError(err)
			s.Require().NotEmpty(ackTxHash)
		}))

		s.Require().True(s.Run("Verify balances on Cosmos chain", func() {
			denomOnCosmos := transfertypes.NewDenom(s.contractAddresses.Erc20, transfertypes.NewHop(transfertypes.PortID, testvalues.FirstWasmClientID))

			// User balance on Cosmos chain
			resp, err := e2esuite.GRPCQuery[banktypes.QueryBalanceResponse](ctx, simd, &banktypes.QueryBalanceRequest{
				Address: cosmosUserAddress,
				Denom:   denomOnCosmos.IBCDenom(),
			})
			s.Require().NoError(err)
			s.Require().NotNil(resp.Balance)
			s.Require().Equal(totalTransferAmount, resp.Balance.Amount.BigInt())
			s.Require().Equal(denomOnCosmos.IBCDenom(), resp.Balance.Denom)
		}))
	}))

	s.Require().True(s.Run("Acknowledge packets on Ethereum", func() {
		var relayTx []byte
		s.Require().True(s.Run("Retrieve relay tx", func() {
			resp, err := s.RelayerClient.RelayByTx(context.Background(), &relayertypes.RelayByTxRequest{
				SrcChain:       simd.Config().ChainID,
				DstChain:       s.EthChain.ChainID.String(),
				SourceTxIds:    [][]byte{ackTxHash},
				TargetClientId: testvalues.CustomClientID,
			})
			s.Require().NoError(err)
			s.Require().NotEmpty(resp.Tx)
			s.Require().Equal(resp.Address, ics26Address.String())

			relayTx = resp.Tx
		}))

		s.Require().True(s.Run("Submit relay tx", func() {
			receipt, err := eth.BroadcastTx(ctx, s.EthRelayerSubmitter, 5_000_000, ics26Address, relayTx)
			s.Require().NoError(err)
			s.Require().Equal(ethtypes.ReceiptStatusSuccessful, receipt.Status)

			// Verify the ack packet event exists
			_, err = e2esuite.GetEvmEvent(receipt, s.ics26Contract.ParseAckPacket)
			s.Require().NoError(err)
		}))

		s.Require().True(s.Run("Verify balances on Ethereum", func() {
			// User balance on Ethereum
			userBalance, err := s.erc20Contract.BalanceOf(nil, ethereumUserAddress)
			s.Require().NoError(err)
			s.Require().Equal(new(big.Int).Sub(testvalues.StartingERC20Balance, totalTransferAmount), userBalance)

			// ICS20 contract balance on Ethereum
			escrowBalance, err := s.erc20Contract.BalanceOf(nil, escrowAddress)
			s.Require().NoError(err)
			s.Require().Equal(totalTransferAmount, escrowBalance)
		}))
	}))
}

func (s *RelayerTestSuite) TestMultiPeriodClientUpdateToCosmos() {
	ctx := context.Background()

	s.SetupSuite(ctx, operator.ProofTypeGroth16) // Doesn't matter, since we won't relay to eth in this test

	eth, simd := s.EthChain, s.CosmosChains[0]

	ics20Address := ethcommon.HexToAddress(s.contractAddresses.Ics20Transfer)
	erc20Address := ethcommon.HexToAddress(s.contractAddresses.Erc20)

	ethereumUserAddress := crypto.PubkeyToAddress(s.key.PublicKey)
	cosmosUserWallet := s.CosmosUsers[0]
	cosmosUserAddress := cosmosUserWallet.FormattedAddress()

	transferAmount := big.NewInt(testvalues.TransferAmount)

	s.Require().True(s.Run("Approve the ICS20Transfer.sol contract to spend the erc20 tokens", func() {
		tx, err := s.erc20Contract.Approve(s.GetTransactOpts(s.key, eth), ics20Address, transferAmount)
		s.Require().NoError(err)

		receipt, err := eth.GetTxReciept(ctx, tx.Hash())
		s.Require().NoError(err)
		s.Require().Equal(ethtypes.ReceiptStatusSuccessful, receipt.Status)
	}))

	s.Require().True(s.Run("Wait for period to change twice on Eth before relaying", func() {
		_, ethClientState := s.GetEthereumClientState(ctx, simd, testvalues.FirstWasmClientID)
		clientPeriod := ethClientState.LatestSlot / (ethClientState.EpochsPerSyncCommitteePeriod * ethClientState.SlotsPerEpoch)
		err := testutil.WaitForCondition(time.Minute*30, time.Second*30, func() (bool, error) {
			finalityUpdate, err := eth.BeaconAPIClient.GetFinalityUpdate()
			if err != nil {
				return false, err
			}

			finalitySlot, err := strconv.Atoi(finalityUpdate.Data.FinalizedHeader.Beacon.Slot)
			if err != nil {
				return false, err
			}
			finalityPeriod := uint64(finalitySlot) / (ethClientState.EpochsPerSyncCommitteePeriod * ethClientState.SlotsPerEpoch)

			return finalityPeriod == clientPeriod+2, nil
		})
		s.Require().NoError(err)
	}))

	var (
		sendTxHash    []byte
		escrowAddress ethcommon.Address
	)
	s.Require().True(s.Run("Send transfers on Ethereum", func() {
		timeout := uint64(time.Now().Add(30 * time.Minute).Unix())

		msgSendTransfer := ics20transfer.IICS20TransferMsgsSendTransferMsg{
			Denom:            erc20Address,
			SourceClient:     testvalues.CustomClientID,
			DestPort:         transfertypes.PortID,
			Amount:           transferAmount,
			Receiver:         cosmosUserAddress,
			TimeoutTimestamp: timeout,
			Memo:             "",
		}

		tx, err := s.ics20Contract.SendTransfer(s.GetTransactOpts(s.key, eth), msgSendTransfer)
		s.Require().NoError(err)

		receipt, err := eth.GetTxReciept(ctx, tx.Hash())
		s.Require().NoError(err)
		s.Require().Equal(ethtypes.ReceiptStatusSuccessful, receipt.Status)

		sendTxHash = tx.Hash().Bytes()

		s.True(s.Run("Verify balances on Ethereum", func() {
			// User balance on Ethereum
			userBalance, err := s.erc20Contract.BalanceOf(nil, ethereumUserAddress)
			s.Require().NoError(err)
			s.Require().Equal(new(big.Int).Sub(testvalues.StartingERC20Balance, transferAmount), userBalance)

			// Get the escrow address
			escrowAddress, err = s.ics20Contract.GetEscrow(nil, testvalues.CustomClientID)
			s.Require().NoError(err)

			// ICS20 contract balance on Ethereum
			escrowBalance, err := s.erc20Contract.BalanceOf(nil, escrowAddress)
			s.Require().NoError(err)
			s.Require().Equal(transferAmount, escrowBalance)
		}))
	}))

	s.Require().True(s.Run("Receive packets on Cosmos chain", func() {
		var relayTxBodyBz []byte
		s.Require().True(s.Run("Retrieve relay tx", func() {
			resp, err := s.RelayerClient.RelayByTx(context.Background(), &relayertypes.RelayByTxRequest{
				SrcChain:       eth.ChainID.String(),
				DstChain:       simd.Config().ChainID,
				SourceTxIds:    [][]byte{sendTxHash},
				TargetClientId: testvalues.FirstWasmClientID,
			})
			s.Require().NoError(err)
			s.Require().NotEmpty(resp.Tx)
			s.Require().Empty(resp.Address)

			relayTxBodyBz = resp.Tx

			s.wasmFixtureGenerator.AddFixtureStep("receive_packets", ethereumtypes.RelayerMessages{
				RelayerTxBody: hex.EncodeToString(relayTxBodyBz),
			})
		}))

		var ackTxHash []byte
		s.Require().True(s.Run("Broadcast relay tx", func() {
			resp := s.BroadcastSdkTxBody(ctx, simd, s.SimdRelayerSubmitter, 2_000_000, relayTxBodyBz)

			var err error
			ackTxHash, err = hex.DecodeString(resp.TxHash)
			s.Require().NoError(err)
			s.Require().NotEmpty(ackTxHash)
		}))

		s.Require().True(s.Run("Verify balances on Cosmos chain", func() {
			denomOnCosmos := transfertypes.NewDenom(s.contractAddresses.Erc20, transfertypes.NewHop(transfertypes.PortID, testvalues.FirstWasmClientID))

			// User balance on Cosmos chain
			resp, err := e2esuite.GRPCQuery[banktypes.QueryBalanceResponse](ctx, simd, &banktypes.QueryBalanceRequest{
				Address: cosmosUserAddress,
				Denom:   denomOnCosmos.IBCDenom(),
			})
			s.Require().NoError(err)
			s.Require().NotNil(resp.Balance)
			s.Require().Equal(transferAmount, resp.Balance.Amount.BigInt())
			s.Require().Equal(denomOnCosmos.IBCDenom(), resp.Balance.Denom)
		}))
	}))
}

func (s *RelayerTestSuite) Test_10_RecvPacketToCosmos() {
	ctx := context.Background()
	s.RecvPacketToCosmosTest(ctx, 10, big.NewInt(testvalues.TransferAmount))
}

func (s *RelayerTestSuite) RecvPacketToCosmosTest(ctx context.Context, numOfTransfers int, transferAmount *big.Int) {
	s.SetupSuite(ctx, operator.ProofTypeGroth16) // Doesn't matter, since we won't relay to eth in this test

	eth, simd := s.EthChain, s.CosmosChains[0]

	ics20Address := ethcommon.HexToAddress(s.contractAddresses.Ics20Transfer)
	erc20Address := ethcommon.HexToAddress(s.contractAddresses.Erc20)

	totalTransferAmount := new(big.Int).Mul(transferAmount, big.NewInt(int64(numOfTransfers)))
	ethereumUserAddress := crypto.PubkeyToAddress(s.key.PublicKey)
	cosmosUserWallet := s.CosmosUsers[0]
	cosmosUserAddress := cosmosUserWallet.FormattedAddress()

	s.Require().True(s.Run("Approve the ICS20Transfer.sol contract to spend the erc20 tokens", func() {
		tx, err := s.erc20Contract.Approve(s.GetTransactOpts(s.key, eth), ics20Address, totalTransferAmount)
		s.Require().NoError(err)

		receipt, err := eth.GetTxReciept(ctx, tx.Hash())
		s.Require().NoError(err)
		s.Require().Equal(ethtypes.ReceiptStatusSuccessful, receipt.Status)

		allowance, err := s.erc20Contract.Allowance(nil, ethereumUserAddress, ics20Address)
		s.Require().NoError(err)
		s.Require().Equal(totalTransferAmount, allowance)
	}))

	var (
		sendTxHashes  [][]byte
		escrowAddress ethcommon.Address
	)
	s.Require().True(s.Run(fmt.Sprintf("Send %d transfers on Ethereum", numOfTransfers), func() {
		timeout := uint64(time.Now().Add(30 * time.Minute).Unix())

		msgSendTransfer := ics20transfer.IICS20TransferMsgsSendTransferMsg{
			Denom:            erc20Address,
			SourceClient:     testvalues.CustomClientID,
			DestPort:         transfertypes.PortID,
			Amount:           transferAmount,
			Receiver:         cosmosUserAddress,
			TimeoutTimestamp: timeout,
			Memo:             "",
		}

		for i := 0; i < numOfTransfers; i++ {
			tx, err := s.ics20Contract.SendTransfer(s.GetTransactOpts(s.key, eth), msgSendTransfer)
			s.Require().NoError(err)

			receipt, err := eth.GetTxReciept(ctx, tx.Hash())
			s.Require().NoError(err)
			s.Require().Equal(ethtypes.ReceiptStatusSuccessful, receipt.Status)

			sendTxHashes = append(sendTxHashes, tx.Hash().Bytes())
		}

		s.True(s.Run("Verify balances on Ethereum", func() {
			// User balance on Ethereum
			userBalance, err := s.erc20Contract.BalanceOf(nil, ethereumUserAddress)
			s.Require().NoError(err)
			s.Require().Equal(new(big.Int).Sub(testvalues.StartingERC20Balance, totalTransferAmount), userBalance)

			// Get the escrow address
			escrowAddress, err = s.ics20Contract.GetEscrow(nil, testvalues.CustomClientID)
			s.Require().NoError(err)

			// ICS20 contract balance on Ethereum
			escrowBalance, err := s.erc20Contract.BalanceOf(nil, escrowAddress)
			s.Require().NoError(err)
			s.Require().Equal(totalTransferAmount, escrowBalance)
		}))
	}))

	s.Require().True(s.Run("Receive packets on Cosmos chain", func() {
		var relayTxBodyBz []byte
		s.Require().True(s.Run("Retrieve relay tx", func() {
			resp, err := s.RelayerClient.RelayByTx(context.Background(), &relayertypes.RelayByTxRequest{
				SrcChain:       eth.ChainID.String(),
				DstChain:       simd.Config().ChainID,
				SourceTxIds:    sendTxHashes,
				TargetClientId: testvalues.FirstWasmClientID,
			})
			s.Require().NoError(err)
			s.Require().NotEmpty(resp.Tx)
			s.Require().Empty(resp.Address)

			relayTxBodyBz = resp.Tx
		}))

		var ackTxHash []byte
		s.Require().True(s.Run("Broadcast relay tx", func() {
			resp := s.BroadcastSdkTxBody(ctx, simd, s.SimdRelayerSubmitter, 2_000_000, relayTxBodyBz)

			var err error
			ackTxHash, err = hex.DecodeString(resp.TxHash)
			s.Require().NoError(err)
			s.Require().NotEmpty(ackTxHash)
		}))

		s.Require().True(s.Run("Verify balances on Cosmos chain", func() {
			denomOnCosmos := transfertypes.NewDenom(s.contractAddresses.Erc20, transfertypes.NewHop(transfertypes.PortID, testvalues.FirstWasmClientID))

			// User balance on Cosmos chain
			resp, err := e2esuite.GRPCQuery[banktypes.QueryBalanceResponse](ctx, simd, &banktypes.QueryBalanceRequest{
				Address: cosmosUserAddress,
				Denom:   denomOnCosmos.IBCDenom(),
			})
			s.Require().NoError(err)
			s.Require().NotNil(resp.Balance)
			s.Require().Equal(totalTransferAmount, resp.Balance.Amount.BigInt())
			s.Require().Equal(denomOnCosmos.IBCDenom(), resp.Balance.Denom)
		}))
	}))
}

func (s *RelayerTestSuite) Test_10_BatchedAckPacketToCosmos() {
	ctx := context.Background()
	s.ICS20TransferERC20TokenBatchedAckToCosmosTest(ctx, operator.ProofTypeGroth16, 10)
}

// Note that the relayer still only relays one tx, the batching is done
// on the cosmos transaction itself. So that it emits multiple IBC events.
func (s *RelayerTestSuite) ICS20TransferERC20TokenBatchedAckToCosmosTest(
	ctx context.Context, proofType operator.SupportedProofType, numOfTransfers int,
) {
	s.SetupSuite(ctx, proofType)

	eth, simd := s.EthChain, s.CosmosChains[0]

	ics26Address := ethcommon.HexToAddress(s.contractAddresses.Ics26Router)
	transferAmount := big.NewInt(testvalues.TransferAmount)
	totalTransferAmount := big.NewInt(testvalues.TransferAmount * int64(numOfTransfers))
	if totalTransferAmount.Int64() > testvalues.InitialBalance {
		s.FailNow("Total transfer amount exceeds the initial balance")
	}
	ethereumUserAddress := crypto.PubkeyToAddress(s.key.PublicKey)
	cosmosUserWallet := s.CosmosUsers[0]
	cosmosUserAddress := cosmosUserWallet.FormattedAddress()
	sendMemo := "batched ack to cosmos test memo"

	var (
		transferCoin sdk.Coin
		sendTxHashes [][]byte
	)
	s.Require().True(s.Run("Send transfers on Cosmos chain", func() {
		for i := 0; i < numOfTransfers; i++ {
			timeout := uint64(time.Now().Add(30 * time.Minute).Unix())
			transferCoin = sdk.NewCoin(simd.Config().Denom, sdkmath.NewIntFromBigInt(transferAmount))

			transferPayload := transfertypes.FungibleTokenPacketData{
				Denom:    transferCoin.Denom,
				Amount:   transferCoin.Amount.String(),
				Sender:   cosmosUserAddress,
				Receiver: strings.ToLower(ethereumUserAddress.Hex()),
				Memo:     sendMemo,
			}
			encodedPayload, err := transfertypes.EncodeABIFungibleTokenPacketData(&transferPayload)
			s.Require().NoError(err)

			payload := channeltypesv2.Payload{
				SourcePort:      transfertypes.PortID,
				DestinationPort: transfertypes.PortID,
				Version:         transfertypes.V1,
				Encoding:        transfertypes.EncodingABI,
				Value:           encodedPayload,
			}
			msgSendPacket := channeltypesv2.MsgSendPacket{
				SourceClient:     testvalues.FirstWasmClientID,
				TimeoutTimestamp: timeout,
				Payloads: []channeltypesv2.Payload{
					payload,
				},
				Signer: cosmosUserWallet.FormattedAddress(),
			}

			resp, err := s.BroadcastMessages(ctx, simd, cosmosUserWallet, 200_000, &msgSendPacket)
			s.Require().NoError(err)
			s.Require().NotEmpty(resp.TxHash)

			txHash, err := hex.DecodeString(resp.TxHash)
			s.Require().NoError(err)

			sendTxHashes = append(sendTxHashes, txHash)
		}

		s.Require().True(s.Run("Verify balances on Cosmos chain", func() {
			// Check the balance of UserB
			resp, err := e2esuite.GRPCQuery[banktypes.QueryBalanceResponse](ctx, simd, &banktypes.QueryBalanceRequest{
				Address: cosmosUserAddress,
				Denom:   transferCoin.Denom,
			})
			s.Require().NoError(err)
			s.Require().NotNil(resp.Balance)
			s.Require().Equal(testvalues.InitialBalance-totalTransferAmount.Int64(), resp.Balance.Amount.Int64())
		}))
	}))

	var ackTxHash []byte
	s.Require().True(s.Run("Receive packets on Ethereum", func() {
		var multicallTx []byte
		s.Require().True(s.Run("Retrieve relay tx", func() {
			resp, err := s.RelayerClient.RelayByTx(context.Background(), &relayertypes.RelayByTxRequest{
				SrcChain:       simd.Config().ChainID,
				DstChain:       s.EthChain.ChainID.String(),
				SourceTxIds:    sendTxHashes,
				TargetClientId: testvalues.CustomClientID,
			})
			s.Require().NoError(err)
			s.Require().NotEmpty(resp.Tx)
			s.Require().Equal(resp.Address, ics26Address.String())

			multicallTx = resp.Tx
		}))

		s.Require().True(s.Run("Submit relay tx", func() {
			receipt, err := eth.BroadcastTx(ctx, s.EthRelayerSubmitter, 5_000_000, ics26Address, multicallTx)
			s.Require().NoError(err)
			s.Require().Equal(ethtypes.ReceiptStatusSuccessful, receipt.Status, fmt.Sprintf("Tx failed: %+v", receipt))

			ackTxHash = receipt.TxHash.Bytes()
		}))
	}))

	s.Require().True(s.Run("Acknowledge packets on Cosmos", func() {
		s.Require().True(s.Run("Verify commitments exists", func() {
			for i := 0; i < numOfTransfers; i++ {
				resp, err := e2esuite.GRPCQuery[channeltypesv2.QueryPacketCommitmentResponse](ctx, simd, &channeltypesv2.QueryPacketCommitmentRequest{
					ClientId: testvalues.FirstWasmClientID,
					Sequence: uint64(i) + 1,
				})
				s.Require().NoError(err)
				s.Require().NotEmpty(resp.Commitment)
			}
		}))

		var relayTxBodyBz []byte
		s.Require().True(s.Run("Retrieve relay tx", func() {
			resp, err := s.RelayerClient.RelayByTx(context.Background(), &relayertypes.RelayByTxRequest{
				SrcChain:       s.EthChain.ChainID.String(),
				DstChain:       simd.Config().ChainID,
				SourceTxIds:    [][]byte{ackTxHash},
				TargetClientId: testvalues.FirstWasmClientID,
			})
			s.Require().NoError(err)
			s.Require().NotEmpty(resp.Tx)
			s.Require().Empty(resp.Address)

			relayTxBodyBz = resp.Tx
		}))

		s.Require().True(s.Run("Broadcast relay tx", func() {
			_ = s.BroadcastSdkTxBody(ctx, simd, s.SimdRelayerSubmitter, 2_000_000, relayTxBodyBz)
		}))

		s.Require().True(s.Run("Verify commitments removed", func() {
			for i := 0; i < numOfTransfers; i++ {
				_, err := e2esuite.GRPCQuery[channeltypesv2.QueryPacketCommitmentResponse](ctx, simd, &channeltypesv2.QueryPacketCommitmentRequest{
					ClientId: testvalues.FirstWasmClientID,
					Sequence: uint64(i) + 1,
				})
				s.Require().ErrorContains(err, "packet commitment hash not found")
			}
		}))
	}))
}

func (s *RelayerTestSuite) TestTimeoutPacketFromCosmos() {
	ctx := context.Background()
	s.ICS20TimeoutFromCosmosTimeoutTest(ctx, operator.ProofTypeGroth16, 1)
}

func (s *RelayerTestSuite) Test_10_TimeoutPacketFromCosmos() {
	ctx := context.Background()
	s.ICS20TimeoutFromCosmosTimeoutTest(ctx, operator.ProofTypeGroth16, 10)
}

func (s *RelayerTestSuite) ICS20TimeoutFromCosmosTimeoutTest(
	ctx context.Context, proofType operator.SupportedProofType, numOfTransfers int,
) {
	if os.Getenv(testvalues.EnvKeyEthTestnetType) != testvalues.EthTestnetTypePoS {
		s.T().Skip("Skipping timeout packet test on non-PoS chain")
	}

	s.SetupSuite(ctx, proofType)

	eth, simd := s.EthChain, s.CosmosChains[0]

	transferAmount := big.NewInt(testvalues.TransferAmount)
	totalTransferAmount := big.NewInt(testvalues.TransferAmount * int64(numOfTransfers))
	if totalTransferAmount.Int64() > testvalues.InitialBalance {
		s.FailNow("Total transfer amount exceeds the initial balance")
	}
	ethereumUserAddress := crypto.PubkeyToAddress(s.key.PublicKey)
	cosmosUserWallet := s.CosmosUsers[0]
	cosmosUserAddress := cosmosUserWallet.FormattedAddress()
	sendMemo := "nonnativesend"

	var (
		transferCoin sdk.Coin
		sendTxHashes [][]byte
	)
	s.Require().True(s.Run("Send transfers on Cosmos chain", func() {
		for i := 0; i < numOfTransfers; i++ {
			timeout := uint64(time.Now().Add(45 * time.Second).Unix())
			transferCoin = sdk.NewCoin(simd.Config().Denom, sdkmath.NewIntFromBigInt(transferAmount))

			transferPayload := transfertypes.FungibleTokenPacketData{
				Denom:    transferCoin.Denom,
				Amount:   transferCoin.Amount.String(),
				Sender:   cosmosUserAddress,
				Receiver: strings.ToLower(ethereumUserAddress.Hex()),
				Memo:     sendMemo,
			}
			encodedPayload, err := transfertypes.EncodeABIFungibleTokenPacketData(&transferPayload)
			s.Require().NoError(err)

			payload := channeltypesv2.Payload{
				SourcePort:      transfertypes.PortID,
				DestinationPort: transfertypes.PortID,
				Version:         transfertypes.V1,
				Encoding:        transfertypes.EncodingABI,
				Value:           encodedPayload,
			}
			msgSendPacket := channeltypesv2.MsgSendPacket{
				SourceClient:     testvalues.FirstWasmClientID,
				TimeoutTimestamp: timeout,
				Payloads: []channeltypesv2.Payload{
					payload,
				},
				Signer: cosmosUserWallet.FormattedAddress(),
			}

			resp, err := s.BroadcastMessages(ctx, simd, cosmosUserWallet, 200_000, &msgSendPacket)
			s.Require().NoError(err)
			s.Require().NotEmpty(resp.TxHash)

			txHash, err := hex.DecodeString(resp.TxHash)
			s.Require().NoError(err)

			sendTxHashes = append(sendTxHashes, txHash)
		}

		s.Require().True(s.Run("Verify balances on Cosmos chain", func() {
			// Check the balance of UserB
			resp, err := e2esuite.GRPCQuery[banktypes.QueryBalanceResponse](ctx, simd, &banktypes.QueryBalanceRequest{
				Address: cosmosUserAddress,
				Denom:   transferCoin.Denom,
			})
			s.Require().NoError(err)
			s.Require().NotNil(resp.Balance)
			s.Require().Equal(testvalues.InitialBalance-totalTransferAmount.Int64(), resp.Balance.Amount.Int64())
		}))
	}))

	var txBodyBz []byte
	s.Require().True(s.Run("Prefetch relay tx", func() {
		resp, err := s.RelayerClient.RelayByTx(context.Background(), &relayertypes.RelayByTxRequest{
			SrcChain:       simd.Config().ChainID,
			DstChain:       eth.ChainID.String(),
			SourceTxIds:    sendTxHashes,
			TargetClientId: testvalues.CustomClientID,
		})
		s.Require().NoError(err)
		s.Require().NotEmpty(resp.Tx)

		txBodyBz = resp.Tx
	}))

	// sleep for 45 seconds to let the packet timeout
	time.Sleep(45 * time.Second)

	s.Require().True(s.Run("Timeout packets on Cosmos chain", func() {
		var relayTxBodyBz []byte
		s.Require().True(s.Run("Retrieve relay tx to Cosmos chain", func() {
			resp, err := s.RelayerClient.RelayByTx(context.Background(), &relayertypes.RelayByTxRequest{
				SrcChain:       eth.ChainID.String(),
				DstChain:       simd.Config().ChainID,
				TimeoutTxIds:   sendTxHashes,
				TargetClientId: testvalues.FirstWasmClientID,
			})
			s.Require().NoError(err)
			s.Require().NotEmpty(resp.Tx)
			s.Require().Empty(resp.Address)

			relayTxBodyBz = resp.Tx
		}))

		s.Require().True(s.Run("Broadcast relay tx on Cosmos chain", func() {
			_ = s.BroadcastSdkTxBody(ctx, simd, s.SimdRelayerSubmitter, 2_000_000, relayTxBodyBz)
		}))

		s.Require().True(s.Run("Verify balances on Cosmos chain", func() {
			// Check the balance of UserB
			resp, err := e2esuite.GRPCQuery[banktypes.QueryBalanceResponse](ctx, simd, &banktypes.QueryBalanceRequest{
				Address: cosmosUserAddress,
				Denom:   transferCoin.Denom,
			})
			s.Require().NoError(err)
			s.Require().NotNil(resp.Balance)
			s.Require().Equal(testvalues.InitialBalance, resp.Balance.Amount.Int64())
		}))
	}))

	s.Require().True(s.Run("Verify no balance on Ethereum", func() {
		denomOnEthereum := transfertypes.NewDenom(transferCoin.Denom, transfertypes.NewHop(transfertypes.PortID, testvalues.CustomClientID))

		_, err := s.ics20Contract.IbcERC20Contract(nil, denomOnEthereum.Path())
		// Ethereum side did not received the packet, ERC20 contract corresponding to the denom does not exist
		s.Require().Error(err)
		s.Require().Contains(err.Error(), "execution reverted: custom error 0xe1275e2f")
	}))

	s.Require().True(s.Run("Receive packets on Ethereum after timeout should fail", func() {
		ics26Address := ethcommon.HexToAddress(s.contractAddresses.Ics26Router)
		receipt, err := eth.BroadcastTx(ctx, s.EthRelayerSubmitter, 5_000_000, ics26Address, txBodyBz)
		s.Require().Error(err)
		s.Require().Nil(receipt)
	}))
}<|MERGE_RESOLUTION|>--- conflicted
+++ resolved
@@ -5,11 +5,8 @@
 	"encoding/hex"
 	"fmt"
 	"math/big"
-<<<<<<< HEAD
 	"os"
-=======
 	"strconv"
->>>>>>> d46a8e55
 	"strings"
 	"sync"
 	"testing"
