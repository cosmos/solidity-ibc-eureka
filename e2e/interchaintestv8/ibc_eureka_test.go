package main

import (
	"context"
	"crypto/ecdsa"
	"encoding/hex"
	"fmt"
	"math/big"
	"os"
	"strconv"
	"strings"
	"testing"
	"time"

	"github.com/stretchr/testify/suite"

	"github.com/ethereum/go-ethereum/accounts/abi"
	ethcommon "github.com/ethereum/go-ethereum/common"
	ethtypes "github.com/ethereum/go-ethereum/core/types"
	"github.com/ethereum/go-ethereum/crypto"

	sdkmath "cosmossdk.io/math"

	sdk "github.com/cosmos/cosmos-sdk/types"
	banktypes "github.com/cosmos/cosmos-sdk/x/bank/types"

	transfertypes "github.com/cosmos/ibc-go/v10/modules/apps/transfer/types"
	clienttypes "github.com/cosmos/ibc-go/v10/modules/core/02-client/types"
	clienttypesv2 "github.com/cosmos/ibc-go/v10/modules/core/02-client/v2/types"
	channeltypesv2 "github.com/cosmos/ibc-go/v10/modules/core/04-channel/v2/types"
	ibchostv2 "github.com/cosmos/ibc-go/v10/modules/core/24-host/v2"
	ibcexported "github.com/cosmos/ibc-go/v10/modules/core/exported"
	ibctesting "github.com/cosmos/ibc-go/v10/testing"

	"github.com/strangelove-ventures/interchaintest/v8/ibc"

	"github.com/cosmos/solidity-ibc-eureka/abigen/ibcerc20"
	"github.com/cosmos/solidity-ibc-eureka/abigen/ics20transfer"
	"github.com/cosmos/solidity-ibc-eureka/abigen/ics26router"
	"github.com/cosmos/solidity-ibc-eureka/abigen/sp1ics07tendermint"

	"github.com/srdtrk/solidity-ibc-eureka/e2e/v8/e2esuite"
	"github.com/srdtrk/solidity-ibc-eureka/e2e/v8/ethereum"
	"github.com/srdtrk/solidity-ibc-eureka/e2e/v8/operator"
	"github.com/srdtrk/solidity-ibc-eureka/e2e/v8/relayer"
	"github.com/srdtrk/solidity-ibc-eureka/e2e/v8/testvalues"
	"github.com/srdtrk/solidity-ibc-eureka/e2e/v8/types"
	"github.com/srdtrk/solidity-ibc-eureka/e2e/v8/types/erc20"
	ethereumtypes "github.com/srdtrk/solidity-ibc-eureka/e2e/v8/types/ethereum"
	relayertypes "github.com/srdtrk/solidity-ibc-eureka/e2e/v8/types/relayer"
)

// IbcEurekaTestSuite is a suite of tests that wraps TestSuite
// and can provide additional functionality
type IbcEurekaTestSuite struct {
	e2esuite.TestSuite

	// Whether to generate fixtures for tests or not
	generateSolidityFixtures bool
<<<<<<< HEAD
	rustFixtureGenerator     *types.RustFixtureGenerator
=======
	wasmFixtureGenerator     *types.WasmFixtureGenerator
>>>>>>> cf3b2d8e

	// The private key of a test account
	key *ecdsa.PrivateKey
	// The private key of the faucet account of interchaintest
	deployer *ecdsa.PrivateKey

	contractAddresses ethereum.DeployedContracts

	sp1Ics07Contract *sp1ics07tendermint.Contract
	ics26Contract    *ics26router.Contract
	ics20Contract    *ics20transfer.Contract
	erc20Contract    *erc20.Contract

	RelayerClient relayertypes.RelayerServiceClient

	SimdRelayerSubmitter ibc.Wallet
	EthRelayerSubmitter  *ecdsa.PrivateKey
}

// TestWithIbcEurekaTestSuite is the boilerplate code that allows the test suite to be run
func TestWithIbcEurekaTestSuite(t *testing.T) {
	suite.Run(t, new(IbcEurekaTestSuite))
}

// SetupSuite calls the underlying IbcEurekaTestSuite's SetupSuite method
// and deploys the IbcEureka contract
func (s *IbcEurekaTestSuite) SetupSuite(ctx context.Context, proofType operator.SupportedProofType) {
	s.TestSuite.SetupSuite(ctx)

	eth, simd := s.EthChain, s.CosmosChains[0]

	var prover string
<<<<<<< HEAD
	shouldGenerateRustFixtures := false
=======
	shouldGenerateWasmFixtures := false
>>>>>>> cf3b2d8e
	s.Require().True(s.Run("Set up environment", func() {
		err := os.Chdir("../..")
		s.Require().NoError(err)

		s.key, err = eth.CreateAndFundUser()
		s.Require().NoError(err)

		s.EthRelayerSubmitter, err = eth.CreateAndFundUser()
		s.Require().NoError(err)

		operatorKey, err := eth.CreateAndFundUser()
		s.Require().NoError(err)

		s.deployer, err = eth.CreateAndFundUser()
		s.Require().NoError(err)

		s.SimdRelayerSubmitter = s.CreateAndFundCosmosUser(ctx, simd)

		prover = os.Getenv(testvalues.EnvKeySp1Prover)
		switch prover {
		case "", testvalues.EnvValueSp1Prover_Mock:
			s.T().Logf("Using mock prover")
			prover = testvalues.EnvValueSp1Prover_Mock
			os.Setenv(testvalues.EnvKeySp1Prover, testvalues.EnvValueSp1Prover_Mock)
			os.Setenv(testvalues.EnvKeyVerifier, testvalues.EnvValueVerifier_Mock)

			s.Require().Empty(
				os.Getenv(testvalues.EnvKeyGenerateSolidityFixtures),
				"Fixtures are not supported for mock prover",
			)
		case testvalues.EnvValueSp1Prover_Network:
			s.Require().Empty(
				os.Getenv(testvalues.EnvKeyVerifier),
				fmt.Sprintf("%s should not be set when using the network prover in e2e tests.", testvalues.EnvKeyVerifier),
			)
		default:
			s.Require().Fail("invalid prover type: %s", prover)
		}

		if os.Getenv(testvalues.EnvKeyRustLog) == "" {
			os.Setenv(testvalues.EnvKeyRustLog, testvalues.EnvValueRustLog_Info)
		}
		os.Setenv(testvalues.EnvKeyEthRPC, eth.RPC)
		os.Setenv(testvalues.EnvKeyTendermintRPC, simd.GetHostRPCAddress())
		os.Setenv(testvalues.EnvKeySp1Prover, prover)
		os.Setenv(testvalues.EnvKeyOperatorPrivateKey, hex.EncodeToString(crypto.FromECDSA(operatorKey)))
		if os.Getenv(testvalues.EnvKeyGenerateSolidityFixtures) == testvalues.EnvValueGenerateFixtures_True {
			s.generateSolidityFixtures = true
		}
<<<<<<< HEAD
		shouldGenerateRustFixtures = os.Getenv(testvalues.EnvKeyGenerateRustFixtures) == testvalues.EnvValueGenerateFixtures_True
	}))

	// Needs to be added here so the cleanup is called after the test suite is done
	s.rustFixtureGenerator = types.NewRustFixtureGenerator(&s.Suite, shouldGenerateRustFixtures)
=======
		shouldGenerateWasmFixtures = os.Getenv(testvalues.EnvKeyGenerateWasmFixtures) == testvalues.EnvValueGenerateFixtures_True
	}))

	// Needs to be added here so the cleanup is called after the test suite is done
	s.wasmFixtureGenerator = types.NewWasmFixtureGenerator(&s.Suite, shouldGenerateWasmFixtures)
>>>>>>> cf3b2d8e

	s.Require().True(s.Run("Deploy ethereum contracts", func() {
		args := append([]string{
			"--trust-level", testvalues.DefaultTrustLevel.String(),
			"--trusting-period", strconv.Itoa(testvalues.DefaultTrustPeriod),
			"-o", testvalues.Sp1GenesisFilePath,
		}, proofType.ToOperatorArgs()...)
		s.Require().NoError(operator.RunGenesis(args...))

		var (
			stdout []byte
			err    error
		)
		switch prover {
		case testvalues.EnvValueSp1Prover_Mock:
			stdout, err = eth.ForgeScript(s.deployer, testvalues.E2EDeployScriptPath)
			s.Require().NoError(err)
		case testvalues.EnvValueSp1Prover_Network:
			// make sure that the NETWORK_PRIVATE_KEY is set.
			s.Require().NotEmpty(os.Getenv(testvalues.EnvKeyNetworkPrivateKey))

			stdout, err = eth.ForgeScript(s.deployer, testvalues.E2EDeployScriptPath)
			s.Require().NoError(err)
		default:
			s.Require().Fail("invalid prover type: %s", prover)
		}

		s.contractAddresses, err = ethereum.GetEthContractsFromDeployOutput(string(stdout))
		s.Require().NoError(err)
		s.sp1Ics07Contract, err = sp1ics07tendermint.NewContract(ethcommon.HexToAddress(s.contractAddresses.Ics07Tendermint), eth.RPCClient)
		s.Require().NoError(err)
		s.ics26Contract, err = ics26router.NewContract(ethcommon.HexToAddress(s.contractAddresses.Ics26Router), eth.RPCClient)
		s.Require().NoError(err)
		s.ics20Contract, err = ics20transfer.NewContract(ethcommon.HexToAddress(s.contractAddresses.Ics20Transfer), eth.RPCClient)
		s.Require().NoError(err)
		s.erc20Contract, err = erc20.NewContract(ethcommon.HexToAddress(s.contractAddresses.Erc20), eth.RPCClient)
		s.Require().NoError(err)
	}))

	s.T().Cleanup(func() {
		_ = os.Remove(testvalues.Sp1GenesisFilePath)
	})

	s.Require().True(s.Run("Fund address with ERC20", func() {
		tx, err := s.erc20Contract.Transfer(s.GetTransactOpts(eth.Faucet, eth), crypto.PubkeyToAddress(s.key.PublicKey), testvalues.StartingERC20Balance)
		s.Require().NoError(err)

		_, err = eth.GetTxReciept(ctx, tx.Hash()) // wait for the tx to be mined
		s.Require().NoError(err)
	}))

	s.Require().True(s.Run("Add ethereum light client on Cosmos chain", func() {
<<<<<<< HEAD
		s.CreateEthereumLightClient(ctx, simd, s.SimdRelayerSubmitter, s.contractAddresses.Ics26Router, s.rustFixtureGenerator)
=======
		s.CreateEthereumLightClient(ctx, simd, s.SimdRelayerSubmitter, s.contractAddresses.Ics26Router, s.wasmFixtureGenerator)
>>>>>>> cf3b2d8e
	}))

	s.Require().True(s.Run("Add client and counterparty on EVM", func() {
		counterpartyInfo := ics26router.IICS02ClientMsgsCounterpartyInfo{
			ClientId:     testvalues.FirstWasmClientID,
			MerklePrefix: [][]byte{[]byte(ibcexported.StoreKey), []byte("")},
		}
		lightClientAddress := ethcommon.HexToAddress(s.contractAddresses.Ics07Tendermint)
		tx, err := s.ics26Contract.AddClient(s.GetTransactOpts(s.deployer, eth), testvalues.CustomClientID, counterpartyInfo, lightClientAddress)
		s.Require().NoError(err)

		receipt, err := eth.GetTxReciept(ctx, tx.Hash())
		s.Require().NoError(err)

		event, err := e2esuite.GetEvmEvent(receipt, s.ics26Contract.ParseICS02ClientAdded)
		s.Require().NoError(err)
		s.Require().Equal(testvalues.CustomClientID, event.ClientId)
		s.Require().Equal(testvalues.FirstWasmClientID, event.CounterpartyInfo.ClientId)
	}))

	s.Require().True(s.Run("Register counterparty on Cosmos chain", func() {
		merklePathPrefix := [][]byte{[]byte("")}

		_, err := s.BroadcastMessages(ctx, simd, s.SimdRelayerSubmitter, 200_000, &clienttypesv2.MsgRegisterCounterparty{
			ClientId:                 testvalues.FirstWasmClientID,
			CounterpartyMerklePrefix: merklePathPrefix,
			CounterpartyClientId:     testvalues.CustomClientID,
			Signer:                   s.SimdRelayerSubmitter.FormattedAddress(),
		})
		s.Require().NoError(err)
	}))

	var relayerProcess *os.Process
	var configInfo relayer.EthCosmosConfigInfo
	s.Require().True(s.Run("Start Relayer", func() {
		beaconAPI := ""
		// The BeaconAPIClient is nil when the testnet is `pow`
		if eth.BeaconAPIClient != nil {
			beaconAPI = eth.BeaconAPIClient.GetBeaconAPIURL()
		}

		var sp1Config string
		switch prover {
		case testvalues.EnvValueSp1Prover_Mock:
			sp1Config = testvalues.EnvValueSp1Prover_Mock
		case testvalues.EnvValueSp1Prover_Network:
			sp1Config = "env"
		default:
			s.Require().Fail("Unsupported prover type: %s", prover)
		}

		configInfo = relayer.EthCosmosConfigInfo{
			EthChainID:     eth.ChainID.String(),
			CosmosChainID:  simd.Config().ChainID,
			TmRPC:          simd.GetHostRPCAddress(),
			ICS26Address:   s.contractAddresses.Ics26Router,
			EthRPC:         eth.RPC,
			BeaconAPI:      beaconAPI,
			SP1Config:      sp1Config,
			SignerAddress:  s.SimdRelayerSubmitter.FormattedAddress(),
			MockWasmClient: os.Getenv(testvalues.EnvKeyEthTestnetType) == testvalues.EthTestnetTypePoW,
			LogLevel:       os.Getenv(testvalues.EnvKeyRustLog),
		}

		err := configInfo.GenerateEthCosmosConfigFile(testvalues.RelayerConfigFilePath)
		s.Require().NoError(err)

		relayerProcess, err = relayer.StartRelayer(testvalues.RelayerConfigFilePath)
		s.Require().NoError(err)

		s.T().Cleanup(func() {
			os.Remove(testvalues.RelayerConfigFilePath)
		})
	}))

	s.T().Cleanup(func() {
		if relayerProcess != nil {
			err := relayerProcess.Kill()
			if err != nil {
				s.T().Logf("Failed to kill the relayer process: %v", err)
			}
		}
	})

	s.Require().True(s.Run("Create Relayer Client", func() {
		var err error
		s.RelayerClient, err = relayer.GetGRPCClient(relayer.DefaultRelayerGRPCAddress())
		s.Require().NoError(err)
	}))
}

func (s *IbcEurekaTestSuite) TestDeploy_Groth16() {
	ctx := context.Background()
	s.DeployTest(ctx, operator.ProofTypeGroth16)
}

func (s *IbcEurekaTestSuite) TestDeploy_Plonk() {
	ctx := context.Background()
	s.DeployTest(ctx, operator.ProofTypePlonk)
}

// DeployTest tests the deployment of the IbcEureka contracts
func (s *IbcEurekaTestSuite) DeployTest(ctx context.Context, proofType operator.SupportedProofType) {
	s.SetupSuite(ctx, proofType)

	eth, simd := s.EthChain, s.CosmosChains[0]

	s.Require().True(s.Run("Verify SP1 Client", func() {
		clientState, err := s.sp1Ics07Contract.ClientState(nil)
		s.Require().NoError(err)

		stakingParams, err := simd.StakingQueryParams(ctx)
		s.Require().NoError(err)

		s.Require().Equal(simd.Config().ChainID, clientState.ChainId)
		s.Require().Equal(uint8(testvalues.DefaultTrustLevel.Numerator), clientState.TrustLevel.Numerator)
		s.Require().Equal(uint8(testvalues.DefaultTrustLevel.Denominator), clientState.TrustLevel.Denominator)
		s.Require().Equal(uint32(testvalues.DefaultTrustPeriod), clientState.TrustingPeriod)
		s.Require().Equal(uint32(stakingParams.UnbondingTime.Seconds()), clientState.UnbondingPeriod)
		s.Require().False(clientState.IsFrozen)
		s.Require().Equal(uint64(1), clientState.LatestHeight.RevisionNumber)
		s.Require().Greater(clientState.LatestHeight.RevisionHeight, uint64(0))
	}))

	s.Require().True(s.Run("Verify ICS02 Client", func() {
		clientAddress, err := s.ics26Contract.GetClient(nil, testvalues.CustomClientID)
		s.Require().NoError(err)
		s.Require().Equal(s.contractAddresses.Ics07Tendermint, strings.ToLower(clientAddress.Hex()))

		counterpartyInfo, err := s.ics26Contract.GetCounterparty(nil, testvalues.CustomClientID)
		s.Require().NoError(err)
		s.Require().Equal(testvalues.FirstWasmClientID, counterpartyInfo.ClientId)
	}))

	s.Require().True(s.Run("Verify ICS26 Router", func() {
		hasRole, err := s.ics26Contract.HasRole(nil, testvalues.PortCustomizerRole, crypto.PubkeyToAddress(s.deployer.PublicKey))
		s.Require().NoError(err)
		s.Require().True(hasRole)

		transferAddress, err := s.ics26Contract.GetIBCApp(nil, transfertypes.PortID)
		s.Require().NoError(err)
		s.Require().Equal(s.contractAddresses.Ics20Transfer, strings.ToLower(transferAddress.Hex()))
	}))

	s.Require().True(s.Run("Verify ERC20 Genesis", func() {
		userBalance, err := s.erc20Contract.BalanceOf(nil, crypto.PubkeyToAddress(s.key.PublicKey))
		s.Require().NoError(err)
		s.Require().Equal(testvalues.StartingERC20Balance, userBalance)
	}))

	s.Require().True(s.Run("Verify ethereum light client", func() {
		_, err := e2esuite.GRPCQuery[clienttypes.QueryClientStateResponse](ctx, simd, &clienttypes.QueryClientStateRequest{
			ClientId: testvalues.FirstWasmClientID,
		})
		s.Require().NoError(err)

		// TODO: https://github.com/cosmos/ibc-go/issues/7875
		// channelResp, err := e2esuite.GRPCQuery[channeltypesv2.QueryChannelResponse](ctx, simd, &channeltypesv2.QueryChannelRequest{
		// 	ChannelId: ibctesting.FirstChannelID,
		// })
		// s.Require().NoError(err)
		// s.Require().Equal(testvalues.FirstWasmClientID, channelResp.Channel.ClientId)
		// s.Require().Equal(testvalues.CustomClientID, channelResp.Channel.CounterpartyChannelId)
	}))

	s.Require().True(s.Run("Verify Cosmos to Eth Relayer Info", func() {
		info, err := s.RelayerClient.Info(context.Background(), &relayertypes.InfoRequest{
			SrcChain: simd.Config().ChainID,
			DstChain: eth.ChainID.String(),
		})
		s.Require().NoError(err)
		s.Require().NotNil(info)
		s.Require().Equal(simd.Config().ChainID, info.SourceChain.ChainId)
		s.Require().Equal(eth.ChainID.String(), info.TargetChain.ChainId)
	}))

	s.Require().True(s.Run("Verify Eth to Cosmos Relayer Info", func() {
		info, err := s.RelayerClient.Info(context.Background(), &relayertypes.InfoRequest{
			SrcChain: eth.ChainID.String(),
			DstChain: simd.Config().ChainID,
		})
		s.Require().NoError(err)
		s.Require().NotNil(info)
		s.Require().Equal(eth.ChainID.String(), info.SourceChain.ChainId)
		s.Require().Equal(simd.Config().ChainID, info.TargetChain.ChainId)
	}))
}

func (s *IbcEurekaTestSuite) TestICS20TransferERC20TokenfromEthereumToCosmosAndBack_Groth16() {
	ctx := context.Background()
	s.ICS20TransferERC20TokenfromEthereumToCosmosAndBackTest(ctx, operator.ProofTypeGroth16, 1, big.NewInt(testvalues.TransferAmount))
}

func (s *IbcEurekaTestSuite) TestICS20TransferERC20TokenfromEthereumToCosmosAndBack_Plonk() {
	ctx := context.Background()
	s.ICS20TransferERC20TokenfromEthereumToCosmosAndBackTest(ctx, operator.ProofTypePlonk, 1, big.NewInt(testvalues.TransferAmount))
}

func (s *IbcEurekaTestSuite) Test_25_ICS20TransferERC20TokenfromEthereumToCosmosAndBack_Groth16() {
	ctx := context.Background()
	s.ICS20TransferERC20TokenfromEthereumToCosmosAndBackTest(ctx, operator.ProofTypeGroth16, 25, big.NewInt(testvalues.TransferAmount))
}

func (s *IbcEurekaTestSuite) Test_50_ICS20TransferERC20TokenfromEthereumToCosmosAndBack_Groth16() {
	ctx := context.Background()
	s.ICS20TransferERC20TokenfromEthereumToCosmosAndBackTest(ctx, operator.ProofTypeGroth16, 50, big.NewInt(testvalues.TransferAmount))
}

func (s *IbcEurekaTestSuite) Test_50_ICS20TransferERC20TokenfromEthereumToCosmosAndBack_Plonk() {
	ctx := context.Background()
	s.ICS20TransferERC20TokenfromEthereumToCosmosAndBackTest(ctx, operator.ProofTypePlonk, 50, big.NewInt(testvalues.TransferAmount))
}

func (s *IbcEurekaTestSuite) TestICS20TransferUint256TokenfromEthereumToCosmosAndBack_Groth16() {
	ctx := context.Background()
	transferAmount := new(big.Int).Div(testvalues.StartingERC20Balance, big.NewInt(2))
	s.ICS20TransferERC20TokenfromEthereumToCosmosAndBackTest(ctx, operator.ProofTypeGroth16, 1, transferAmount)
}

// ICS20TransferERC20TokenfromEthereumToCosmosAndBackTest tests the ICS20 transfer functionality by transferring
// ERC20 tokens with n packets from Ethereum to Cosmos chain and then back from Cosmos chain to Ethereum
func (s *IbcEurekaTestSuite) ICS20TransferERC20TokenfromEthereumToCosmosAndBackTest(
	ctx context.Context, proofType operator.SupportedProofType, numOfTransfers int, transferAmount *big.Int,
) {
	s.SetupSuite(ctx, proofType)

	eth, simd := s.EthChain, s.CosmosChains[0]

	ics26Address := ethcommon.HexToAddress(s.contractAddresses.Ics26Router)
	ics20Address := ethcommon.HexToAddress(s.contractAddresses.Ics20Transfer)
	erc20Address := ethcommon.HexToAddress(s.contractAddresses.Erc20)

	totalTransferAmount := new(big.Int).Mul(transferAmount, big.NewInt(int64(numOfTransfers)))
	ethereumUserAddress := crypto.PubkeyToAddress(s.key.PublicKey)
	cosmosUserWallet := s.CosmosUsers[0]
	cosmosUserAddress := cosmosUserWallet.FormattedAddress()

	ics20transferAbi, err := abi.JSON(strings.NewReader(ics20transfer.ContractABI))
	s.Require().NoError(err)

	s.Require().True(s.Run("Approve the ICS20Transfer.sol contract to spend the erc20 tokens", func() {
		tx, err := s.erc20Contract.Approve(s.GetTransactOpts(s.key, eth), ics20Address, totalTransferAmount)
		s.Require().NoError(err)

		receipt, err := eth.GetTxReciept(ctx, tx.Hash())
		s.Require().NoError(err)
		s.Require().Equal(ethtypes.ReceiptStatusSuccessful, receipt.Status)

		allowance, err := s.erc20Contract.Allowance(nil, ethereumUserAddress, ics20Address)
		s.Require().NoError(err)
		s.Require().Equal(totalTransferAmount, allowance)
	}))

	var (
		sendPacket    ics26router.IICS26RouterMsgsPacket
		ethSendTxHash []byte
		escrowAddress ethcommon.Address
	)
	s.Require().True(s.Run(fmt.Sprintf("Send %d transfers on Ethereum", numOfTransfers), func() {
		timeout := uint64(time.Now().Add(30 * time.Minute).Unix())
		transferMulticall := make([][]byte, numOfTransfers)

		msgSendPacket := ics20transfer.IICS20TransferMsgsSendTransferMsg{
			Denom:            erc20Address,
			Amount:           transferAmount,
			Receiver:         cosmosUserAddress,
			TimeoutTimestamp: timeout,
			SourceClient:     testvalues.CustomClientID,
			Memo:             "",
		}

		encodedMsg, err := ics20transferAbi.Pack("sendTransfer", msgSendPacket)
		s.Require().NoError(err)
		for i := 0; i < numOfTransfers; i++ {
			transferMulticall[i] = encodedMsg
		}

		tx, err := s.ics20Contract.Multicall(s.GetTransactOpts(s.key, eth), transferMulticall)
		s.Require().NoError(err)
		receipt, err := eth.GetTxReciept(ctx, tx.Hash())
		s.Require().NoError(err)
		s.Require().Equal(ethtypes.ReceiptStatusSuccessful, receipt.Status)
		s.T().Logf("Multicall send %d transfers gas used: %d", numOfTransfers, receipt.GasUsed)
		ethSendTxHash = tx.Hash().Bytes()

		sendPacketEvent, err := e2esuite.GetEvmEvent(receipt, s.ics26Contract.ParseSendPacket)
		s.Require().NoError(err)
		sendPacket = sendPacketEvent.Packet
		s.Require().Equal(uint64(1), sendPacket.Sequence)
		s.Require().Equal(timeout, sendPacket.TimeoutTimestamp)
		s.Require().Len(sendPacket.Payloads, 1)
		s.Require().Equal(transfertypes.PortID, sendPacket.Payloads[0].SourcePort)
		s.Require().Equal(testvalues.CustomClientID, sendPacket.SourceClient)
		s.Require().Equal(transfertypes.PortID, sendPacket.Payloads[0].DestPort)
		s.Require().Equal(testvalues.FirstWasmClientID, sendPacket.DestClient)
		s.Require().Equal(transfertypes.V1, sendPacket.Payloads[0].Version)
		s.Require().Equal(transfertypes.EncodingABI, sendPacket.Payloads[0].Encoding)

		s.True(s.Run("Verify balances on Ethereum", func() {
			// User balance on Ethereum
			userBalance, err := s.erc20Contract.BalanceOf(nil, ethereumUserAddress)
			s.Require().NoError(err)
			s.Require().Equal(new(big.Int).Sub(testvalues.StartingERC20Balance, totalTransferAmount), userBalance)

			// Get the escrow address
			escrowAddress, err = s.ics20Contract.GetEscrow(nil, testvalues.CustomClientID)
			s.Require().NoError(err)

			// ICS20 contract balance on Ethereum
			escrowBalance, err := s.erc20Contract.BalanceOf(nil, escrowAddress)
			s.Require().NoError(err)
			s.Require().Equal(totalTransferAmount, escrowBalance)
		}))
	}))

	var (
		denomOnCosmos transfertypes.Denom
		ackTxHash     []byte
	)
	s.Require().True(s.Run("Receive packets on Cosmos chain", func() {
		var relayTxBodyBz []byte
		s.Require().True(s.Run("Retrieve relay tx", func() {
			resp, err := s.RelayerClient.RelayByTx(context.Background(), &relayertypes.RelayByTxRequest{
				SrcChain:       eth.ChainID.String(),
				DstChain:       simd.Config().ChainID,
				SourceTxIds:    [][]byte{ethSendTxHash},
				TargetClientId: testvalues.FirstWasmClientID,
			})
			s.Require().NoError(err)
			s.Require().NotEmpty(resp.Tx)
			s.Require().Empty(resp.Address)

			relayTxBodyBz = resp.Tx

<<<<<<< HEAD
			s.rustFixtureGenerator.AddFixtureStep("receive_packets", ethereumtypes.RelayerMessages{
=======
			s.wasmFixtureGenerator.AddFixtureStep("receive_packets", ethereumtypes.RelayerMessages{
>>>>>>> cf3b2d8e
				RelayerTxBody: hex.EncodeToString(relayTxBodyBz),
			})
		}))

		s.Require().True(s.Run("Broadcast relay tx", func() {
			resp := s.BroadcastSdkTxBody(ctx, simd, s.SimdRelayerSubmitter, 20_000_000, relayTxBodyBz)

			ackTxHash, err = hex.DecodeString(resp.TxHash)
			s.Require().NoError(err)
			s.Require().NotEmpty(ackTxHash)
		}))

		s.Require().True(s.Run("Verify balances on Cosmos chain", func() {
			denomOnCosmos = transfertypes.NewDenom(s.contractAddresses.Erc20, transfertypes.NewHop(transfertypes.PortID, testvalues.FirstWasmClientID))

			// User balance on Cosmos chain
			resp, err := e2esuite.GRPCQuery[banktypes.QueryBalanceResponse](ctx, simd, &banktypes.QueryBalanceRequest{
				Address: cosmosUserAddress,
				Denom:   denomOnCosmos.IBCDenom(),
			})
			s.Require().NoError(err)
			s.Require().NotNil(resp.Balance)
			s.Require().Equal(totalTransferAmount, resp.Balance.Amount.BigInt())
			s.Require().Equal(denomOnCosmos.IBCDenom(), resp.Balance.Denom)
		}))
	}))

	s.Require().True(s.Run("Acknowledge packets on Ethereum", func() {
		var ackRelayTx []byte
		s.Require().True(s.Run("Retrieve relay tx", func() {
			resp, err := s.RelayerClient.RelayByTx(context.Background(), &relayertypes.RelayByTxRequest{
				SrcChain:       simd.Config().ChainID,
				DstChain:       eth.ChainID.String(),
				SourceTxIds:    [][]byte{ackTxHash},
				TargetClientId: testvalues.CustomClientID,
			})
			s.Require().NoError(err)
			s.Require().NotEmpty(resp.Tx)
			s.Require().Equal(resp.Address, ics26Address.String())

			ackRelayTx = resp.Tx
		}))

		s.Require().True(s.Run("Submit relay tx", func() {
			receipt, err := eth.BroadcastTx(ctx, s.EthRelayerSubmitter, 15_000_000, ics26Address, ackRelayTx)
			s.Require().NoError(err)
			s.Require().Equal(ethtypes.ReceiptStatusSuccessful, receipt.Status, fmt.Sprintf("Tx failed: %+v", receipt))
			s.T().Logf("Multicall ack %d packets gas used: %d", numOfTransfers, receipt.GasUsed)

			// Verify the ack packet event exists
			_, err = e2esuite.GetEvmEvent(receipt, s.ics26Contract.ParseAckPacket)
			s.Require().NoError(err)
		}))

		if s.generateSolidityFixtures {
			s.Require().NoError(types.GenerateAndSaveSolidityFixture(
				fmt.Sprintf("acknowledgeMultiPacket_%d-%s.json", numOfTransfers, proofType.String()),
				s.contractAddresses.Erc20, ackRelayTx, sendPacket,
			))
		}

		s.Require().True(s.Run("Verify balances on Ethereum", func() {
			// User balance on Ethereum
			userBalance, err := s.erc20Contract.BalanceOf(nil, ethereumUserAddress)
			s.Require().NoError(err)
			s.Require().Equal(new(big.Int).Sub(testvalues.StartingERC20Balance, totalTransferAmount), userBalance)

			// ICS20 contract balance on Ethereum
			escrowBalance, err := s.erc20Contract.BalanceOf(nil, escrowAddress)
			s.Require().NoError(err)
			s.Require().Equal(totalTransferAmount, escrowBalance)
		}))
	}))

	var returnSendTxHash []byte
	s.Require().True(s.Run("Transfer tokens back from Cosmos chain", func() {
		timeout := uint64(time.Now().Add(30 * time.Minute).Unix())
		ibcCoin := sdk.NewCoin(denomOnCosmos.Path(), sdkmath.NewIntFromBigInt(transferAmount))

		transferPayload := transfertypes.FungibleTokenPacketData{
			Denom:    ibcCoin.Denom,
			Amount:   ibcCoin.Amount.String(),
			Sender:   cosmosUserWallet.FormattedAddress(),
			Receiver: strings.ToLower(ethereumUserAddress.Hex()),
			Memo:     "",
		}
		encodedPayload, err := transfertypes.EncodeABIFungibleTokenPacketData(&transferPayload)
		s.Require().NoError(err)

		payload := channeltypesv2.Payload{
			SourcePort:      transfertypes.PortID,
			DestinationPort: transfertypes.PortID,
			Version:         transfertypes.V1,
			Encoding:        transfertypes.EncodingABI,
			Value:           encodedPayload,
		}

		transferMsgs := make([]sdk.Msg, numOfTransfers)
		for i := 0; i < numOfTransfers; i++ {
			transferMsgs[i] = &channeltypesv2.MsgSendPacket{
				SourceClient:     testvalues.FirstWasmClientID,
				TimeoutTimestamp: timeout,
				Payloads: []channeltypesv2.Payload{
					payload,
				},
				Signer: cosmosUserWallet.FormattedAddress(),
			}
		}

		resp, err := s.BroadcastMessages(ctx, simd, cosmosUserWallet, 20_000_000, transferMsgs...)
		s.Require().NoError(err)
		s.Require().NotEmpty(resp.TxHash)

		returnSendTxHash, err = hex.DecodeString(resp.TxHash)
		s.Require().NoError(err)

		s.Require().True(s.Run("Verify balances on Cosmos chain", func() {
			// User balance on Cosmos chain
			resp, err := e2esuite.GRPCQuery[banktypes.QueryBalanceResponse](ctx, simd, &banktypes.QueryBalanceRequest{
				Address: cosmosUserAddress,
				Denom:   denomOnCosmos.IBCDenom(),
			})
			s.Require().NoError(err)
			s.Require().NotNil(resp.Balance)
			s.Require().Equal(sdkmath.ZeroInt(), resp.Balance.Amount)
			s.Require().Equal(denomOnCosmos.IBCDenom(), resp.Balance.Denom)
		}))
	}))

	var returnAckTxHash []byte
	s.Require().True(s.Run(fmt.Sprintf("Receive %d packets on Ethereum", numOfTransfers), func() {
		var recvRelayTx []byte
		s.Require().True(s.Run("Retrieve relay tx", func() {
			resp, err := s.RelayerClient.RelayByTx(context.Background(), &relayertypes.RelayByTxRequest{
				SrcChain:       simd.Config().ChainID,
				DstChain:       eth.ChainID.String(),
				SourceTxIds:    [][]byte{returnSendTxHash},
				TargetClientId: testvalues.CustomClientID,
			})
			s.Require().NoError(err)
			s.Require().NotEmpty(resp.Tx)
			s.Require().Equal(resp.Address, ics26Address.String())

			recvRelayTx = resp.Tx
		}))

		var returnPacket ics26router.IICS26RouterMsgsPacket
		s.Require().True(s.Run("Submit relay tx", func() {
			receipt, err := eth.BroadcastTx(ctx, s.EthRelayerSubmitter, 15_000_000, ics26Address, recvRelayTx)
			s.Require().NoError(err)
			s.Require().Equal(ethtypes.ReceiptStatusSuccessful, receipt.Status, fmt.Sprintf("Tx failed: %+v", receipt))
			s.T().Logf("Multicall receive %d packets gas used: %d", numOfTransfers, receipt.GasUsed)

			returnWriteAckEvent, err := e2esuite.GetEvmEvent(receipt, s.ics26Contract.ParseWriteAcknowledgement)
			s.Require().NoError(err)

			returnPacket = returnWriteAckEvent.Packet
			returnAckTxHash = receipt.TxHash.Bytes()
		}))

		if s.generateSolidityFixtures {
			s.Require().NoError(types.GenerateAndSaveSolidityFixture(
				fmt.Sprintf("receiveMultiPacket_%d-%s.json", numOfTransfers, proofType.String()),
				s.contractAddresses.Erc20, recvRelayTx, returnPacket,
			))
		}

		s.True(s.Run("Verify balances on Ethereum", func() {
			// User balance should be back to the starting point
			userBalance, err := s.erc20Contract.BalanceOf(nil, ethereumUserAddress)
			s.Require().NoError(err)
			s.Require().Equal(testvalues.StartingERC20Balance, userBalance)

			escrowBalance, err := s.erc20Contract.BalanceOf(nil, escrowAddress)
			s.Require().NoError(err)
			s.Require().Zero(escrowBalance.Int64())
		}))
	}))

	s.Require().True(s.Run("Acknowledge packets on Cosmos chain", func() {
		s.Require().True(s.Run("Verify commitments exists", func() {
			for i := 0; i < numOfTransfers; i++ {
				resp, err := e2esuite.GRPCQuery[channeltypesv2.QueryPacketCommitmentResponse](ctx, simd, &channeltypesv2.QueryPacketCommitmentRequest{
					ClientId: testvalues.FirstWasmClientID,
					Sequence: uint64(i) + 1,
				})
				s.Require().NoError(err)
				s.Require().NotEmpty(resp.Commitment)
			}
		}))

		var ackRelayTxBodyBz []byte
		s.Require().True(s.Run("Retrieve relay tx", func() {
			resp, err := s.RelayerClient.RelayByTx(context.Background(), &relayertypes.RelayByTxRequest{
				SrcChain:       eth.ChainID.String(),
				DstChain:       simd.Config().ChainID,
				SourceTxIds:    [][]byte{returnAckTxHash},
				TargetClientId: testvalues.FirstWasmClientID,
			})
			s.Require().NoError(err)
			s.Require().NotEmpty(resp.Tx)
			s.Require().Empty(resp.Address)

			ackRelayTxBodyBz = resp.Tx

<<<<<<< HEAD
			s.rustFixtureGenerator.AddFixtureStep("ack_packets", ethereumtypes.RelayerMessages{
=======
			s.wasmFixtureGenerator.AddFixtureStep("ack_packets", ethereumtypes.RelayerMessages{
>>>>>>> cf3b2d8e
				RelayerTxBody: hex.EncodeToString(ackRelayTxBodyBz),
			})
		}))

		s.Require().True(s.Run("Broadcast relay tx", func() {
			resp := s.BroadcastSdkTxBody(ctx, simd, s.SimdRelayerSubmitter, 20_000_000, ackRelayTxBodyBz)

			ackTxHash, err = hex.DecodeString(resp.TxHash)
			s.Require().NoError(err)
			s.Require().NotEmpty(ackTxHash)
		}))

		s.Require().True(s.Run("Verify commitments removed", func() {
			for i := 0; i < numOfTransfers; i++ {
				_, err := e2esuite.GRPCQuery[channeltypesv2.QueryPacketCommitmentResponse](ctx, simd, &channeltypesv2.QueryPacketCommitmentRequest{
					ClientId: testvalues.FirstWasmClientID,
					Sequence: uint64(i) + 1,
				})
				s.Require().ErrorContains(err, "packet commitment hash not found")
			}
		}))
	}))
}

func (s *IbcEurekaTestSuite) TestICS20TransferNativeCosmosCoinsToEthereumAndBack_Groth16() {
	ctx := context.Background()
	s.ICS20TransferNativeCosmosCoinsToEthereumAndBackTest(ctx, operator.ProofTypeGroth16, big.NewInt(testvalues.TransferAmount))
}

func (s *IbcEurekaTestSuite) TestICS20TransferNativeCosmosCoinsToEthereumAndBack_Plonk() {
	ctx := context.Background()
	s.ICS20TransferNativeCosmosCoinsToEthereumAndBackTest(ctx, operator.ProofTypePlonk, big.NewInt(testvalues.TransferAmount))
}

// ICS20TransferNativeCosmosCoinsToEthereumAndBackTest tests the ICS20 transfer functionality
// by transferring native coins from a Cosmos chain to Ethereum and back
func (s *IbcEurekaTestSuite) ICS20TransferNativeCosmosCoinsToEthereumAndBackTest(ctx context.Context, pt operator.SupportedProofType, transferAmount *big.Int) {
	s.SetupSuite(ctx, pt)

	eth, simd := s.EthChain, s.CosmosChains[0]

	ics26Address := ethcommon.HexToAddress(s.contractAddresses.Ics26Router)
	ics20Address := ethcommon.HexToAddress(s.contractAddresses.Ics20Transfer)
	transferCoin := sdk.NewCoin(simd.Config().Denom, sdkmath.NewIntFromBigInt(transferAmount))
	ethereumUserAddress := crypto.PubkeyToAddress(s.key.PublicKey)
	cosmosUserWallet := s.CosmosUsers[0]
	cosmosUserAddress := cosmosUserWallet.FormattedAddress()
	sendMemo := "nativesend"

	var cosmosSendTxHash []byte
	s.Require().True(s.Run("Send transfer on Cosmos chain", func() {
		timeout := uint64(time.Now().Add(30 * time.Minute).Unix())

		transferPayload := transfertypes.FungibleTokenPacketData{
			Denom:    transferCoin.Denom,
			Amount:   transferCoin.Amount.String(),
			Sender:   cosmosUserAddress,
			Receiver: strings.ToLower(ethereumUserAddress.Hex()),
			Memo:     sendMemo,
		}
		encodedPayload, err := transfertypes.EncodeABIFungibleTokenPacketData(&transferPayload)
		s.Require().NoError(err)

		payload := channeltypesv2.Payload{
			SourcePort:      transfertypes.PortID,
			DestinationPort: transfertypes.PortID,
			Version:         transfertypes.V1,
			Encoding:        transfertypes.EncodingABI,
			Value:           encodedPayload,
		}
		msgSendPacket := channeltypesv2.MsgSendPacket{
			SourceClient:     testvalues.FirstWasmClientID,
			TimeoutTimestamp: timeout,
			Payloads: []channeltypesv2.Payload{
				payload,
			},
			Signer: cosmosUserWallet.FormattedAddress(),
		}

		resp, err := s.BroadcastMessages(ctx, simd, cosmosUserWallet, 200_000, &msgSendPacket)
		s.Require().NoError(err)
		s.Require().NotEmpty(resp.TxHash)

		cosmosSendTxHash, err = hex.DecodeString(resp.TxHash)
		s.Require().NoError(err)

		s.Require().True(s.Run("Verify balances on Cosmos chain", func() {
			// Check the balance of UserB
			resp, err := e2esuite.GRPCQuery[banktypes.QueryBalanceResponse](ctx, simd, &banktypes.QueryBalanceRequest{
				Address: cosmosUserAddress,
				Denom:   transferCoin.Denom,
			})
			s.Require().NoError(err)
			s.Require().NotNil(resp.Balance)
			s.Require().Equal(testvalues.InitialBalance-testvalues.TransferAmount, resp.Balance.Amount.Int64())
		}))
	}))

	var (
		ibcERC20        *ibcerc20.Contract
		ibcERC20Address ethcommon.Address

		ackTxHash []byte
	)
	s.Require().True(s.Run("Receive packet on Ethereum", func() {
		var recvRelayTx []byte
		s.Require().True(s.Run("Retrieve relay tx", func() {
			resp, err := s.RelayerClient.RelayByTx(context.Background(), &relayertypes.RelayByTxRequest{
				SrcChain:       simd.Config().ChainID,
				DstChain:       eth.ChainID.String(),
				SourceTxIds:    [][]byte{cosmosSendTxHash},
				TargetClientId: testvalues.CustomClientID,
			})
			s.Require().NoError(err)
			s.Require().NotEmpty(resp.Tx)
			s.Require().Equal(resp.Address, ics26Address.String())

			recvRelayTx = resp.Tx
		}))

		var packet ics26router.IICS26RouterMsgsPacket
		s.Require().True(s.Run("Submit relay tx", func() {
			receipt, err := eth.BroadcastTx(ctx, s.EthRelayerSubmitter, 5_000_000, ics26Address, recvRelayTx)
			s.Require().NoError(err)
			s.Require().Equal(ethtypes.ReceiptStatusSuccessful, receipt.Status, fmt.Sprintf("Tx failed: %+v", receipt))

			ethReceiveAckEvent, err := e2esuite.GetEvmEvent(receipt, s.ics26Contract.ParseWriteAcknowledgement)
			s.Require().NoError(err)

			packet = ethReceiveAckEvent.Packet
			ackTxHash = receipt.TxHash.Bytes()
		}))

		if s.generateSolidityFixtures {
			s.Require().NoError(types.GenerateAndSaveSolidityFixture(fmt.Sprintf("receiveNativePacket-%s.json", pt.String()), s.contractAddresses.Erc20, recvRelayTx, packet))
		}

		// Recreate the full denom path
		denomOnEthereum := transfertypes.NewDenom(transferCoin.Denom, transfertypes.NewHop(packet.Payloads[0].DestPort, packet.DestClient))

		var err error
		ibcERC20Address, err = s.ics20Contract.IbcERC20Contract(nil, denomOnEthereum.Path())
		s.Require().NoError(err)

		ibcERC20, err = ibcerc20.NewContract(ibcERC20Address, eth.RPCClient)
		s.Require().NoError(err)

		actualDenom, err := ibcERC20.Name(nil)
		s.Require().NoError(err)
		s.Require().Equal(denomOnEthereum.Path(), actualDenom)

		actualSymbol, err := ibcERC20.Symbol(nil)
		s.Require().NoError(err)
		s.Require().Equal(denomOnEthereum.Path(), actualSymbol)

		actualFullDenom, err := ibcERC20.FullDenomPath(nil)
		s.Require().NoError(err)
		s.Require().Equal(denomOnEthereum.Path(), actualFullDenom)

		s.True(s.Run("Verify balances on Ethereum", func() {
			// User balance on Ethereum
			userBalance, err := ibcERC20.BalanceOf(nil, ethereumUserAddress)
			s.Require().NoError(err)
			s.Require().Equal(transferAmount, userBalance)

			// ICS20 contract balance on Ethereum
			ics20TransferBalance, err := ibcERC20.BalanceOf(nil, ics20Address)
			s.Require().NoError(err)
			s.Require().Zero(ics20TransferBalance.Int64())
		}))
	}))

	s.Require().True(s.Run("Acknowledge packet on Cosmos chain", func() {
		s.Require().True(s.Run("Verify commitments exists", func() {
			resp, err := e2esuite.GRPCQuery[channeltypesv2.QueryPacketCommitmentResponse](ctx, simd, &channeltypesv2.QueryPacketCommitmentRequest{
				ClientId: testvalues.FirstWasmClientID,
				Sequence: 1,
			})
			s.Require().NoError(err)
			s.Require().NotEmpty(resp.Commitment)
		}))

		var ackRelayTxBodyBz []byte
		s.Require().True(s.Run("Retrieve relay tx", func() {
			resp, err := s.RelayerClient.RelayByTx(context.Background(), &relayertypes.RelayByTxRequest{
				SrcChain:       eth.ChainID.String(),
				DstChain:       simd.Config().ChainID,
				SourceTxIds:    [][]byte{ackTxHash},
				TargetClientId: testvalues.FirstWasmClientID,
			})
			s.Require().NoError(err)
			s.Require().NotEmpty(resp.Tx)
			s.Require().Empty(resp.Address)

			ackRelayTxBodyBz = resp.Tx

<<<<<<< HEAD
			s.rustFixtureGenerator.AddFixtureStep("ack_packets", ethereumtypes.RelayerMessages{
=======
			s.wasmFixtureGenerator.AddFixtureStep("ack_packets", ethereumtypes.RelayerMessages{
>>>>>>> cf3b2d8e
				RelayerTxBody: hex.EncodeToString(ackRelayTxBodyBz),
			})
		}))

		s.Require().True(s.Run("Broadcast relay tx", func() {
			resp := s.BroadcastSdkTxBody(ctx, simd, s.SimdRelayerSubmitter, 2_000_000, ackRelayTxBodyBz)

			var err error
			ackTxHash, err = hex.DecodeString(resp.TxHash)
			s.Require().NoError(err)
			s.Require().NotEmpty(ackTxHash)
		}))

		s.Require().True(s.Run("Verify commitments removed", func() {
			_, err := e2esuite.GRPCQuery[channeltypesv2.QueryPacketCommitmentResponse](ctx, simd, &channeltypesv2.QueryPacketCommitmentRequest{
				ClientId: testvalues.FirstWasmClientID,
				Sequence: 1,
			})
			s.Require().ErrorContains(err, "packet commitment hash not found")
		}))
	}))

	s.Require().True(s.Run("Approve the ICS20Transfer.sol contract to spend the erc20 tokens", func() {
		tx, err := ibcERC20.Approve(s.GetTransactOpts(s.key, eth), ics20Address, transferAmount)
		s.Require().NoError(err)

		receipt, err := eth.GetTxReciept(ctx, tx.Hash())
		s.Require().NoError(err)
		s.Require().Equal(ethtypes.ReceiptStatusSuccessful, receipt.Status)

		allowance, err := ibcERC20.Allowance(nil, ethereumUserAddress, ics20Address)
		s.Require().NoError(err)
		s.Require().Equal(transferAmount, allowance)
	}))

	var ethSendTxHash []byte
	s.Require().True(s.Run("Transfer tokens back from Ethereum", func() {
		returnMemo := "testreturnmemo"
		timeout := uint64(time.Now().Add(30 * time.Minute).Unix())
		msgSendPacket := ics20transfer.IICS20TransferMsgsSendTransferMsg{
			Denom:            ibcERC20Address,
			Amount:           transferAmount,
			Receiver:         cosmosUserAddress,
			TimeoutTimestamp: timeout,
			SourceClient:     testvalues.CustomClientID,
			Memo:             returnMemo,
		}

		tx, err := s.ics20Contract.SendTransfer(s.GetTransactOpts(s.key, eth), msgSendPacket)
		s.Require().NoError(err)

		receipt, err := eth.GetTxReciept(ctx, tx.Hash())
		s.Require().NoError(err)
		s.Require().Equal(ethtypes.ReceiptStatusSuccessful, receipt.Status)

		ethSendTxHash = tx.Hash().Bytes()

		sendPacketEvent, err := e2esuite.GetEvmEvent(receipt, s.ics26Contract.ParseSendPacket)
		s.Require().NoError(err)
		s.Require().Equal(uint64(1), sendPacketEvent.Packet.Sequence)
		s.Require().Equal(timeout, sendPacketEvent.Packet.TimeoutTimestamp)
		s.Require().Equal(transfertypes.PortID, sendPacketEvent.Packet.Payloads[0].SourcePort)
		s.Require().Equal(testvalues.CustomClientID, sendPacketEvent.Packet.SourceClient)
		s.Require().Equal(transfertypes.PortID, sendPacketEvent.Packet.Payloads[0].DestPort)
		s.Require().Equal(testvalues.FirstWasmClientID, sendPacketEvent.Packet.DestClient)
		s.Require().Equal(transfertypes.V1, sendPacketEvent.Packet.Payloads[0].Version)
		s.Require().Equal(transfertypes.EncodingABI, sendPacketEvent.Packet.Payloads[0].Encoding)

		s.True(s.Run("Verify balances on Ethereum", func() {
			userBalance, err := ibcERC20.BalanceOf(nil, ethereumUserAddress)
			s.Require().NoError(err)
			s.Require().Zero(userBalance.Int64())

			// the whole balance should have been burned
			ics20TransferBalance, err := ibcERC20.BalanceOf(nil, ics20Address)
			s.Require().NoError(err)
			s.Require().Zero(ics20TransferBalance.Int64())
		}))
	}))

	var returnAckTxHash []byte
	s.Require().True(s.Run("Receive packet on Cosmos chain", func() {
		var relayTxBodyBz []byte
		s.Require().True(s.Run("Retrieve relay tx", func() {
			resp, err := s.RelayerClient.RelayByTx(context.Background(), &relayertypes.RelayByTxRequest{
				SrcChain:       eth.ChainID.String(),
				DstChain:       simd.Config().ChainID,
				SourceTxIds:    [][]byte{ethSendTxHash},
				TargetClientId: testvalues.FirstWasmClientID,
			})
			s.Require().NoError(err)
			s.Require().NotEmpty(resp.Tx)
			s.Require().Empty(resp.Address)

			relayTxBodyBz = resp.Tx

<<<<<<< HEAD
			s.rustFixtureGenerator.AddFixtureStep("receive_packets", ethereumtypes.RelayerMessages{
=======
			s.wasmFixtureGenerator.AddFixtureStep("receive_packets", ethereumtypes.RelayerMessages{
>>>>>>> cf3b2d8e
				RelayerTxBody: hex.EncodeToString(relayTxBodyBz),
			})
		}))

		s.Require().True(s.Run("Broadcast relay tx", func() {
			resp := s.BroadcastSdkTxBody(ctx, simd, s.SimdRelayerSubmitter, 2_000_000, relayTxBodyBz)

			var err error
			returnAckTxHash, err = hex.DecodeString(resp.TxHash)
			s.Require().NoError(err)
			s.Require().NotEmpty(returnAckTxHash)
		}))

		s.Require().True(s.Run("Verify balances on Cosmos chain", func() {
			// Check the balance of UserB
			resp, err := e2esuite.GRPCQuery[banktypes.QueryBalanceResponse](ctx, simd, &banktypes.QueryBalanceRequest{
				Address: cosmosUserAddress,
				Denom:   transferCoin.Denom,
			})
			s.Require().NoError(err)
			s.Require().NotNil(resp.Balance)
			s.Require().Equal(testvalues.InitialBalance, resp.Balance.Amount.Int64())
		}))
	}))

	s.Require().True(s.Run("Acknowledge packet on Ethereum", func() {
		s.Require().True(s.Run("Verify commitment exists", func() {
			packetCommitmentPath := ibchostv2.PacketCommitmentKey(testvalues.CustomClientID, 1)
			var ethPath [32]byte
			copy(ethPath[:], crypto.Keccak256(packetCommitmentPath))

			resp, err := s.ics26Contract.GetCommitment(nil, ethPath)
			s.Require().NoError(err)
			s.Require().NotZero(resp)
		}))

		var ackRelayTx []byte
		s.Require().True(s.Run("Retrieve relay tx", func() {
			resp, err := s.RelayerClient.RelayByTx(context.Background(), &relayertypes.RelayByTxRequest{
				SrcChain:       simd.Config().ChainID,
				DstChain:       eth.ChainID.String(),
				SourceTxIds:    [][]byte{returnAckTxHash},
				TargetClientId: testvalues.CustomClientID,
			})
			s.Require().NoError(err)
			s.Require().NotEmpty(resp.Tx)
			s.Require().Equal(resp.Address, ics26Address.String())

			ackRelayTx = resp.Tx
		}))

		s.Require().True(s.Run("Submit relay tx", func() {
			receipt, err := eth.BroadcastTx(ctx, s.EthRelayerSubmitter, 5_000_000, ics26Address, ackRelayTx)
			s.Require().NoError(err)
			s.Require().Equal(ethtypes.ReceiptStatusSuccessful, receipt.Status)

			// Verify the ack packet event exists
			_, err = e2esuite.GetEvmEvent(receipt, s.ics26Contract.ParseAckPacket)
			s.Require().NoError(err)
		}))

		s.Require().True(s.Run("Verify commitment removed", func() {
			packetCommitmentPath := ibchostv2.PacketCommitmentKey(testvalues.CustomClientID, 1)
			var ethPath [32]byte
			copy(ethPath[:], crypto.Keccak256(packetCommitmentPath))

			resp, err := s.ics26Contract.GetCommitment(nil, ethPath)
			s.Require().NoError(err)
			s.Require().Zero(resp)
		}))
	}))
}

func (s *IbcEurekaTestSuite) TestTimeoutPacketFromEth_Groth16() {
	ctx := context.Background()
	s.ICS20TimeoutPacketFromEthereumTest(ctx, operator.ProofTypeGroth16, 1)
}

func (s *IbcEurekaTestSuite) TestTimeoutPacketFromEth_Plonk() {
	ctx := context.Background()
	s.ICS20TimeoutPacketFromEthereumTest(ctx, operator.ProofTypePlonk, 1)
}

func (s *IbcEurekaTestSuite) Test_10_TimeoutPacketFromEth_Groth16() {
	ctx := context.Background()
	s.ICS20TimeoutPacketFromEthereumTest(ctx, operator.ProofTypeGroth16, 10)
}

func (s *IbcEurekaTestSuite) Test_5_TimeoutPacketFromEth_Plonk() {
	ctx := context.Background()
	s.ICS20TimeoutPacketFromEthereumTest(ctx, operator.ProofTypePlonk, 5)
}

func (s *IbcEurekaTestSuite) ICS20TimeoutPacketFromEthereumTest(
	ctx context.Context, pt operator.SupportedProofType, numOfTransfers int,
) {
	s.SetupSuite(ctx, pt)

	eth, simd := s.EthChain, s.CosmosChains[0]

	ics26Address := ethcommon.HexToAddress(s.contractAddresses.Ics26Router)
	erc20Address := ethcommon.HexToAddress(s.contractAddresses.Erc20)

	transferAmount := big.NewInt(testvalues.TransferAmount)
	totalTransferAmount := new(big.Int).Mul(transferAmount, big.NewInt(int64(numOfTransfers)))
	ethereumUserAddress := crypto.PubkeyToAddress(s.key.PublicKey)
	cosmosUserWallet := s.CosmosUsers[0]
	cosmosUserAddress := cosmosUserWallet.FormattedAddress()

	s.Require().True(s.Run("Approve the ICS20Transfer.sol contract to spend the erc20 tokens", func() {
		ics20Address := ethcommon.HexToAddress(s.contractAddresses.Ics20Transfer)
		tx, err := s.erc20Contract.Approve(s.GetTransactOpts(s.key, eth), ics20Address, totalTransferAmount)
		s.Require().NoError(err)

		receipt, err := eth.GetTxReciept(ctx, tx.Hash())
		s.Require().NoError(err)
		s.Require().Equal(ethtypes.ReceiptStatusSuccessful, receipt.Status)

		allowance, err := s.erc20Contract.Allowance(nil, ethereumUserAddress, ics20Address)
		s.Require().NoError(err)
		s.Require().Equal(totalTransferAmount, allowance)
	}))

	var (
		ethSendTxHashes [][]byte
		sendPacket      ics26router.IICS26RouterMsgsPacket
		escrowAddress   ethcommon.Address
	)
	s.Require().True(s.Run("Send packets on Ethereum", func() {
		for i := 0; i < numOfTransfers; i++ {
			timeout := uint64(time.Now().Add(30 * time.Second).Unix())
			msgSendPacket := ics20transfer.IICS20TransferMsgsSendTransferMsg{
				Denom:            erc20Address,
				Amount:           transferAmount,
				Receiver:         cosmosUserAddress,
				TimeoutTimestamp: timeout,
				SourceClient:     testvalues.CustomClientID,
				Memo:             "testmemo",
			}

			tx, err := s.ics20Contract.SendTransfer(s.GetTransactOpts(s.key, eth), msgSendPacket)
			s.Require().NoError(err)

			receipt, err := eth.GetTxReciept(ctx, tx.Hash())
			s.Require().NoError(err)
			s.Require().Equal(ethtypes.ReceiptStatusSuccessful, receipt.Status)

			// We use the first packet in fixture generation
			if i == 0 && s.generateSolidityFixtures {
				sendPacketEvent, err := e2esuite.GetEvmEvent(receipt, s.ics26Contract.ParseSendPacket)
				s.Require().NoError(err)
				sendPacket = sendPacketEvent.Packet
			}

			ethSendTxHashes = append(ethSendTxHashes, tx.Hash().Bytes())
		}

		s.Require().True(s.Run("Verify balances on Ethereum", func() {
			// User balance on Ethereum
			userBalance, err := s.erc20Contract.BalanceOf(nil, ethereumUserAddress)
			s.Require().NoError(err)
			s.Require().Equal(new(big.Int).Sub(testvalues.StartingERC20Balance, totalTransferAmount), userBalance)

			// Get the escrow address
			escrowAddress, err = s.ics20Contract.GetEscrow(nil, testvalues.CustomClientID)
			s.Require().NoError(err)

			// ICS20 contract balance on Ethereum
			escrowBalance, err := s.erc20Contract.BalanceOf(nil, escrowAddress)
			s.Require().NoError(err)
			s.Require().Equal(totalTransferAmount, escrowBalance)
		}))
	}))

	// sleep for 45 seconds to let the packet timeout
	time.Sleep(45 * time.Second)

	s.True(s.Run("Timeout packets on Ethereum", func() {
		var timeoutRelayTx []byte
		s.Require().True(s.Run("Retrieve timeout tx", func() {
			resp, err := s.RelayerClient.RelayByTx(context.Background(), &relayertypes.RelayByTxRequest{
				SrcChain:       simd.Config().ChainID,
				DstChain:       eth.ChainID.String(),
				TimeoutTxIds:   ethSendTxHashes,
				TargetClientId: testvalues.CustomClientID,
			})
			s.Require().NoError(err)
			s.Require().NotEmpty(resp.Tx)
			s.Require().Equal(resp.Address, ics26Address.String())

			timeoutRelayTx = resp.Tx

<<<<<<< HEAD
			s.rustFixtureGenerator.AddFixtureStep("timeout_packets", ethereumtypes.RelayerMessages{
=======
			s.wasmFixtureGenerator.AddFixtureStep("timeout_packets", ethereumtypes.RelayerMessages{
>>>>>>> cf3b2d8e
				RelayerTxBody: hex.EncodeToString(timeoutRelayTx),
			})
		}))

		s.Require().True(s.Run("Submit relay tx", func() {
			receipt, err := eth.BroadcastTx(ctx, s.EthRelayerSubmitter, 5_000_000, ics26Address, timeoutRelayTx)
			s.Require().NoError(err)
			s.Require().Equal(ethtypes.ReceiptStatusSuccessful, receipt.Status)
		}))

		if s.generateSolidityFixtures {
			s.Require().NoError(types.GenerateAndSaveSolidityFixture(fmt.Sprintf("timeoutMultiPacket_%d-%s.json", numOfTransfers, pt.String()), s.contractAddresses.Erc20, timeoutRelayTx, sendPacket))
		}

		s.Require().True(s.Run("Verify balances on Ethereum", func() {
			// User balance on Ethereum
			userBalance, err := s.erc20Contract.BalanceOf(nil, ethereumUserAddress)
			s.Require().NoError(err)
			s.Require().Equal(testvalues.StartingERC20Balance, userBalance)

			// ICS20 contract balance on Ethereum
			escrowBalance, err := s.erc20Contract.BalanceOf(nil, escrowAddress)
			s.Require().NoError(err)
			s.Require().Zero(escrowBalance.Int64())
		}))
	}))
}

func (s *IbcEurekaTestSuite) TestErrorAckToEthereum_Groth16() {
	ctx := context.Background()
	s.ICS20ErrorAckToEthereumTest(ctx, operator.ProofTypeGroth16)
}

func (s *IbcEurekaTestSuite) TestErrorAckToEthereum_Plonk() {
	ctx := context.Background()
	s.ICS20ErrorAckToEthereumTest(ctx, operator.ProofTypePlonk)
}

func (s *IbcEurekaTestSuite) ICS20ErrorAckToEthereumTest(
	ctx context.Context, pt operator.SupportedProofType,
) {
	s.SetupSuite(ctx, pt)

	eth, simd := s.EthChain, s.CosmosChains[0]

	ics26Address := ethcommon.HexToAddress(s.contractAddresses.Ics26Router)
	erc20Address := ethcommon.HexToAddress(s.contractAddresses.Erc20)

	transferAmount := big.NewInt(testvalues.TransferAmount)
	ethereumUserAddress := crypto.PubkeyToAddress(s.key.PublicKey)

	s.Require().True(s.Run("Approve the ICS20Transfer.sol contract to spend the erc20 tokens", func() {
		ics20Address := ethcommon.HexToAddress(s.contractAddresses.Ics20Transfer)
		tx, err := s.erc20Contract.Approve(s.GetTransactOpts(s.key, eth), ics20Address, transferAmount)
		s.Require().NoError(err)

		receipt, err := eth.GetTxReciept(ctx, tx.Hash())
		s.Require().NoError(err)
		s.Require().Equal(ethtypes.ReceiptStatusSuccessful, receipt.Status)

		allowance, err := s.erc20Contract.Allowance(nil, ethereumUserAddress, ics20Address)
		s.Require().NoError(err)
		s.Require().Equal(transferAmount, allowance)
	}))

	var (
		ethSendTxHash []byte
		escrowAddress ethcommon.Address
	)
	s.Require().True(s.Run("Send transfer on Ethereum", func() {
		timeout := uint64(time.Now().Add(30 * time.Minute).Unix())

		// Send a transfer to an invalid Cosmos address
		msgSendPacket := ics20transfer.IICS20TransferMsgsSendTransferMsg{
			Denom:            erc20Address,
			Amount:           transferAmount,
			Receiver:         ibctesting.InvalidID,
			TimeoutTimestamp: timeout,
			SourceClient:     testvalues.CustomClientID,
			Memo:             "",
		}

		tx, err := s.ics20Contract.SendTransfer(s.GetTransactOpts(s.key, eth), msgSendPacket)
		s.Require().NoError(err)

		receipt, err := eth.GetTxReciept(ctx, tx.Hash())
		s.Require().NoError(err)
		s.Require().Equal(ethtypes.ReceiptStatusSuccessful, receipt.Status)

		ethSendTxHash = tx.Hash().Bytes()

		s.Require().True(s.Run("Verify balances on Ethereum", func() {
			// User balance on Ethereum
			userBalance, err := s.erc20Contract.BalanceOf(nil, ethereumUserAddress)
			s.Require().NoError(err)
			s.Require().Equal(new(big.Int).Sub(testvalues.StartingERC20Balance, transferAmount), userBalance)

			// Get the escrow address
			escrowAddress, err = s.ics20Contract.GetEscrow(nil, testvalues.CustomClientID)
			s.Require().NoError(err)

			// ICS20 contract balance on Ethereum
			escrowBalance, err := s.erc20Contract.BalanceOf(nil, escrowAddress)
			s.Require().NoError(err)
			s.Require().Equal(transferAmount, escrowBalance)
		}))
	}))

	var (
		denomOnCosmos transfertypes.Denom
		ackTxHash     []byte
	)
	s.Require().True(s.Run("Receive packets on Cosmos chain", func() {
		var relayTxBodyBz []byte
		s.Require().True(s.Run("Retrieve relay tx", func() {
			resp, err := s.RelayerClient.RelayByTx(context.Background(), &relayertypes.RelayByTxRequest{
				SrcChain:       eth.ChainID.String(),
				DstChain:       simd.Config().ChainID,
				SourceTxIds:    [][]byte{ethSendTxHash},
				TargetClientId: testvalues.FirstWasmClientID,
			})
			s.Require().NoError(err)
			s.Require().NotEmpty(resp.Tx)
			s.Require().Empty(resp.Address)

			relayTxBodyBz = resp.Tx
		}))

		s.Require().True(s.Run("Broadcast relay tx", func() {
			resp := s.BroadcastSdkTxBody(ctx, simd, s.SimdRelayerSubmitter, 2_000_000, relayTxBodyBz)

			var err error
			ackTxHash, err = hex.DecodeString(resp.TxHash)
			s.Require().NoError(err)
			s.Require().NotEmpty(ackTxHash)
		}))

		s.Require().True(s.Run("Verify no balance on Cosmos chain", func() {
			denomOnCosmos = transfertypes.NewDenom(s.contractAddresses.Erc20, transfertypes.NewHop(transfertypes.PortID, testvalues.FirstWasmClientID))

			_, err := e2esuite.GRPCQuery[banktypes.QueryBalanceResponse](ctx, simd, &banktypes.QueryBalanceRequest{
				Address: ibctesting.InvalidID,
				Denom:   denomOnCosmos.IBCDenom(),
			})
			s.Require().Error(err)
		}))
	}))

	s.Require().True(s.Run("Acknowledge packets on Ethereum", func() {
		var ackRelayTx []byte
		s.Require().True(s.Run("Retrieve relay tx", func() {
			resp, err := s.RelayerClient.RelayByTx(context.Background(), &relayertypes.RelayByTxRequest{
				SrcChain:       simd.Config().ChainID,
				DstChain:       eth.ChainID.String(),
				SourceTxIds:    [][]byte{ackTxHash},
				TargetClientId: testvalues.CustomClientID,
			})
			s.Require().NoError(err)
			s.Require().NotEmpty(resp.Tx)
			s.Require().Equal(resp.Address, ics26Address.String())

			ackRelayTx = resp.Tx
		}))

		s.Require().True(s.Run("Submit relay tx", func() {
			receipt, err := eth.BroadcastTx(ctx, s.EthRelayerSubmitter, 5_000_000, ics26Address, ackRelayTx)
			s.Require().NoError(err)
			s.Require().Equal(ethtypes.ReceiptStatusSuccessful, receipt.Status)

			// Verify the ack packet event exists
			_, err = e2esuite.GetEvmEvent(receipt, s.ics26Contract.ParseAckPacket)
			s.Require().NoError(err)
		}))

		s.Require().True(s.Run("Verify balances on Ethereum", func() {
			// User balance on Ethereum
			userBalance, err := s.erc20Contract.BalanceOf(nil, ethereumUserAddress)
			s.Require().NoError(err)
			s.Require().Equal(testvalues.StartingERC20Balance, userBalance)

			// ICS20 contract balance on Ethereum
			escrowBalance, err := s.erc20Contract.BalanceOf(nil, escrowAddress)
			s.Require().NoError(err)
			s.Require().Zero(escrowBalance.Int64())
		}))
	}))
}<|MERGE_RESOLUTION|>--- conflicted
+++ resolved
@@ -57,11 +57,7 @@
 
 	// Whether to generate fixtures for tests or not
 	generateSolidityFixtures bool
-<<<<<<< HEAD
-	rustFixtureGenerator     *types.RustFixtureGenerator
-=======
 	wasmFixtureGenerator     *types.WasmFixtureGenerator
->>>>>>> cf3b2d8e
 
 	// The private key of a test account
 	key *ecdsa.PrivateKey
@@ -94,11 +90,7 @@
 	eth, simd := s.EthChain, s.CosmosChains[0]
 
 	var prover string
-<<<<<<< HEAD
-	shouldGenerateRustFixtures := false
-=======
 	shouldGenerateWasmFixtures := false
->>>>>>> cf3b2d8e
 	s.Require().True(s.Run("Set up environment", func() {
 		err := os.Chdir("../..")
 		s.Require().NoError(err)
@@ -148,19 +140,11 @@
 		if os.Getenv(testvalues.EnvKeyGenerateSolidityFixtures) == testvalues.EnvValueGenerateFixtures_True {
 			s.generateSolidityFixtures = true
 		}
-<<<<<<< HEAD
-		shouldGenerateRustFixtures = os.Getenv(testvalues.EnvKeyGenerateRustFixtures) == testvalues.EnvValueGenerateFixtures_True
-	}))
-
-	// Needs to be added here so the cleanup is called after the test suite is done
-	s.rustFixtureGenerator = types.NewRustFixtureGenerator(&s.Suite, shouldGenerateRustFixtures)
-=======
 		shouldGenerateWasmFixtures = os.Getenv(testvalues.EnvKeyGenerateWasmFixtures) == testvalues.EnvValueGenerateFixtures_True
 	}))
 
 	// Needs to be added here so the cleanup is called after the test suite is done
 	s.wasmFixtureGenerator = types.NewWasmFixtureGenerator(&s.Suite, shouldGenerateWasmFixtures)
->>>>>>> cf3b2d8e
 
 	s.Require().True(s.Run("Deploy ethereum contracts", func() {
 		args := append([]string{
@@ -213,11 +197,7 @@
 	}))
 
 	s.Require().True(s.Run("Add ethereum light client on Cosmos chain", func() {
-<<<<<<< HEAD
-		s.CreateEthereumLightClient(ctx, simd, s.SimdRelayerSubmitter, s.contractAddresses.Ics26Router, s.rustFixtureGenerator)
-=======
 		s.CreateEthereumLightClient(ctx, simd, s.SimdRelayerSubmitter, s.contractAddresses.Ics26Router, s.wasmFixtureGenerator)
->>>>>>> cf3b2d8e
 	}))
 
 	s.Require().True(s.Run("Add client and counterparty on EVM", func() {
@@ -552,11 +532,7 @@
 
 			relayTxBodyBz = resp.Tx
 
-<<<<<<< HEAD
-			s.rustFixtureGenerator.AddFixtureStep("receive_packets", ethereumtypes.RelayerMessages{
-=======
 			s.wasmFixtureGenerator.AddFixtureStep("receive_packets", ethereumtypes.RelayerMessages{
->>>>>>> cf3b2d8e
 				RelayerTxBody: hex.EncodeToString(relayTxBodyBz),
 			})
 		}))
@@ -762,11 +738,7 @@
 
 			ackRelayTxBodyBz = resp.Tx
 
-<<<<<<< HEAD
-			s.rustFixtureGenerator.AddFixtureStep("ack_packets", ethereumtypes.RelayerMessages{
-=======
 			s.wasmFixtureGenerator.AddFixtureStep("ack_packets", ethereumtypes.RelayerMessages{
->>>>>>> cf3b2d8e
 				RelayerTxBody: hex.EncodeToString(ackRelayTxBodyBz),
 			})
 		}))
@@ -963,11 +935,7 @@
 
 			ackRelayTxBodyBz = resp.Tx
 
-<<<<<<< HEAD
-			s.rustFixtureGenerator.AddFixtureStep("ack_packets", ethereumtypes.RelayerMessages{
-=======
 			s.wasmFixtureGenerator.AddFixtureStep("ack_packets", ethereumtypes.RelayerMessages{
->>>>>>> cf3b2d8e
 				RelayerTxBody: hex.EncodeToString(ackRelayTxBodyBz),
 			})
 		}))
@@ -1064,11 +1032,7 @@
 
 			relayTxBodyBz = resp.Tx
 
-<<<<<<< HEAD
-			s.rustFixtureGenerator.AddFixtureStep("receive_packets", ethereumtypes.RelayerMessages{
-=======
 			s.wasmFixtureGenerator.AddFixtureStep("receive_packets", ethereumtypes.RelayerMessages{
->>>>>>> cf3b2d8e
 				RelayerTxBody: hex.EncodeToString(relayTxBodyBz),
 			})
 		}))
@@ -1261,11 +1225,7 @@
 
 			timeoutRelayTx = resp.Tx
 
-<<<<<<< HEAD
-			s.rustFixtureGenerator.AddFixtureStep("timeout_packets", ethereumtypes.RelayerMessages{
-=======
 			s.wasmFixtureGenerator.AddFixtureStep("timeout_packets", ethereumtypes.RelayerMessages{
->>>>>>> cf3b2d8e
 				RelayerTxBody: hex.EncodeToString(timeoutRelayTx),
 			})
 		}))
