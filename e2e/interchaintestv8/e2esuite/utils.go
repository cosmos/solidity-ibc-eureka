package e2esuite

import (
	"context"
	"crypto/ecdsa"
	"crypto/sha256"
	"encoding/base64"
	"encoding/hex"
	"encoding/json"
	"fmt"
	"io"
	"strings"
	"time"
	"unicode"

	"github.com/cosmos/gogoproto/proto"

	"github.com/ethereum/go-ethereum/accounts/abi/bind"
	ethtypes "github.com/ethereum/go-ethereum/core/types"

	errorsmod "cosmossdk.io/errors"
	sdkmath "cosmossdk.io/math"

	"github.com/cosmos/cosmos-sdk/client"
	"github.com/cosmos/cosmos-sdk/client/tx"
	sdk "github.com/cosmos/cosmos-sdk/types"
	txtypes "github.com/cosmos/cosmos-sdk/types/tx"
	authtypes "github.com/cosmos/cosmos-sdk/x/auth/types"
	govtypes "github.com/cosmos/cosmos-sdk/x/gov/types"
	govtypesv1 "github.com/cosmos/cosmos-sdk/x/gov/types/v1"

	"github.com/cometbft/cometbft/crypto/ed25519"
	"github.com/cometbft/cometbft/crypto/tmhash"
	cometproto "github.com/cometbft/cometbft/proto/tendermint/types"
	comettypes "github.com/cometbft/cometbft/types"
	comettime "github.com/cometbft/cometbft/types/time"

	ibcwasmtypes "github.com/cosmos/ibc-go/modules/light-clients/08-wasm/v10/types"
	clienttypes "github.com/cosmos/ibc-go/v10/modules/core/02-client/types"
	ibcexported "github.com/cosmos/ibc-go/v10/modules/core/exported"
	tmclient "github.com/cosmos/ibc-go/v10/modules/light-clients/07-tendermint"
	ibctesting "github.com/cosmos/ibc-go/v10/testing"

	"github.com/cosmos/interchaintest/v10"
	"github.com/cosmos/interchaintest/v10/chain/cosmos"
	"github.com/cosmos/interchaintest/v10/ibc"
	"github.com/cosmos/interchaintest/v10/testutil"

	"github.com/srdtrk/solidity-ibc-eureka/e2e/v8/ethereum"
	"github.com/srdtrk/solidity-ibc-eureka/e2e/v8/testvalues"
	ethereumtypes "github.com/srdtrk/solidity-ibc-eureka/e2e/v8/types/ethereum"
)

// BroadcastMessages broadcasts the provided messages to the given chain and signs them on behalf of the provided user.
// Once the broadcast response is returned, we wait for two blocks to be created on chain.
func (s *TestSuite) BroadcastMessages(ctx context.Context, chain *cosmos.CosmosChain, user ibc.Wallet, gas uint64, msgs ...sdk.Msg) (*sdk.TxResponse, error) {
	sdk.GetConfig().SetBech32PrefixForAccount(chain.Config().Bech32Prefix, chain.Config().Bech32Prefix+sdk.PrefixPublic)
	sdk.GetConfig().SetBech32PrefixForValidator(
		chain.Config().Bech32Prefix+sdk.PrefixValidator+sdk.PrefixOperator,
		chain.Config().Bech32Prefix+sdk.PrefixValidator+sdk.PrefixOperator+sdk.PrefixPublic,
	)
	sdk.GetConfig().SetBech32PrefixForConsensusNode(chain.Config().Bech32Prefix+sdk.PrefixValidator+sdk.PrefixConsensus, chain.Config().Bech32Prefix+sdk.PrefixValidator+sdk.PrefixConsensus+sdk.PrefixPublic)

	broadcaster := cosmos.NewBroadcaster(s.T(), chain)

	broadcaster.ConfigureClientContextOptions(func(clientContext client.Context) client.Context {
		return clientContext.
			WithCodec(chain.Config().EncodingConfig.Codec).
			WithChainID(chain.Config().ChainID).
			WithTxConfig(chain.Config().EncodingConfig.TxConfig)
	})

	broadcaster.ConfigureFactoryOptions(func(factory tx.Factory) tx.Factory {
		return factory.WithGas(gas)
	})

	resp, err := cosmos.BroadcastTx(ctx, broadcaster, user, msgs...)
	if err != nil {
		return nil, err
	}

	// wait for 2 blocks for the transaction to be included
	s.Require().NoError(testutil.WaitForBlocks(ctx, 2, chain))

	if resp.Code != 0 {
		return nil, fmt.Errorf("tx failed with code %d: %s", resp.Code, resp.RawLog)
	}

	return &resp, nil
}

// CreateAndFundCosmosUser returns a new cosmos user with the initial balance and funds it with the native chain denom.
func (s *TestSuite) CreateAndFundCosmosUser(ctx context.Context, chain *cosmos.CosmosChain) ibc.Wallet {
	return s.CreateAndFundCosmosUserWithBalance(ctx, chain, testvalues.InitialBalance)
}

<<<<<<< HEAD
// CreateAndFundCosmosUserWithBalance returns a new cosmos user with the given balance and funds it with the native chain denom.
=======
// CreateAndFundCosmosUser returns a new cosmos user with the given balance and funds it with the native chain denom.
>>>>>>> 577d9da3
func (s *TestSuite) CreateAndFundCosmosUserWithBalance(ctx context.Context, chain *cosmos.CosmosChain, balance int64) ibc.Wallet {
	cosmosUserFunds := sdkmath.NewInt(balance)
	cosmosUsers := interchaintest.GetAndFundTestUsers(s.T(), ctx, s.T().Name(), cosmosUserFunds, chain)

	return cosmosUsers[0]
}

// GetEvmEvent parses the logs in the given receipt and returns the first event that can be parsed
func GetEvmEvent[T any](receipt *ethtypes.Receipt, parseFn func(log ethtypes.Log) (*T, error)) (event *T, err error) {
	for _, l := range receipt.Logs {
		event, err = parseFn(*l)
		if err == nil && event != nil {
			break
		}
	}

	if event == nil {
		err = fmt.Errorf("event not found")
	}

	return event, err
}

func (s *TestSuite) GetTransactOpts(key *ecdsa.PrivateKey, chain ethereum.Ethereum) *bind.TransactOpts {
	opts, err := chain.GetTransactOpts(key)
	s.Require().NoError(err)
	return opts
}

// PushNewWasmClientProposal submits a new wasm client governance proposal to the chain.
func (s *TestSuite) PushNewWasmClientProposal(ctx context.Context, chain *cosmos.CosmosChain, wallet ibc.Wallet, proposalContentReader io.Reader) string {
	zippedContent, err := io.ReadAll(proposalContentReader)
	s.Require().NoError(err)

	computedChecksum := s.extractChecksumFromGzippedContent(zippedContent)

	moduleAddr, err := chain.AuthQueryModuleAddress(ctx, govtypes.ModuleName)
	s.Require().NoError(err)
	message := ibcwasmtypes.MsgStoreCode{
		Signer:       moduleAddr,
		WasmByteCode: zippedContent,
	}

	err = s.ExecuteGovV1Proposal(ctx, &message, chain, wallet)
	s.Require().NoError(err)

	codeResp, err := GRPCQuery[ibcwasmtypes.QueryCodeResponse](ctx, chain, &ibcwasmtypes.QueryCodeRequest{Checksum: computedChecksum})
	s.Require().NoError(err)

	checksumBz := codeResp.Data
	checksum32 := sha256.Sum256(checksumBz)
	actualChecksum := hex.EncodeToString(checksum32[:])
	s.Require().Equal(computedChecksum, actualChecksum, "checksum returned from query did not match the computed checksum")

	return actualChecksum
}

// PushMigrateWasmClientProposal submits a new wasm client governance proposal to the chain.
func (s *TestSuite) PushMigrateWasmClientProposal(ctx context.Context, chain *cosmos.CosmosChain, wallet ibc.Wallet, clientId string, checksum string, migrateMsg []byte) {
	checksumBz, err := hex.DecodeString(checksum)
	s.Require().NoError(err)

	message := ibcwasmtypes.MsgMigrateContract{
		Signer:   authtypes.NewModuleAddress(govtypes.ModuleName).String(),
		ClientId: clientId,
		Checksum: checksumBz,
		Msg:      migrateMsg,
	}

	err = s.ExecuteGovV1Proposal(ctx, &message, chain, wallet)
	s.Require().NoError(err)
}

// extractChecksumFromGzippedContent takes a gzipped wasm contract and returns the checksum.
func (s *TestSuite) extractChecksumFromGzippedContent(zippedContent []byte) string {
	content, err := ibcwasmtypes.Uncompress(zippedContent, ibcwasmtypes.MaxWasmSize)
	s.Require().NoError(err)

	checksum32 := sha256.Sum256(content)
	return hex.EncodeToString(checksum32[:])
}

// ExecuteGovV1Proposal submits a v1 governance proposal using the provided user and message and uses all validators
// to vote yes on the proposal.
func (s *TestSuite) ExecuteGovV1Proposal(ctx context.Context, msg sdk.Msg, cosmosChain *cosmos.CosmosChain, user ibc.Wallet) error {
	proposalID := s.proposalIDs[cosmosChain.Config().ChainID]
	defer func() {
		s.proposalIDs[cosmosChain.Config().ChainID] = proposalID + 1
	}()

	msgs := []sdk.Msg{msg}

	msgSubmitProposal, err := govtypesv1.NewMsgSubmitProposal(
		msgs,
		sdk.NewCoins(sdk.NewCoin(cosmosChain.Config().Denom, govtypesv1.DefaultMinDepositTokens)),
		user.FormattedAddress(),
		"",
		fmt.Sprintf("e2e gov proposal: %d", proposalID),
		fmt.Sprintf("executing gov proposal %d", proposalID),
		false,
	)
	s.Require().NoError(err)

	_, err = s.BroadcastMessages(ctx, cosmosChain, user, 50_000_000, msgSubmitProposal)
	s.Require().NoError(err)

	s.Require().NoError(cosmosChain.VoteOnProposalAllValidators(ctx, proposalID, cosmos.ProposalVoteYes))

	return s.waitForGovV1ProposalToPass(ctx, cosmosChain, proposalID)
}

// waitForGovV1ProposalToPass polls for the entire voting period to see if the proposal has passed.
// if the proposal has not passed within the duration of the voting period, an error is returned.
func (*TestSuite) waitForGovV1ProposalToPass(ctx context.Context, chain *cosmos.CosmosChain, proposalID uint64) error {
	var govProposal *govtypesv1.Proposal
	// poll for the query for the entire voting period to see if the proposal has passed.
	err := testutil.WaitForCondition(testvalues.VotingPeriod, 10*time.Second, func() (bool, error) {
		proposalResp, err := GRPCQuery[govtypesv1.QueryProposalResponse](ctx, chain, &govtypesv1.QueryProposalRequest{
			ProposalId: proposalID,
		})
		if err != nil {
			return false, err
		}

		govProposal = proposalResp.Proposal
		return govProposal.Status == govtypesv1.StatusPassed, nil
	})

	// in the case of a failed proposal, we wrap the polling error with additional information about why the proposal failed.
	if err != nil && govProposal.FailedReason != "" {
		err = errorsmod.Wrap(err, govProposal.FailedReason)
	}
	return err
}

func IsLowercase(s string) bool {
	for _, r := range s {
		if !unicode.IsLower(r) && unicode.IsLetter(r) {
			return false
		}
	}
	return true
}

func (s *TestSuite) GetEthereumClientState(ctx context.Context, cosmosChain *cosmos.CosmosChain, clientID string) (*ibcwasmtypes.ClientState, ethereumtypes.ClientState) {
	clientStateResp, err := GRPCQuery[clienttypes.QueryClientStateResponse](ctx, cosmosChain, &clienttypes.QueryClientStateRequest{
		ClientId: clientID,
	})
	s.Require().NoError(err)

	var clientState ibcexported.ClientState
	err = cosmosChain.Config().EncodingConfig.InterfaceRegistry.UnpackAny(clientStateResp.ClientState, &clientState)
	s.Require().NoError(err)

	wasmClientState, ok := clientState.(*ibcwasmtypes.ClientState)
	s.Require().True(ok)
	s.Require().NotEmpty(wasmClientState.Data)

	var ethClientState ethereumtypes.ClientState
	err = json.Unmarshal(wasmClientState.Data, &ethClientState)
	s.Require().NoError(err, "failed to unmarshal ethereum client state: %s", string(wasmClientState.Data))

	return wasmClientState, ethClientState
}

func (s *TestSuite) CreateTMClientHeader(
	ctx context.Context,
	chain *cosmos.CosmosChain,
	blockHeight int64,
	timestamp time.Time,
	oldHeader tmclient.Header,
) tmclient.Header {
	var privVals []comettypes.PrivValidator
	var validators []*comettypes.Validator
	for _, chainVal := range chain.Validators {
		keyBz, err := chainVal.ReadFile(ctx, "config/priv_validator_key.json")
		s.Require().NoError(err)
		var privValidatorKeyFile cosmos.PrivValidatorKeyFile
		err = json.Unmarshal(keyBz, &privValidatorKeyFile)
		s.Require().NoError(err)
		decodedKeyBz, err := base64.StdEncoding.DecodeString(privValidatorKeyFile.PrivKey.Value)
		s.Require().NoError(err)

		privKey := ed25519.PrivKey(decodedKeyBz)
		privVal := comettypes.NewMockPVWithParams(privKey, false, false)
		privVals = append(privVals, privVal)

		pubKey, err := privVal.GetPubKey()
		s.Require().NoError(err)

		val := comettypes.NewValidator(pubKey, oldHeader.ValidatorSet.Proposer.VotingPower)
		validators = append(validators, val)

	}

	valSet := comettypes.NewValidatorSet(validators)
	vsetHash := valSet.Hash()

	// Make sure all the signers are in the correct order as expected by the validator set
	signers := make([]comettypes.PrivValidator, valSet.Size())
	for i := range signers {
		_, val := valSet.GetByIndex(int32(i))

		for _, pv := range privVals {
			pk, err := pv.GetPubKey()
			s.Require().NoError(err)

			if pk.Equals(val.PubKey) {
				signers[i] = pv
				break
			}
		}

		if signers[i] == nil {
			s.Require().FailNow("could not find signer for validator")
		}
	}

	tmHeader := comettypes.Header{
		Version:            oldHeader.Header.Version,
		ChainID:            oldHeader.Header.ChainID,
		Height:             blockHeight,
		Time:               timestamp,
		LastBlockID:        ibctesting.MakeBlockID(make([]byte, tmhash.Size), 10_000, make([]byte, tmhash.Size)),
		LastCommitHash:     oldHeader.Header.LastCommitHash,
		DataHash:           tmhash.Sum([]byte("data_hash")),
		ValidatorsHash:     vsetHash,
		NextValidatorsHash: vsetHash,
		ConsensusHash:      tmhash.Sum([]byte("consensus_hash")),
		AppHash:            tmhash.Sum([]byte("app_hash")),
		LastResultsHash:    tmhash.Sum([]byte("last_results_hash")),
		EvidenceHash:       tmhash.Sum([]byte("evidence_hash")),
		ProposerAddress:    valSet.Proposer.Address,
	}

	hhash := tmHeader.Hash()
	blockID := ibctesting.MakeBlockID(hhash, oldHeader.Commit.BlockID.PartSetHeader.Total, tmhash.Sum([]byte("part_set")))
	voteSet := comettypes.NewVoteSet(oldHeader.Header.ChainID, blockHeight, 1, cometproto.PrecommitType, valSet)

	voteProto := &comettypes.Vote{
		ValidatorAddress: nil,
		ValidatorIndex:   -1,
		Height:           blockHeight,
		Round:            1,
		Timestamp:        comettime.Now(),
		Type:             cometproto.PrecommitType,
		BlockID:          blockID,
	}

	for i, sign := range signers {
		pv, err := sign.GetPubKey()
		s.Require().NoError(err)
		addr := pv.Address()
		vote := voteProto.Copy()
		vote.ValidatorAddress = addr
		vote.ValidatorIndex = int32(i)
		_, err = comettypes.SignAndCheckVote(vote, sign, oldHeader.Header.ChainID, false)
		s.Require().NoError(err)
		added, err := voteSet.AddVote(vote)
		s.Require().NoError(err)
		s.Require().True(added)
	}
	extCommit := voteSet.MakeExtendedCommit(comettypes.DefaultABCIParams())
	commit := extCommit.ToCommit()

	signedHeader := &cometproto.SignedHeader{
		Header: tmHeader.ToProto(),
		Commit: commit.ToProto(),
	}

	valSetProto, err := valSet.ToProto()
	s.Require().NoError(err)

	return tmclient.Header{
		SignedHeader:      signedHeader,
		ValidatorSet:      valSetProto,
		TrustedHeight:     oldHeader.TrustedHeight,
		TrustedValidators: oldHeader.TrustedValidators,
	}
}

func (s *TestSuite) GetTopLevelTestName() string {
	parts := strings.Split(s.T().Name(), "/")
	if len(parts) >= 2 {
		return parts[1]
	}

	return s.T().Name()
}

func (s *TestSuite) MustBroadcastSdkTxBody(ctx context.Context, chain *cosmos.CosmosChain, user ibc.Wallet, gas uint64, txBodyBz []byte) *sdk.TxResponse {
	resp, err := s.BroadcastSdkTxBody(ctx, chain, user, gas, txBodyBz)
	s.Require().NoError(err)

	return resp
}

func (s *TestSuite) BroadcastSdkTxBody(ctx context.Context, chain *cosmos.CosmosChain, user ibc.Wallet, gas uint64, txBodyBz []byte) (*sdk.TxResponse, error) {
	var txBody txtypes.TxBody
	err := proto.Unmarshal(txBodyBz, &txBody)
	s.Require().NoError(err)

	var msgs []sdk.Msg
	for _, msg := range txBody.Messages {
		var sdkMsg sdk.Msg
		err = chain.Config().EncodingConfig.InterfaceRegistry.UnpackAny(msg, &sdkMsg)
		s.Require().NoError(err)

		msgs = append(msgs, sdkMsg)
	}

	s.Require().NotZero(len(msgs))

	return s.BroadcastMessages(ctx, chain, user, gas, msgs...)
}<|MERGE_RESOLUTION|>--- conflicted
+++ resolved
@@ -94,11 +94,7 @@
 	return s.CreateAndFundCosmosUserWithBalance(ctx, chain, testvalues.InitialBalance)
 }
 
-<<<<<<< HEAD
 // CreateAndFundCosmosUserWithBalance returns a new cosmos user with the given balance and funds it with the native chain denom.
-=======
-// CreateAndFundCosmosUser returns a new cosmos user with the given balance and funds it with the native chain denom.
->>>>>>> 577d9da3
 func (s *TestSuite) CreateAndFundCosmosUserWithBalance(ctx context.Context, chain *cosmos.CosmosChain, balance int64) ibc.Wallet {
 	cosmosUserFunds := sdkmath.NewInt(balance)
 	cosmosUsers := interchaintest.GetAndFundTestUsers(s.T(), ctx, s.T().Name(), cosmosUserFunds, chain)
