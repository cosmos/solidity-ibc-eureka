--- conflicted
+++ resolved
@@ -21,14 +21,6 @@
 					Repository: "ghcr.io/cosmos/ibc-go-wasm-simd", // FOR LOCAL IMAGE USE: Docker Image Name
 					Version:    "serdar-xxx-contract-calls",       // FOR LOCAL IMAGE USE: Docker Image Tag
 					UIDGID:     "1025:1025",
-<<<<<<< HEAD
-				},
-				{
-					Repository: "ghcr.io/cosmos/ibc-go-wasm-simd",       // FOR LOCAL IMAGE USE: Docker Image Name
-					Version:    "modules-light-clients-08-wasm-v10.3.0", // FOR LOCAL IMAGE USE: Docker Image Tag
-					UIDGID:     "1025:1025",
-=======
->>>>>>> 6d0526b1
 				},
 			},
 			Bin:            "simd",
