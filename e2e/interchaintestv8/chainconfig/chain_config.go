--- conflicted
+++ resolved
@@ -18,15 +18,9 @@
 			ChainID: chainId,
 			Images: []ibc.DockerImage{
 				{
-<<<<<<< HEAD
 					Repository: "ghcr.io/cosmos/ibc-go-wasm-simd", // FOR LOCAL IMAGE USE: Docker Image Name
 					Version:    "serdar-xxx-contract-calls",       // FOR LOCAL IMAGE USE: Docker Image Tag
-					UidGid:     "1025:1025",
-=======
-					Repository: "ghcr.io/cosmos/ibc-go-wasm-simd",       // FOR LOCAL IMAGE USE: Docker Image Name
-					Version:    "modules-light-clients-08-wasm-v10.3.0", // FOR LOCAL IMAGE USE: Docker Image Tag
 					UIDGID:     "1025:1025",
->>>>>>> 42c8edc2
 				},
 			},
 			Bin:            "simd",
