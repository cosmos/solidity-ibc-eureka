package testvalues

import (
	"math/big"
	"time"

	"github.com/holiman/uint256"

	"github.com/ethereum/go-ethereum/crypto"

	"github.com/gagliardetto/solana-go"

	"cosmossdk.io/math"

	ibctm "github.com/cosmos/ibc-go/v10/modules/light-clients/07-tendermint"

	"github.com/strangelove-ventures/interchaintest/v8/chain/ethereum"

	"github.com/cosmos/solidity-ibc-eureka/packages/go-abigen/ics26router"
)

const (
	// InitialBalance is the amount of tokens to give to each user at the start of the test.
	InitialBalance int64 = 1_000_000_000_000

	// TransferAmount is the default transfer amount
	TransferAmount int64 = 1_000_000_000

	// InitialSolBalance is the default amount of SOL to give a new user
	InitialSolBalance uint64 = solana.LAMPORTS_PER_SOL * 1

	// EnvKeyTendermintRPC Tendermint RPC URL.
	EnvKeyTendermintRPC = "TENDERMINT_RPC_URL"
	// EnvKeyEthRPC Ethereum RPC URL.
	EnvKeyEthRPC = "RPC_URL"
	// EnvKeyOperatorPrivateKey Private key used to submit transactions by the operator.
	EnvKeyOperatorPrivateKey = "PRIVATE_KEY"
	// Optional address of the sp1 verifier contract to use
	// if not set, the contract will be deployed
	// Can be set to "mock" to use the mock verifier
	EnvKeyVerifier = "VERIFIER"
	// EnvKeySp1Prover The prover type (local|network|mock).
	EnvKeySp1Prover = "SP1_PROVER"
	// EnvKeyNetworkPrivateKey Private key for the sp1 prover network.
	EnvKeyNetworkPrivateKey = "NETWORK_PRIVATE_KEY"
	// EnvKeyNetworkPrivateCluster Run the network prover in a private cluster.
	EnvKeyNetworkPrivateCluster = "E2E_PRIVATE_CLUSTER"
	// EnvKeyGenerateSolidityFixtures Generate fixtures for the solidity tests if set to true.
	EnvKeyGenerateSolidityFixtures = "GENERATE_SOLIDITY_FIXTURES"
	// EnvKeyGenerateSolidityFixtures Generate fixtures for the solidity tests if set to true.
	EnvKeyGenerateWasmFixtures = "GENERATE_WASM_FIXTURES"
<<<<<<< HEAD
	// EnvKeyGenerateSolanaFixtures Generate fixtures for the solana tests if set to true.
	EnvKeyGenerateSolanaFixtures = "GENERATE_SOLANA_FIXTURES"
=======
	// EnvKeyGenerateTendermintLightClientFixtures Generate fixtures for the tendermint light client tests if set to true.
	EnvKeyGenerateTendermintLightClientFixtures = "GENERATE_TENDERMINT_LIGHT_CLIENT_FIXTURES"
>>>>>>> bdb0da94
	// The log level for the Rust logger.
	EnvKeyRustLog = "RUST_LOG"

	// Log level for the Rust logger.
	EnvValueRustLog_Info = "info"
	// EnvValueSp1Prover_Network is the prover type for the network prover.
	EnvValueSp1Prover_Network = "network"
	// EnvValueSp1Prover_PrivateCluster is the for running the network prover in a private cluster.
	EnvValueSp1Prover_PrivateCluster = "true"
	// EnvValueSp1Prover_Mock is the prover type for the mock prover.
	EnvValueSp1Prover_Mock = "mock"
	// EnvValueVerifier_Mock is the verifier type for the mock verifier.
	EnvValueVerifier_Mock = "mock"
	// EnvValueGenerateFixtures_True is the value to set to generate fixtures for the solidity tests.
	EnvValueGenerateFixtures_True = "true"
	// EnvValueEthereumPosPreset_Minimal is the default preset for Ethereum PoS testnet.
	EnvValueEthereumPosPreset_Minimal = "minimal"
	// EnvValueProofType_Groth16 is the proof type for Groth16.
	EnvValueProofType_Groth16 = "groth16"
	// EnvValueProofType_Plonk is the proof type for Plonk.
	EnvValueProofType_Plonk = "plonk"
	// EnvValueWasmLightClientTag_Local is the value to set to use the local Wasm light client binary.
	EnvValueWasmLightClientTag_Local = "local"

	// EthTestnetTypePoW is the Ethereum testnet type for using a proof of work chain (anvil).
	EthTestnetTypePoW = "pow"
	// EthTestnetTypePoS is the Ethereum testnet type for using a proof of stake chain
	EthTestnetTypePoS = "pos"
	// EthTestnetTypeNone is the Ethereum testnet type for using no chain.
	EthTestnetTypeNone = "none"
	// EnvKeyEthTestnetType The Ethereum testnet type (pow|pos).
	EnvKeyEthTestnetType = "ETH_TESTNET_TYPE"
	// EnvE2EFacuetAddress The address of the faucet
	EnvKeyE2EFacuetAddress = "E2E_FAUCET_ADDRESS"
	// EnvKeyEthereumPosNetworkPreset The environment variable name to configure the Kurtosis network preset
	EnvKeyEthereumPosNetworkPreset = "ETHEREUM_POS_NETWORK_PRESET"
	// EnvKeyE2EProofType is the environment variable name to configure the proof type. (groth16|plonk)
	// A randomly selected proof type is used if not set.
	EnvKeyE2EProofType = "E2E_PROOF_TYPE"
	// EnvKeyE2EWasmLightClientTag is the environment variable name to configure the eth light client version.
	// Either an empty string, or 'local', means it will use the local binary in the repo, unless running in mock mode
	// otherwise, it will download the version from the github release with the given tag
	EnvKeyE2EWasmLightClientTag = "E2E_WASM_LIGHT_CLIENT_TAG"

	// EnvKeySolanaTestnetType is the environment variable name to configure the Solana testnet type.
	EnvKeySolanaTestnetType = "SOLANA_TESTNET_TYPE"
	// SolanaTestnetType_Localnet is the Solana testnet type for using a local testnet.
	SolanaTestnetType_Localnet = "localnet"
	// SolanaTestnetType_None is the Solana testnet type for using no chain.
	SolanaTestnetType_None = "none"

	// Sp1GenesisFilePath is the path to the genesis file for the SP1 chain.
	// This file is generated and then deleted by the test.
	Sp1GenesisFilePath = "scripts/genesis.json"
	// SolidityFixturesDir is the directory where the Solidity fixtures are stored.
	SolidityFixturesDir = "test/solidity-ibc/fixtures/"
	// SP1ICS07FixturesDir is the directory where the SP1ICS07 fixtures are stored.
	SP1ICS07FixturesDir = "test/sp1-ics07/fixtures"
	// WasmFixturesDir is the directory where the Rust fixtures are stored.
	WasmFixturesDir = "packages/ethereum/light-client/src/test_utils/fixtures"
	// RelayerConfigFilePath is the path to generate the relayer config file.
	RelayerConfigFilePath = "programs/relayer/config.json"
	// E2EDeployScriptPath is the path to the E2E deploy script.
	E2EDeployScriptPath = "scripts/E2ETestDeploy.s.sol:E2ETestDeploy"
<<<<<<< HEAD
	// SolanaLedgerDir is the path to the Solana ledger directory.
	SolanaLedgerDir = "test-ledger"
	// SolanaFixturesDir is the directory where the Solana fixtures are stored.
	SolanaFixturesDir = "programs/solana/tests/fixtures/"
=======
	// TendermintLightClientFixturesDir is the directory where the Tendermint light client fixtures are stored.
	TendermintLightClientFixturesDir = "packages/tendermint-light-client/fixtures/"
>>>>>>> bdb0da94

	// IbcCommitmentSlotHex is the storage slot in the IBC solidity contract for the IBC commitments.
	IbcCommitmentSlotHex = ics26router.IbcStoreStorageSlot

	// FirstWasmClientID is the first wasm client ID. Used for testing.
	FirstWasmClientID = "08-wasm-0"
	// FirstUniversalClientID is the first universal client ID. Used for testing.
	FirstUniversalClientID = "client-0"
	// SecondUniversalClientID is the second universal client ID. Used for testing.
	SecondUniversalClientID = "client-1"
	// CustomClientID is the custom client ID used for testing.
	// BUG: https://github.com/cosmos/ibc-go/issues/8145
	// We must use a client ID of the form `type-n` due to the issue above.
	CustomClientID = "cosmoshub-1"

	// Sp1 verifier address parameter key for the relayer's sp1 light client creation.
	ParameterKey_Sp1Verifier = "sp1_verifier"
	// Zk algorithm parameter key for the relayer's sp1 light client creation.
	ParameterKey_ZkAlgorithm = "zk_algorithm"
	// The role manager address parameter key for the relayer's sp1 light client creation.
	ParameterKey_RoleManager = "role_manager"
	// Checksum hex parameter key for the relayer's ethereum light client creation.
	ParameterKey_ChecksumHex = "checksum_hex"
)

var (
	// MaxDepositPeriod Maximum period to deposit on a proposal.
	// This value overrides the default value in the gov module using the `modifyGovV1AppState` function.
	MaxDepositPeriod = time.Second * 10
	// VotingPeriod Duration of the voting period.
	// This value overrides the default value in the gov module using the `modifyGovV1AppState` function.
	VotingPeriod = time.Second * 30

	// StartingEthBalance is the amount of ETH to give to each user at the start of the test.
	StartingEthBalance = math.NewInt(2 * ethereum.ETHER)

	// DefaultTrustLevel is the trust level used by the SP1ICS07Tendermint contract.
	DefaultTrustLevel = ibctm.Fraction{Numerator: 1, Denominator: 3}.ToTendermint()

	// DefaultTrustPeriod is the trust period used by the SP1ICS07Tendermint contract.
	// 129600 seconds = 14 days
	DefaultTrustPeriod = 1209600

	// DefaultMaxClockDrift is the default maximum clock drift used by ICS07Tendermint (in seconds).
	DefaultMaxClockDrift = 15

	// MaxUint256 is the maximum value for a uint256.
	MaxUint256 = uint256.MustFromHex("0xffffffffffffffffffffffffffffffffffffffffffffffffffffffffffffffff")

	// StartingERC20Balance is the starting balance for the ERC20 contract.
	StartingERC20Balance = new(big.Int).Div(MaxUint256.ToBig(), big.NewInt(2))

	// DefaultAdminRole is the default admin role for AccessControl contract.
	DefaultAdminRole = [32]byte{0x00}

	// PortCustomizerRole is the role required to customize the port.
	PortCustomizerRole = func() (role [32]byte) {
		copy(role[:], crypto.Keccak256([]byte("PORT_CUSTOMIZER_ROLE")))
		return role
	}()
)<|MERGE_RESOLUTION|>--- conflicted
+++ resolved
@@ -49,13 +49,8 @@
 	EnvKeyGenerateSolidityFixtures = "GENERATE_SOLIDITY_FIXTURES"
 	// EnvKeyGenerateSolidityFixtures Generate fixtures for the solidity tests if set to true.
 	EnvKeyGenerateWasmFixtures = "GENERATE_WASM_FIXTURES"
-<<<<<<< HEAD
-	// EnvKeyGenerateSolanaFixtures Generate fixtures for the solana tests if set to true.
-	EnvKeyGenerateSolanaFixtures = "GENERATE_SOLANA_FIXTURES"
-=======
 	// EnvKeyGenerateTendermintLightClientFixtures Generate fixtures for the tendermint light client tests if set to true.
 	EnvKeyGenerateTendermintLightClientFixtures = "GENERATE_TENDERMINT_LIGHT_CLIENT_FIXTURES"
->>>>>>> bdb0da94
 	// The log level for the Rust logger.
 	EnvKeyRustLog = "RUST_LOG"
 
@@ -120,15 +115,10 @@
 	RelayerConfigFilePath = "programs/relayer/config.json"
 	// E2EDeployScriptPath is the path to the E2E deploy script.
 	E2EDeployScriptPath = "scripts/E2ETestDeploy.s.sol:E2ETestDeploy"
-<<<<<<< HEAD
 	// SolanaLedgerDir is the path to the Solana ledger directory.
 	SolanaLedgerDir = "test-ledger"
-	// SolanaFixturesDir is the directory where the Solana fixtures are stored.
-	SolanaFixturesDir = "programs/solana/tests/fixtures/"
-=======
 	// TendermintLightClientFixturesDir is the directory where the Tendermint light client fixtures are stored.
 	TendermintLightClientFixturesDir = "packages/tendermint-light-client/fixtures/"
->>>>>>> bdb0da94
 
 	// IbcCommitmentSlotHex is the storage slot in the IBC solidity contract for the IBC commitments.
 	IbcCommitmentSlotHex = ics26router.IbcStoreStorageSlot
