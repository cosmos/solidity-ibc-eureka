--- conflicted
+++ resolved
@@ -13,11 +13,8 @@
 
 	ibctm "github.com/cosmos/ibc-go/v10/modules/light-clients/07-tendermint"
 
-<<<<<<< HEAD
 	"github.com/cosmos/interchaintest/v10/chain/ethereum"
 
-=======
->>>>>>> f532e6b2
 	"github.com/cosmos/solidity-ibc-eureka/packages/go-abigen/ics26router"
 )
 
@@ -149,13 +146,10 @@
 	ParameterKey_RoleManager = "role_manager"
 	// Checksum hex parameter key for the relayer's ethereum light client creation.
 	ParameterKey_ChecksumHex = "checksum_hex"
-<<<<<<< HEAD
 
 	// Ics27AbiEncoding is the solidity abi encoding type for the ICS27 packets.
 	Ics27AbiEncoding = "application/x-solidity-abi"
 
-=======
->>>>>>> f532e6b2
 	// Min sigs parameter for the attestor light client creation.
 	ParameterKey_MinRequiredSigs = "min_required_sigs"
 	// Addresses parameter for the attestor light client creation.
