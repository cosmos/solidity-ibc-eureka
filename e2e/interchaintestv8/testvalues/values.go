--- conflicted
+++ resolved
@@ -76,13 +76,8 @@
 	SolidityFixturesDir = "test/solidity-ibc/fixtures/"
 	// SP1ICS07FixturesDir is the directory where the SP1ICS07 fixtures are stored.
 	SP1ICS07FixturesDir = "test/sp1-ics07/fixtures"
-<<<<<<< HEAD
-	// RustFixturesDir is the directory where the Rust fixtures are stored.
-	RustFixturesDir = "packages/ethereum/ethereum-light-client/src/test_utils/fixtures"
-=======
 	// WasmFixturesDir is the directory where the Rust fixtures are stored.
 	WasmFixturesDir = "packages/ethereum/ethereum-light-client/src/test_utils/fixtures"
->>>>>>> cf3b2d8e
 	// RelayerConfigFilePath is the path to generate the relayer config file.
 	RelayerConfigFilePath = "programs/relayer/config.json"
 	// E2EDeployScriptPath is the path to the E2E deploy script.
