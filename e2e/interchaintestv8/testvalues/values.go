package testvalues

import (
	"math/big"
	"time"

	"github.com/holiman/uint256"

	"github.com/ethereum/go-ethereum/crypto"

	"github.com/gagliardetto/solana-go"

	"cosmossdk.io/math"

	ibctm "github.com/cosmos/ibc-go/v10/modules/light-clients/07-tendermint"

	"github.com/cosmos/interchaintest/v10/chain/ethereum"

	"github.com/cosmos/solidity-ibc-eureka/packages/go-abigen/ics26router"
)

const (
	// InitialBalance is the amount of tokens to give to each user at the start of the test.
	InitialBalance int64 = 1_000_000_000_000

	// TransferAmount is the default transfer amount
	TransferAmount int64 = 1_000_000_000

	// InitialSolBalance is the default amount of SOL to give a new user
	InitialSolBalance uint64 = solana.LAMPORTS_PER_SOL * 1

	// EnvKeyTendermintRPC Tendermint RPC URL.
	EnvKeyTendermintRPC = "TENDERMINT_RPC_URL"
	// EnvKeyEthRPC Ethereum RPC URL.
	EnvKeyEthRPC = "RPC_URL"
	// EnvKeyOperatorPrivateKey Private key used to submit transactions by the operator.
	EnvKeyOperatorPrivateKey = "PRIVATE_KEY"
	// Optional address of the sp1 verifier contract to use
	// if not set, the contract will be deployed
	// Can be set to "mock" to use the mock verifier
	EnvKeyVerifier = "VERIFIER"
	// EnvKeySp1Prover The prover type (local|network|mock).
	EnvKeySp1Prover = "SP1_PROVER"
	// EnvKeyNetworkPrivateKey Private key for the sp1 prover network.
	EnvKeyNetworkPrivateKey = "NETWORK_PRIVATE_KEY"
	// EnvKeyNetworkPrivateCluster Run the network prover in a private cluster.
	EnvKeyNetworkPrivateCluster = "E2E_PRIVATE_CLUSTER"
	// EnvKeyGenerateSolidityFixtures Generate fixtures for the solidity tests if set to true.
	EnvKeyGenerateSolidityFixtures = "GENERATE_SOLIDITY_FIXTURES"
	// EnvKeyGenerateSolidityFixtures Generate fixtures for the solidity tests if set to true.
	EnvKeyGenerateWasmFixtures = "GENERATE_WASM_FIXTURES"
	// EnvKeyGenerateTendermintLightClientFixtures Generate fixtures for the tendermint light client tests if set to true.
	EnvKeyGenerateTendermintLightClientFixtures = "GENERATE_TENDERMINT_LIGHT_CLIENT_FIXTURES"
	// The log level for the Rust logger.
	EnvKeyRustLog = "RUST_LOG"

	// Enable local observability (Grafana stack under scripts/local-grafana-stack) for e2e runs.
	// When set to "true", the relayer will emit OTLP traces to http://127.0.0.1:4317 and keep metrics enabled.
	EnvKeyEnableLocalObservability = "ENABLE_LOCAL_OBSERVABILITY"

	// Log level for the Rust logger.
	EnvValueRustLog_Info = "info"
	// Enable local observability flag value
	EnvValueEnableLocalObservability_True = "true"
	// EnvValueSp1Prover_Network is the prover type for the network prover.
	EnvValueSp1Prover_Network = "network"
	// EnvValueSp1Prover_PrivateCluster is the for running the network prover in a private cluster.
	EnvValueSp1Prover_PrivateCluster = "true"
	// EnvValueSp1Prover_Mock is the prover type for the mock prover.
	EnvValueSp1Prover_Mock = "mock"
	// EnvValueVerifier_Mock is the verifier type for the mock verifier.
	EnvValueVerifier_Mock = "mock"
	// EnvValueGenerateFixtures_True is the value to set to generate fixtures for the solidity tests.
	EnvValueGenerateFixtures_True = "true"
	// EnvValueEthereumPosPreset_Minimal is the default preset for Ethereum PoS testnet.
	EnvValueEthereumPosPreset_Minimal = "minimal"
	// EnvValueProofType_Groth16 is the proof type for Groth16.
	EnvValueProofType_Groth16 = "groth16"
	// EnvValueProofType_Plonk is the proof type for Plonk.
	EnvValueProofType_Plonk = "plonk"
	// EnvValueWasmLightClientTag_Local is the value to set to use the local Wasm light client binary.
	EnvValueWasmLightClientTag_Local = "local"

	// EthTestnetTypePoW is the Ethereum testnet type for using a proof of work chain (anvil).
	EthTestnetTypePoW = "pow"
	// EthTestnetTypePoS is the Ethereum testnet type for using a proof of stake chain
	EthTestnetTypePoS = "pos"
	// EthTestnetTypeNone is the Ethereum testnet type for using no chain.
	EthTestnetTypeNone = "none"
	// EnvKeyEthTestnetType The Ethereum testnet type (pow|pos).
	EnvKeyEthTestnetType = "ETH_TESTNET_TYPE"
	// EnvE2EFacuetAddress The address of the faucet
	EnvKeyE2EFacuetAddress = "E2E_FAUCET_ADDRESS"
	// EnvKeyEthereumPosNetworkPreset The environment variable name to configure the Kurtosis network preset
	EnvKeyEthereumPosNetworkPreset = "ETHEREUM_POS_NETWORK_PRESET"
	// EnvKeyE2EProofType is the environment variable name to configure the proof type. (groth16|plonk)
	// A randomly selected proof type is used if not set.
	EnvKeyE2EProofType = "E2E_PROOF_TYPE"
	// EnvKeyE2EWasmLightClientTag is the environment variable name to configure the eth light client version.
	// Either an empty string, or 'local', means it will use the local binary in the repo, unless running in mock mode
	// otherwise, it will download the version from the github release with the given tag
	EnvKeyE2EWasmLightClientTag = "E2E_WASM_LIGHT_CLIENT_TAG"

	// EnvKeySolanaTestnetType is the environment variable name to configure the Solana testnet type.
	EnvKeySolanaTestnetType = "SOLANA_TESTNET_TYPE"
	// SolanaTestnetType_Localnet is the Solana testnet type for using a local testnet.
	SolanaTestnetType_Localnet = "localnet"
	// SolanaTestnetType_None is the Solana testnet type for using no chain.
	SolanaTestnetType_None = "none"
	// SolanaChainID is the chain identifier for Solana localnet used in relayer config.
	SolanaChainID = "solana-localnet"
	// SolanaLocalnetRPC is the default RPC URL for Solana localnet.
	SolanaLocalnetRPC = "http://localhost:8899"
	// SolanaGMPPortID is the port identifier for GMP (General Message Passing) application.
	SolanaGMPPortID = "gmpport"

	// Ics27Version is the ICS27 GMP protocol version.
	Ics27Version = "ics27-2"
	// Ics27AbiEncoding is the solidity abi encoding type for the ICS27 packets.
	Ics27AbiEncoding = "application/x-solidity-abi"
	// Ics27ProtobufEncoding is the protobuf encoding type for ICS27 packets (used for Solana).
	Ics27ProtobufEncoding = "application/x-protobuf"

	// Sp1GenesisFilePath is the path to the genesis file for the SP1 chain.
	// This file is generated and then deleted by the test.
	Sp1GenesisFilePath = "scripts/genesis.json"
	// SolidityFixturesDir is the directory where the Solidity fixtures are stored.
	SolidityFixturesDir = "test/solidity-ibc/fixtures/"
	// SP1ICS07FixturesDir is the directory where the SP1ICS07 fixtures are stored.
	SP1ICS07FixturesDir = "test/sp1-ics07/fixtures"
	// WasmFixturesDir is the directory where the Rust fixtures are stored.
	WasmFixturesDir = "packages/ethereum/light-client/src/test_utils/fixtures"
	// RelayerConfigFilePath is the path to generate the relayer config file.
	RelayerConfigFilePath = "programs/relayer/config.json"
	// E2EDeployScriptPath is the path to the E2E deploy script.
	E2EDeployScriptPath = "scripts/E2ETestDeploy.s.sol:E2ETestDeploy"
<<<<<<< HEAD
	// SolanaLedgerDir is the path to the Solana ledger directory.
	SolanaLedgerDir = "test-ledger"
=======
>>>>>>> 577d9da3
	// TendermintLightClientFixturesDir is the directory where the Tendermint light client fixtures are stored.
	TendermintLightClientFixturesDir = "packages/tendermint-light-client/fixtures/"

	// IbcCommitmentSlotHex is the storage slot in the IBC solidity contract for the IBC commitments.
	IbcCommitmentSlotHex = ics26router.IbcStoreStorageSlot

	// FirstWasmClientID is the first wasm client ID. Used for testing.
	FirstWasmClientID = "08-wasm-0"
	// FirstUniversalClientID is the first universal client ID. Used for testing.
	FirstUniversalClientID = "client-0"
	// SecondUniversalClientID is the second universal client ID. Used for testing.
	SecondUniversalClientID = "client-1"
	// CustomClientID is the custom client ID used for testing.
	// BUG: https://github.com/cosmos/ibc-go/issues/8145
	// We must use a client ID of the form `type-n` due to the issue above.
	CustomClientID = "cosmoshub-1"

	// Sp1 verifier address parameter key for the relayer's sp1 light client creation.
	ParameterKey_Sp1Verifier = "sp1_verifier"
	// Zk algorithm parameter key for the relayer's sp1 light client creation.
	ParameterKey_ZkAlgorithm = "zk_algorithm"
	// The role manager address parameter key for the relayer's sp1 light client creation.
	ParameterKey_RoleManager = "role_manager"
	// Checksum hex parameter key for the relayer's ethereum light client creation.
	ParameterKey_ChecksumHex = "checksum_hex"

	// Ics27AbiEncoding is the solidity abi encoding type for the ICS27 packets.
	Ics27AbiEncoding = "application/x-solidity-abi"
)

var (
	// MaxDepositPeriod Maximum period to deposit on a proposal.
	// This value overrides the default value in the gov module using the `modifyGovV1AppState` function.
	MaxDepositPeriod = time.Second * 10
	// VotingPeriod Duration of the voting period.
	// This value overrides the default value in the gov module using the `modifyGovV1AppState` function.
	VotingPeriod = time.Second * 30

	// StartingEthBalance is the amount of ETH to give to each user at the start of the test.
	StartingEthBalance = math.NewInt(2 * ethereum.ETHER.Int64())

	// DefaultTrustLevel is the trust level used by the SP1ICS07Tendermint contract.
	DefaultTrustLevel = ibctm.Fraction{Numerator: 1, Denominator: 3}.ToTendermint()

	// DefaultTrustPeriod is the trust period used by the SP1ICS07Tendermint contract.
	// 129600 seconds = 14 days
	DefaultTrustPeriod = 1209600

	// DefaultMaxClockDrift is the default maximum clock drift used by ICS07Tendermint (in seconds).
	DefaultMaxClockDrift = 15

	// MaxUint256 is the maximum value for a uint256.
	MaxUint256 = uint256.MustFromHex("0xffffffffffffffffffffffffffffffffffffffffffffffffffffffffffffffff")

	// StartingERC20Balance is the starting balance for the ERC20 contract.
	StartingERC20Balance = new(big.Int).Div(MaxUint256.ToBig(), big.NewInt(2))

	// DefaultAdminRole is the default admin role for AccessControl contract.
	DefaultAdminRole = [32]byte{0x00}

	// PortCustomizerRole is the role required to customize the port.
	PortCustomizerRole = func() (role [32]byte) {
		copy(role[:], crypto.Keccak256([]byte("PORT_CUSTOMIZER_ROLE")))
		return role
	}()
)<|MERGE_RESOLUTION|>--- conflicted
+++ resolved
@@ -134,11 +134,8 @@
 	RelayerConfigFilePath = "programs/relayer/config.json"
 	// E2EDeployScriptPath is the path to the E2E deploy script.
 	E2EDeployScriptPath = "scripts/E2ETestDeploy.s.sol:E2ETestDeploy"
-<<<<<<< HEAD
 	// SolanaLedgerDir is the path to the Solana ledger directory.
 	SolanaLedgerDir = "test-ledger"
-=======
->>>>>>> 577d9da3
 	// TendermintLightClientFixturesDir is the directory where the Tendermint light client fixtures are stored.
 	TendermintLightClientFixturesDir = "packages/tendermint-light-client/fixtures/"
 
@@ -164,9 +161,6 @@
 	ParameterKey_RoleManager = "role_manager"
 	// Checksum hex parameter key for the relayer's ethereum light client creation.
 	ParameterKey_ChecksumHex = "checksum_hex"
-
-	// Ics27AbiEncoding is the solidity abi encoding type for the ICS27 packets.
-	Ics27AbiEncoding = "application/x-solidity-abi"
 )
 
 var (
