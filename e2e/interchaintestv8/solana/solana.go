package solana

import (
	"bytes"
	"context"
	"encoding/binary"
	"fmt"
	"slices"
	"time"

	"github.com/cosmos/solidity-ibc-eureka/e2e/v8/testvalues"
	bin "github.com/gagliardetto/binary"

	"github.com/gagliardetto/solana-go"
	"github.com/gagliardetto/solana-go/programs/system"
	"github.com/gagliardetto/solana-go/rpc"
	confirm "github.com/gagliardetto/solana-go/rpc/sendAndConfirmTransaction"
	"github.com/gagliardetto/solana-go/rpc/ws"

	"github.com/cosmos/interchaintest/v10/testutil"
)

type Solana struct {
	RPCClient *rpc.Client
	WSClient  *ws.Client
	Faucet    *solana.Wallet
}

func NewSolana(rpcURL, wsURL string, faucet *solana.Wallet) (Solana, error) {
	wsClient, err := ws.Connect(context.TODO(), wsURL)
	if err != nil {
		return Solana{}, err
	}

	return Solana{
		RPCClient: rpc.New(rpcURL),
		WSClient:  wsClient,
		Faucet:    faucet,
	}, nil
}

func NewLocalnetSolana(faucet *solana.Wallet) (Solana, error) {
	return NewSolana(rpc.LocalNet.RPC, rpc.LocalNet.WS, faucet)
}

// NewTransactionFromInstructions creates a new tx from the given transactions
func (s *Solana) NewTransactionFromInstructions(payerPubKey solana.PublicKey, instructions ...solana.Instruction) (*solana.Transaction, error) {
	recent, err := s.RPCClient.GetLatestBlockhash(context.TODO(), rpc.CommitmentFinalized)
	if err != nil {
		return nil, err
	}

	return solana.NewTransaction(
		instructions,
		recent.Value.Blockhash,
		solana.TransactionPayer(payerPubKey),
	)
}

// SignTx signs a transaction with the provided signers, broadcasts it, and confirms it is finalized.
func (s *Solana) SignAndBroadcastTx(ctx context.Context, tx *solana.Transaction, signers ...*solana.Wallet) (solana.Signature, error) {
	_, err := s.SignTx(ctx, tx, signers...)
	if err != nil {
		return solana.Signature{}, err
	}

	return s.BroadcastTx(ctx, tx)
}

// SignTx signs a transaction with the provided signers.
// It modifies the transaction in place and returns the signatures.
func (s *Solana) SignTx(ctx context.Context, tx *solana.Transaction, signers ...*solana.Wallet) ([]solana.Signature, error) {
	if len(signers) == 0 {
		return nil, fmt.Errorf("no signers provided")
	}

	signerFn := func(key solana.PublicKey) *solana.PrivateKey {
		keyIdx := slices.IndexFunc(signers, func(signer *solana.Wallet) bool {
			return signer.PublicKey().Equals(key)
		})
		if keyIdx == -1 {
			panic(fmt.Sprintf("signer %s not found in provided signers", key))
		}
		return &signers[keyIdx].PrivateKey
	}

	return tx.Sign(signerFn)
}

// Broadcasts and confirms a **signed** transaction.
func (s *Solana) BroadcastTx(ctx context.Context, tx *solana.Transaction) (solana.Signature, error) {
	return confirm.SendAndConfirmTransaction(
		ctx,
		s.RPCClient,
		s.WSClient,
		tx,
	)
}

// confirmationStatusLevel returns a numeric level for comparison.
// Higher numbers indicate higher confirmation levels.
func confirmationStatusLevel(status rpc.ConfirmationStatusType) int {
	switch status {
	case rpc.ConfirmationStatusProcessed:
		return 1
	case rpc.ConfirmationStatusConfirmed:
		return 2
	case rpc.ConfirmationStatusFinalized:
		return 3
	default:
		return 0
	}
}

// Waits for transaction reaching status
func (s *Solana) WaitForTxStatus(txSig solana.Signature, status rpc.ConfirmationStatusType) error {
	return testutil.WaitForCondition(time.Second*30, time.Second, func() (bool, error) {
		out, err := s.RPCClient.GetSignatureStatuses(context.TODO(), false, txSig)
		if err != nil {
			return false, err
		}

		// // Check if transaction status exists
		// if len(out.Value) == 0 || out.Value[0] == nil {
		// 	// Transaction not yet processed
		// 	return false, nil
		// }

		if out.Value[0].Err != nil {
			return false, fmt.Errorf("transaction %s failed with error: %s", txSig, out.Value[0].Err)
		}

		// Check if transaction has reached the desired status using level-based comparison
		// This allows accepting higher confirmation levels (e.g., finalized when waiting for confirmed)
		if confirmationStatusLevel(out.Value[0].ConfirmationStatus) >= confirmationStatusLevel(status) {
			return true, nil
		}

		return false, nil
	})
}

func (s *Solana) FundUser(pubkey solana.PublicKey, amount uint64) (solana.Signature, error) {
	recent, err := s.RPCClient.GetLatestBlockhash(context.TODO(), rpc.CommitmentFinalized)
	if err != nil {
		return solana.Signature{}, err
	}

	tx, err := solana.NewTransaction(
		[]solana.Instruction{
			system.NewTransferInstruction(
				amount,
				s.Faucet.PublicKey(),
				pubkey,
			).Build(),
		},
		recent.Value.Blockhash,
		solana.TransactionPayer(s.Faucet.PublicKey()),
	)
	if err != nil {
		return solana.Signature{}, err
	}

	return s.SignAndBroadcastTxWithConfirmedStatus(context.TODO(), tx, s.Faucet)
}

func (s *Solana) CreateAndFundWallet() (*solana.Wallet, error) {
	wallet := solana.NewWallet()
	if _, err := s.FundUser(wallet.PublicKey(), testvalues.InitialSolBalance); err != nil {
		return nil, err
	}
	return wallet, nil
}

// WaitForProgramAvailability waits for a program to become available with default timeout
func (s *Solana) WaitForProgramAvailability(ctx context.Context, programID solana.PublicKey) bool {
	return s.WaitForProgramAvailabilityWithTimeout(ctx, programID, 30)
}

// WaitForProgramAvailabilityWithTimeout waits for a program to become available with specified timeout
func (s *Solana) WaitForProgramAvailabilityWithTimeout(ctx context.Context, programID solana.PublicKey, timeoutSeconds int) bool {
	for range timeoutSeconds {
		accountInfo, err := s.RPCClient.GetAccountInfo(ctx, programID)
		if err == nil && accountInfo.Value != nil && accountInfo.Value.Executable {
			return true
		}
		time.Sleep(1 * time.Second)
	}
	return false
}

<<<<<<< HEAD
// SignTx signs a transaction with the provided signers, broadcasts it, and confirms it is finalized, retries with default timeout
func (s *Solana) SignAndBroadcastTxWithRetry(ctx context.Context, tx *solana.Transaction, wallet *solana.Wallet) (solana.Signature, error) {
	return s.SignAndBroadcastTxWithRetryTimeout(ctx, tx, wallet, 30)
}

// SignTx signs a transaction with the provided signers, broadcasts it, and confirms it is finalized, retries with timeout
func (s *Solana) SignAndBroadcastTxWithRetryTimeout(ctx context.Context, tx *solana.Transaction, wallet *solana.Wallet, timeoutSeconds int) (solana.Signature, error) {
=======
// SignAndBroadcastTxWithRetry retries transaction broadcasting with default timeout
func (s *Solana) SignAndBroadcastTxWithRetry(ctx context.Context, tx *solana.Transaction, signers ...*solana.Wallet) (solana.Signature, error) {
	return s.SignAndBroadcastTxWithRetryTimeout(ctx, tx, 30, signers...)
}

// SignAndBroadcastTxWithRetryTimeout retries transaction broadcasting with specified timeout
// It refreshes the blockhash on each attempt to handle expired blockhashes
func (s *Solana) SignAndBroadcastTxWithRetryTimeout(ctx context.Context, tx *solana.Transaction, timeoutSeconds int, signers ...*solana.Wallet) (solana.Signature, error) {
>>>>>>> 39835801
	var lastErr error
	for range timeoutSeconds {
		// Refresh blockhash on each retry attempt (blockhashes expire after ~60 seconds)
		recent, err := s.RPCClient.GetLatestBlockhash(ctx, rpc.CommitmentFinalized)
		if err != nil {
			lastErr = fmt.Errorf("failed to get latest blockhash: %w", err)
			time.Sleep(1 * time.Second)
			continue
		}
		tx.Message.RecentBlockhash = recent.Value.Blockhash

		sig, err := s.SignAndBroadcastTx(ctx, tx, signers...)
		if err == nil {
			return sig, nil
		}
		lastErr = err
		time.Sleep(1 * time.Second)
	}
	return solana.Signature{}, fmt.Errorf("transaction broadcast timed out after %d seconds: %w", timeoutSeconds, lastErr)
}

// SignTx signs a transaction with the provided signers, broadcasts it, and confirms it is in confirmed status
func (s *Solana) SignAndBroadcastTxWithConfirmedStatus(ctx context.Context, tx *solana.Transaction, wallet *solana.Wallet) (solana.Signature, error) {
	return s.SignAndBroadcastTxWithOpts(ctx, tx, wallet, rpc.ConfirmationStatusConfirmed)
}

// SignTx signs a transaction with the provided signers, broadcasts it, and confirms it is in requested status
func (s *Solana) SignAndBroadcastTxWithOpts(ctx context.Context, tx *solana.Transaction, wallet *solana.Wallet, status rpc.ConfirmationStatusType) (solana.Signature, error) {
	_, err := s.SignTx(ctx, tx, wallet)
	if err != nil {
		return solana.Signature{}, err
	}

	sig, err := s.RPCClient.SendTransactionWithOpts(
		ctx,
		tx,
		rpc.TransactionOpts{
			SkipPreflight: true,
		},
	)
	if err != nil {
		return solana.Signature{}, err
	}

	err = s.WaitForTxStatus(sig, status)
	if err != nil {
		return solana.Signature{}, err
	}

	return sig, err
}

// WaitForBalanceChange waits for an account balance to change from the initial value
func (s *Solana) WaitForBalanceChange(ctx context.Context, account solana.PublicKey, initialBalance uint64) (uint64, bool) {
	return s.WaitForBalanceChangeWithTimeout(ctx, account, initialBalance, 30)
}

// WaitForBalanceChangeWithTimeout waits for an account balance to change with specified timeout
func (s *Solana) WaitForBalanceChangeWithTimeout(ctx context.Context, account solana.PublicKey, initialBalance uint64, timeoutSeconds int) (uint64, bool) {
	for range timeoutSeconds {
		balanceResp, err := s.RPCClient.GetBalance(ctx, account, rpc.CommitmentConfirmed)
		if err == nil {
			currentBalance := balanceResp.Value
			if currentBalance != initialBalance {
				return currentBalance, true
			}
		}
		time.Sleep(1 * time.Second)
	}
	return initialBalance, false
}

// ComputeBudgetProgramID returns the Solana Compute Budget program ID
func ComputeBudgetProgramID() solana.PublicKey {
	return solana.MustPublicKeyFromBase58("ComputeBudget111111111111111111111111111111")
}

// NewComputeBudgetInstruction creates a SetComputeUnitLimit instruction to increase available compute units
func NewComputeBudgetInstruction(computeUnits uint32) solana.Instruction {
	data := make([]byte, 5)
	data[0] = 0x02 // SetComputeUnitLimit instruction discriminator
	binary.LittleEndian.PutUint32(data[1:], computeUnits)

	return solana.NewInstruction(
		ComputeBudgetProgramID(),
		solana.AccountMetaSlice{},
		data,
	)
}

// CreateAddressLookupTable creates an Address Lookup Table and extends it with the given accounts.
// Returns the ALT address. Requires at least one account.
func (s *Solana) CreateAddressLookupTable(ctx context.Context, authority *solana.Wallet, accounts []solana.PublicKey) (solana.PublicKey, error) {
	if len(accounts) == 0 {
		return solana.PublicKey{}, fmt.Errorf("at least one account is required for ALT")
	}

	// Get recent slot for ALT creation
	slot, err := s.RPCClient.GetSlot(ctx, "confirmed")
	if err != nil {
		return solana.PublicKey{}, fmt.Errorf("failed to get slot: %w", err)
	}

	// Derive ALT address with bump seed
	// The derivation uses: [authority, recent_slot] seeds
	altAddress, bumpSeed, err := solana.FindProgramAddress(
		[][]byte{authority.PublicKey().Bytes(), Uint64ToLeBytes(slot)},
		solana.AddressLookupTableProgramID,
	)
	if err != nil {
		return solana.PublicKey{}, fmt.Errorf("failed to derive ALT address: %w", err)
	}

	// Create ALT instruction data
	// ProgramInstruction enum: CreateLookupTable { recent_slot: u64, bump_seed: u8 }
	var createBuf bytes.Buffer
	encoder := bin.NewBinEncoder(&createBuf)
	mustWrite(encoder.WriteUint32(0, bin.LE))
	mustWrite(encoder.WriteUint64(slot, bin.LE))
	mustWrite(encoder.WriteUint8(bumpSeed))
	createInstructionData := createBuf.Bytes()

	createAltIx := solana.NewInstruction(
		solana.AddressLookupTableProgramID,
		solana.AccountMetaSlice{
			solana.Meta(altAddress).WRITE(),                     // lookup_table (to be created)
			solana.Meta(authority.PublicKey()).WRITE().SIGNER(), // authority
			solana.Meta(authority.PublicKey()).WRITE().SIGNER(), // payer
			solana.Meta(solana.SystemProgramID),                 // system_program
		},
		createInstructionData,
	)

	// Create ALT
	createTx, err := s.NewTransactionFromInstructions(authority.PublicKey(), createAltIx)
	if err != nil {
		return solana.PublicKey{}, fmt.Errorf("failed to create ALT transaction: %w", err)
	}

	_, err = s.SignAndBroadcastTxWithRetry(ctx, createTx, authority)
	if err != nil {
		return solana.PublicKey{}, fmt.Errorf("failed to create ALT: %w", err)
	}

	// Extend ALT with accounts instruction data
	// ProgramInstruction::ExtendLookupTable { new_addresses: Vec<Pubkey> }
	var extendBuf bytes.Buffer
	extendEncoder := bin.NewBinEncoder(&extendBuf)
	mustWrite(extendEncoder.WriteUint32(2, bin.LE))
	mustWrite(extendEncoder.WriteUint64(uint64(len(accounts)), bin.LE))
	for _, acc := range accounts {
		mustWrite(extendEncoder.WriteBytes(acc.Bytes(), false))
	}
	extendInstructionData := extendBuf.Bytes()

	extendAltIx := solana.NewInstruction(
		solana.AddressLookupTableProgramID,
		solana.AccountMetaSlice{
			solana.Meta(altAddress).WRITE(),                     // lookup_table
			solana.Meta(authority.PublicKey()).WRITE().SIGNER(), // authority
			solana.Meta(authority.PublicKey()).WRITE().SIGNER(), // payer (for reallocation)
			solana.Meta(solana.SystemProgramID),                 // system_program
		},
		extendInstructionData,
	)

	extendTx, err := s.NewTransactionFromInstructions(authority.PublicKey(), extendAltIx)
	if err != nil {
		return solana.PublicKey{}, fmt.Errorf("failed to create extend ALT transaction: %w", err)
	}

	_, err = s.SignAndBroadcastTxWithRetry(ctx, extendTx, authority)
	if err != nil {
		return solana.PublicKey{}, fmt.Errorf("failed to extend ALT: %w", err)
	}

	return altAddress, nil
}

// Uint64ToLeBytes converts a uint64 to little-endian byte slice
func Uint64ToLeBytes(n uint64) []byte {
	b := make([]byte, 8)
	binary.LittleEndian.PutUint64(b, n)
	return b
}

// mustWrite wraps encoder write calls and panics on error (should never happen with bytes.Buffer)
func mustWrite(err error) {
	if err != nil {
		panic(fmt.Sprintf("unexpected encoding error: %v", err))
	}
}<|MERGE_RESOLUTION|>--- conflicted
+++ resolved
@@ -189,7 +189,6 @@
 	return false
 }
 
-<<<<<<< HEAD
 // SignTx signs a transaction with the provided signers, broadcasts it, and confirms it is finalized, retries with default timeout
 func (s *Solana) SignAndBroadcastTxWithRetry(ctx context.Context, tx *solana.Transaction, wallet *solana.Wallet) (solana.Signature, error) {
 	return s.SignAndBroadcastTxWithRetryTimeout(ctx, tx, wallet, 30)
@@ -197,16 +196,6 @@
 
 // SignTx signs a transaction with the provided signers, broadcasts it, and confirms it is finalized, retries with timeout
 func (s *Solana) SignAndBroadcastTxWithRetryTimeout(ctx context.Context, tx *solana.Transaction, wallet *solana.Wallet, timeoutSeconds int) (solana.Signature, error) {
-=======
-// SignAndBroadcastTxWithRetry retries transaction broadcasting with default timeout
-func (s *Solana) SignAndBroadcastTxWithRetry(ctx context.Context, tx *solana.Transaction, signers ...*solana.Wallet) (solana.Signature, error) {
-	return s.SignAndBroadcastTxWithRetryTimeout(ctx, tx, 30, signers...)
-}
-
-// SignAndBroadcastTxWithRetryTimeout retries transaction broadcasting with specified timeout
-// It refreshes the blockhash on each attempt to handle expired blockhashes
-func (s *Solana) SignAndBroadcastTxWithRetryTimeout(ctx context.Context, tx *solana.Transaction, timeoutSeconds int, signers ...*solana.Wallet) (solana.Signature, error) {
->>>>>>> 39835801
 	var lastErr error
 	for range timeoutSeconds {
 		// Refresh blockhash on each retry attempt (blockhashes expire after ~60 seconds)
