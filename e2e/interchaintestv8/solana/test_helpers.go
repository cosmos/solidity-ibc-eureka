package solana

import (
	"context"
	"encoding/binary"
	"fmt"
	"testing"
	"time"

	bin "github.com/gagliardetto/binary"
	"github.com/stretchr/testify/require"
	"google.golang.org/protobuf/proto"

	"github.com/gagliardetto/solana-go"
	"github.com/gagliardetto/solana-go/rpc"

	ics26_router "github.com/cosmos/solidity-ibc-eureka/packages/go-anchor/ics26router"

	relayertypes "github.com/srdtrk/solidity-ibc-eureka/e2e/v8/types/relayer"
)

func (s *Solana) SubmitChunkedRelayPackets(
	ctx context.Context,
	t *testing.T,
	resp *relayertypes.RelayByTxResponse,
	user *solana.Wallet,
) (solana.Signature, error) {
	t.Helper()

	var batch relayertypes.RelayPacketBatch
	err := proto.Unmarshal(resp.Tx, &batch)
	if err != nil {
		return solana.Signature{}, fmt.Errorf("failed to unmarshal RelayPacketBatch: %w", err)
	}
	if len(batch.Packets) == 0 {
		return solana.Signature{}, fmt.Errorf("no relay packets provided")
	}

	totalStart := time.Now()
	t.Logf("=== Starting Chunked Relay Packets ===")
	t.Logf("Total packets: %d", len(batch.Packets))

	totalChunks := 0
	for _, packet := range batch.Packets {
		totalChunks += len(packet.Chunks)
	}
	t.Logf("Total chunks across all packets: %d", totalChunks)

	type packetResult struct {
		packetIdx      int
		finalSig       solana.Signature
		err            error
		chunksDuration time.Duration
		finalDuration  time.Duration
		totalDuration  time.Duration
	}

	// Process all packets in parallel
	packetResults := make(chan packetResult, len(batch.Packets))

	for packetIdx, packet := range batch.Packets {
		go func(pktIdx int, pkt *relayertypes.PacketTransactions) {
			packetStart := time.Now()
			t.Logf("--- Packet %d: Starting (%d chunks + 1 final tx) ---", pktIdx+1, len(pkt.Chunks))

			type chunkResult struct {
				chunkIdx int
				sig      solana.Signature
				err      error
				duration time.Duration
			}

			// Phase 1: Submit all chunks for this packet in parallel
			chunksStart := time.Now()
			chunkResults := make(chan chunkResult, len(pkt.Chunks))

			for chunkIdx, chunkBytes := range pkt.Chunks {
				go func(chkIdx int, chunkData []byte) {
					chunkStart := time.Now()

					tx, err := solana.TransactionFromDecoder(bin.NewBinDecoder(chunkData))
					if err != nil {
						chunkResults <- chunkResult{
							chunkIdx: chkIdx,
							err:      fmt.Errorf("failed to decode chunk %d: %w", chkIdx, err),
							duration: time.Since(chunkStart),
						}
						return
					}

					recent, err := s.RPCClient.GetLatestBlockhash(ctx, rpc.CommitmentConfirmed)
					if err != nil {
						chunkResults <- chunkResult{
							chunkIdx: chkIdx,
							err:      fmt.Errorf("failed to get blockhash for chunk %d: %w", chkIdx, err),
							duration: time.Since(chunkStart),
						}
						return
					}
					tx.Message.RecentBlockhash = recent.Value.Blockhash

					sig, err := s.SignAndBroadcastTxWithOpts(ctx, tx, rpc.ConfirmationStatusConfirmed, user)
					chunkDuration := time.Since(chunkStart)

					if err != nil {
						chunkResults <- chunkResult{
							chunkIdx: chkIdx,
							err:      fmt.Errorf("failed to submit chunk %d: %w", chkIdx, err),
							duration: chunkDuration,
						}
						return
					}

					chunkResults <- chunkResult{
						chunkIdx: chkIdx,
						sig:      sig,
						duration: chunkDuration,
					}
				}(chunkIdx, chunkBytes)
			}

			// Collect all chunk results for this packet
			var chunkErr error
			for i := 0; i < len(pkt.Chunks); i++ {
				result := <-chunkResults
				if result.err != nil {
					chunkErr = result.err
					t.Logf("✗ Packet %d, Chunk %d failed: %v", pktIdx+1, result.chunkIdx+1, result.err)
				} else {
					t.Logf("✓ Packet %d, Chunk %d/%d completed in %v - tx: %s",
						pktIdx+1, result.chunkIdx+1, len(pkt.Chunks), result.duration, result.sig)
				}
			}
			close(chunkResults)
			chunksDuration := time.Since(chunksStart)

			if chunkErr != nil {
				packetResults <- packetResult{
					packetIdx:      pktIdx,
					err:            fmt.Errorf("packet %d chunk upload failed: %w", pktIdx, chunkErr),
					chunksDuration: chunksDuration,
					totalDuration:  time.Since(packetStart),
				}
				return
			}

			t.Logf("--- Packet %d: All %d chunks completed in %v, submitting final tx ---",
				pktIdx+1, len(pkt.Chunks), chunksDuration)

			// Phase 2: Submit final transaction for this packet
			finalStart := time.Now()

			finalTx, err := solana.TransactionFromDecoder(bin.NewBinDecoder(pkt.FinalTx))
			if err != nil {
				packetResults <- packetResult{
					packetIdx:      pktIdx,
					err:            fmt.Errorf("packet %d failed to decode final tx: %w", pktIdx, err),
					chunksDuration: chunksDuration,
					finalDuration:  time.Since(finalStart),
					totalDuration:  time.Since(packetStart),
				}
				return
			}

			recent, err := s.RPCClient.GetLatestBlockhash(ctx, rpc.CommitmentConfirmed)
			if err != nil {
				packetResults <- packetResult{
					packetIdx:      pktIdx,
					err:            fmt.Errorf("packet %d failed to get blockhash for final tx: %w", pktIdx, err),
					chunksDuration: chunksDuration,
					finalDuration:  time.Since(finalStart),
					totalDuration:  time.Since(packetStart),
				}
				return
			}
			finalTx.Message.RecentBlockhash = recent.Value.Blockhash

			// Use confirmed commitment - relayer and verification both read with confirmed commitment
			sig, err := s.SignAndBroadcastTxWithOpts(ctx, finalTx, rpc.ConfirmationStatusConfirmed, user)
			finalDuration := time.Since(finalStart)
			totalDuration := time.Since(packetStart)

			if err != nil {
				packetResults <- packetResult{
					packetIdx:      pktIdx,
					err:            fmt.Errorf("packet %d failed to submit final tx: %w", pktIdx, err),
					chunksDuration: chunksDuration,
					finalDuration:  finalDuration,
					totalDuration:  totalDuration,
				}
				return
			}

			t.Logf("✓ Packet %d: Final tx completed and finalized in %v - tx: %s", pktIdx+1, finalDuration, sig)
			t.Logf("--- Packet %d: Complete in %v (chunks: %v, final: %v) ---",
				pktIdx+1, totalDuration, chunksDuration, finalDuration)

			packetResults <- packetResult{
				packetIdx:      pktIdx,
				finalSig:       sig,
				chunksDuration: chunksDuration,
				finalDuration:  finalDuration,
				totalDuration:  totalDuration,
			}
		}(packetIdx, packet)
	}

	// Collect all packet results
	var lastSig solana.Signature
	var totalChunksDuration time.Duration
	var totalFinalsDuration time.Duration

	for i := 0; i < len(batch.Packets); i++ {
		result := <-packetResults
		if result.err != nil {
			close(packetResults)
			return solana.Signature{}, result.err
		}
		lastSig = result.finalSig
		totalChunksDuration += result.chunksDuration
		totalFinalsDuration += result.finalDuration
	}
	close(packetResults)

	totalDuration := time.Since(totalStart)
	avgChunksDuration := totalChunksDuration / time.Duration(len(batch.Packets))
	avgFinalsDuration := totalFinalsDuration / time.Duration(len(batch.Packets))

	t.Logf("=== Chunked Relay Packets Complete ===")
	t.Logf("Total wall time: %v for %d packets (%d total chunks)", totalDuration, len(batch.Packets), totalChunks)
	t.Logf("All packets processed in parallel:")
	t.Logf("  - Avg chunks phase per packet: %v", avgChunksDuration)
	t.Logf("  - Avg final tx per packet: %v", avgFinalsDuration)
	t.Logf("Parallelization: All packets + all chunks within each packet submitted concurrently")
	return lastSig, nil
}

<<<<<<< HEAD
func (s *Solana) DeploySolanaProgram(ctx context.Context, t *testing.T, require *require.Assertions, programName string) solana.PublicKey {
	t.Helper()
	keypairPath := fmt.Sprintf("solana-keypairs/localnet/%s-keypair.json", programName)
	walletPath := "solana-keypairs/localnet/deployer_wallet.json"
	programID, _, err := AnchorDeploy(ctx, "programs/solana", programName, keypairPath, walletPath)
	require.NoError(err, "%s program deployment has failed", programName)
	t.Logf("%s program deployed at: %s", programName, programID.String())
=======
// DeploySolanaProgramAsync deploys a program using solana CLI
func (s *Solana) DeploySolanaProgramAsync(ctx context.Context, programName, keypairPath, payerKeypairPath string) (solana.PublicKey, error) {
	programSoFile := fmt.Sprintf("programs/solana/target/deploy/%s.so", programName)
	programID, _, err := DeploySolanaProgram(ctx, programSoFile, keypairPath, payerKeypairPath, s.RPCURL)
	if err != nil {
		return solana.PublicKey{}, fmt.Errorf("%s program deployment has failed: %w", programName, err)
	}
>>>>>>> 143f1540

	if !s.WaitForProgramAvailability(ctx, programID) {
		return solana.PublicKey{}, fmt.Errorf("program %s failed to become available", programName)
	}

	return programID, nil
}

func (s *Solana) SubmitChunkedUpdateClient(ctx context.Context, t *testing.T, require *require.Assertions, resp *relayertypes.UpdateClientResponse, user *solana.Wallet) {
	t.Helper()

	var batch relayertypes.TransactionBatch
	err := proto.Unmarshal(resp.Tx, &batch)
	require.NoError(err, "Failed to unmarshal TransactionBatch")
	require.NotEmpty(batch.Txs, "no chunked transactions provided")

	totalStart := time.Now()

	chunkCount := len(batch.Txs) - 1
	t.Logf("=== Starting Chunked Update Client ===")
	t.Logf("Total transactions: %d (%d chunks + 1 assembly)",
		len(batch.Txs),
		chunkCount)

	chunkStart := 0
	chunkEnd := len(batch.Txs) - 1

	type chunkResult struct {
		index    int
		sig      solana.Signature
		err      error
		duration time.Duration
	}

	t.Logf("--- Phase 1: Uploading %d chunks in parallel ---", chunkCount)
	chunksStart := time.Now()
	chunkResults := make(chan chunkResult, chunkEnd-chunkStart)

	for i := chunkStart; i < chunkEnd; i++ {
		go func(idx int) {
			chunkTxStart := time.Now()

			tx, err := solana.TransactionFromDecoder(bin.NewBinDecoder(batch.Txs[idx]))
			if err != nil {
				chunkResults <- chunkResult{
					index:    idx,
					err:      fmt.Errorf("failed to decode chunk %d: %w", idx, err),
					duration: time.Since(chunkTxStart),
				}
				return
			}

			sig, err := s.SignAndBroadcastTxWithOpts(ctx, tx, rpc.ConfirmationStatusProcessed, user)
			chunkDuration := time.Since(chunkTxStart)

			if err != nil {
				chunkResults <- chunkResult{
					index:    idx,
					err:      fmt.Errorf("failed to submit chunk %d: %w", idx, err),
					duration: chunkDuration,
				}
				return
			}

			t.Logf("[Chunk %d timing] total duration: %v",
				idx, chunkDuration)

			chunkResults <- chunkResult{
				index:    idx,
				sig:      sig,
				duration: chunkDuration,
			}
		}(i)
	}

	completedChunks := 0
	for i := 0; i < chunkEnd-chunkStart; i++ {
		result := <-chunkResults
		require.NoError(result.err, "Chunk was not submitted")
		completedChunks++
		t.Logf("✓ Chunk %d/%d uploaded in %v - tx: %s",
			completedChunks, chunkCount, result.duration, result.sig)
	}
	close(chunkResults)

	chunksTotal := time.Since(chunksStart)
	avgChunkTime := chunksTotal / time.Duration(chunkCount)
	t.Logf("--- Phase 1 Complete: All %d chunks uploaded in %v (avg: %v/chunk) ---",
		chunkCount, chunksTotal, avgChunkTime)

	t.Logf("--- Phase 2: Assembling and updating client ---")
	assemblyStart := time.Now()

	tx, err := solana.TransactionFromDecoder(bin.NewBinDecoder(batch.Txs[len(batch.Txs)-1]))
	require.NoError(err, "Failed to decode assembly tx")

	sig, err := s.SignAndBroadcastTxWithOpts(ctx, tx, rpc.ConfirmationStatusConfirmed, user)
	require.NoError(err)

	assemblyDuration := time.Since(assemblyStart)
	t.Logf("✓ Assembly transaction completed in %v - tx: %s", assemblyDuration, sig)

	totalDuration := time.Since(totalStart)
	t.Logf("=== Chunked Update Client Complete ===")
	t.Logf("Total time: %v", totalDuration)
	t.Logf("  - Chunk upload phase: %v (%d chunks in parallel)", chunksTotal, chunkCount)
	t.Logf("  - Assembly phase: %v", assemblyDuration)
}

func (s *Solana) VerifyPacketCommitmentDeleted(ctx context.Context, t *testing.T, require *require.Assertions, clientID string, sequence uint64) {
	t.Helper()
	sequenceBytes := make([]byte, 8)
	binary.LittleEndian.PutUint64(sequenceBytes, sequence)
	packetCommitmentPDA, _ := Ics26Router.PacketCommitmentPDA(ics26_router.ProgramID, []byte(clientID), sequenceBytes)

	// Use confirmed commitment to match relayer read commitment level
	accountInfo, err := s.RPCClient.GetAccountInfoWithOpts(ctx, packetCommitmentPDA, &rpc.GetAccountInfoOpts{
		Commitment: rpc.CommitmentConfirmed,
	})
	if err != nil {
		t.Logf("Packet commitment deleted (account not found) for client %s, sequence %d", clientID, sequence)
		return
	}

	if accountInfo.Value == nil || accountInfo.Value.Lamports == 0 {
		t.Logf("Packet commitment deleted (account closed) for client %s, sequence %d", clientID, sequence)
		return
	}

	require.Fail("Packet commitment should have been deleted after acknowledgment",
		"Account %s still exists with %d lamports", packetCommitmentPDA.String(), accountInfo.Value.Lamports)
}

func (s *Solana) CreateIBCAddressLookupTable(ctx context.Context, t *testing.T, require *require.Assertions, user *solana.Wallet, cosmosChainID string, gmpPortID string, clientID string) solana.PublicKey {
	t.Helper()
	commonAccounts := s.CreateIBCAddressLookupTableAccounts(cosmosChainID, gmpPortID, clientID, user.PublicKey())

	altAddress, err := s.CreateAddressLookupTable(ctx, user, commonAccounts)
	require.NoError(err)
	t.Logf("Created and extended ALT %s with %d common accounts", altAddress, len(commonAccounts))

	return altAddress
}<|MERGE_RESOLUTION|>--- conflicted
+++ resolved
@@ -235,15 +235,6 @@
 	return lastSig, nil
 }
 
-<<<<<<< HEAD
-func (s *Solana) DeploySolanaProgram(ctx context.Context, t *testing.T, require *require.Assertions, programName string) solana.PublicKey {
-	t.Helper()
-	keypairPath := fmt.Sprintf("solana-keypairs/localnet/%s-keypair.json", programName)
-	walletPath := "solana-keypairs/localnet/deployer_wallet.json"
-	programID, _, err := AnchorDeploy(ctx, "programs/solana", programName, keypairPath, walletPath)
-	require.NoError(err, "%s program deployment has failed", programName)
-	t.Logf("%s program deployed at: %s", programName, programID.String())
-=======
 // DeploySolanaProgramAsync deploys a program using solana CLI
 func (s *Solana) DeploySolanaProgramAsync(ctx context.Context, programName, keypairPath, payerKeypairPath string) (solana.PublicKey, error) {
 	programSoFile := fmt.Sprintf("programs/solana/target/deploy/%s.so", programName)
@@ -251,7 +242,6 @@
 	if err != nil {
 		return solana.PublicKey{}, fmt.Errorf("%s program deployment has failed: %w", programName, err)
 	}
->>>>>>> 143f1540
 
 	if !s.WaitForProgramAvailability(ctx, programID) {
 		return solana.PublicKey{}, fmt.Errorf("program %s failed to become available", programName)
