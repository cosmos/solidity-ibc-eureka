--- conflicted
+++ resolved
@@ -10,7 +10,6 @@
 
 	bin "github.com/gagliardetto/binary"
 	"github.com/stretchr/testify/suite"
-	"google.golang.org/protobuf/proto"
 
 	solanago "github.com/gagliardetto/solana-go"
 
@@ -109,10 +108,10 @@
 		ics26RouterProgramID := s.SolanaChain.DeploySolanaProgram(ctx, s.T(), s.Require(), "ics26_router")
 		s.Require().Equal(ics26_router.ProgramID, ics26RouterProgramID)
 
-		ics07Available := s.SolanaChain.WaitForProgramAvailability(ctx, s.T(), ics07_tendermint.ProgramID)
+		ics07Available := s.SolanaChain.WaitForProgramAvailability(ctx, ics07_tendermint.ProgramID)
 		s.Require().True(ics07Available, "ICS07 program failed to become available")
 
-		ics26Available := s.SolanaChain.WaitForProgramAvailability(ctx, s.T(), ics26_router.ProgramID)
+		ics26Available := s.SolanaChain.WaitForProgramAvailability(ctx, ics26_router.ProgramID)
 		s.Require().True(ics26Available, "ICS26 router program failed to become available")
 	}))
 
@@ -150,7 +149,7 @@
 			dummyAppProgramID := s.SolanaChain.DeploySolanaProgram(ctx, s.T(), s.Require(), "dummy_ibc_app")
 			dummy_ibc_app.ProgramID = dummyAppProgramID
 
-			programAvailable := s.SolanaChain.WaitForProgramAvailabilityWithTimeout(ctx, s.T(), dummyAppProgramID, 120)
+			programAvailable := s.SolanaChain.WaitForProgramAvailabilityWithTimeout(ctx, dummyAppProgramID, 120)
 			s.Require().True(programAvailable, "Program failed to become available within timeout")
 
 			appStateAccount, _ := solana.DummyAppStatePDA(transfertypes.PortID, dummyAppProgramID)
@@ -580,12 +579,7 @@
 			s.Require().NoError(err)
 			s.Require().NotEmpty(resp.Tx, "Relay should return transaction")
 
-<<<<<<< HEAD
 			_ = s.SolanaChain.SubmitChunkedRelayPackets(ctx, s.T(), s.Require(), resp, s.SolanaUser)
-			s.T().Logf("Successfully relayed acknowledgment to Solana using %d transactions", len(resp.Txs))
-=======
-			_ = s.submitChunkedRelayPackets(ctx, resp, s.SolanaUser)
->>>>>>> ae7bced3
 
 			s.SolanaChain.VerifyPacketCommitmentDeleted(ctx, s.T(), s.Require(), SolanaClientID, 1)
 		}))
@@ -770,12 +764,7 @@
 			s.Require().NoError(err)
 			s.Require().NotEmpty(resp.Tx, "Relay should return transaction")
 
-<<<<<<< HEAD
 			_ = s.SolanaChain.SubmitChunkedRelayPackets(ctx, s.T(), s.Require(), resp, s.SolanaUser)
-			s.T().Logf("Successfully relayed acknowledgment to Solana using %d transactions", len(resp.Txs))
-=======
-			_ = s.submitChunkedRelayPackets(ctx, resp, s.SolanaUser)
->>>>>>> ae7bced3
 
 			s.SolanaChain.VerifyPacketCommitmentDeleted(ctx, s.T(), s.Require(), SolanaClientID, 1)
 		}))
@@ -891,12 +880,7 @@
 			s.Require().NoError(err)
 			s.Require().NotEmpty(resp.Tx, "Relay should return transaction")
 
-<<<<<<< HEAD
 			solanaRelayTxSig = s.SolanaChain.SubmitChunkedRelayPackets(ctx, s.T(), s.Require(), resp, s.SolanaUser)
-			s.T().Logf("Successfully relayed acknowledgment to Solana using %d transactions", len(resp.Txs))
-=======
-			solanaRelayTxSig = s.submitChunkedRelayPackets(ctx, resp, s.SolanaUser)
->>>>>>> ae7bced3
 
 			s.SolanaChain.VerifyPacketCommitmentDeleted(ctx, s.T(), s.Require(), SolanaClientID, 1)
 		}))
@@ -963,346 +947,6 @@
 
 // Helpers
 
-<<<<<<< HEAD
-=======
-func (s *IbcEurekaSolanaTestSuite) submitChunkedUpdateClient(ctx context.Context, resp *relayertypes.UpdateClientResponse, user *solanago.Wallet) {
-	// Deserialize TransactionBatch from resp.Tx
-	var batch relayertypes.TransactionBatch
-	err := proto.Unmarshal(resp.Tx, &batch)
-	s.Require().NoError(err, "Failed to unmarshal TransactionBatch")
-	s.Require().NotEqual(0, len(batch.Txs), "no chunked transactions provided")
-
-	totalStart := time.Now()
-
-	// Transaction structure: [chunk1, chunk2, ..., chunkN, assembly]
-	chunkCount := len(batch.Txs) - 1 // Total minus assembly
-	s.T().Logf("=== Starting Chunked Update Client ===")
-	s.T().Logf("Total transactions: %d (%d chunks + 1 assembly)",
-		len(batch.Txs),
-		chunkCount)
-
-	chunkStart := 0
-	chunkEnd := len(batch.Txs) - 1 // Everything except last (assembly)
-
-	type chunkResult struct {
-		index    int
-		sig      solanago.Signature
-		err      error
-		duration time.Duration
-	}
-
-	// Submit chunks in parallel
-	s.T().Logf("--- Phase 1: Uploading %d chunks in parallel ---", chunkCount)
-	chunksStart := time.Now()
-	chunkResults := make(chan chunkResult, chunkEnd-chunkStart)
-
-	for i := chunkStart; i < chunkEnd; i++ {
-		go func(idx int) {
-			chunkTxStart := time.Now()
-
-			// Decode
-			tx, err := solanago.TransactionFromDecoder(bin.NewBinDecoder(batch.Txs[idx]))
-			if err != nil {
-				chunkResults <- chunkResult{
-					index:    idx,
-					err:      fmt.Errorf("failed to decode chunk %d: %w", idx, err),
-					duration: time.Since(chunkTxStart),
-				}
-				return
-			}
-
-			// Sign and broadcast (with processed confirmation for fast feedback)
-			sig, err := s.SolanaChain.SignAndBroadcastTxWithOpts(ctx, tx, user, rpc.ConfirmationStatusProcessed)
-			chunkDuration := time.Since(chunkTxStart)
-
-			if err != nil {
-				chunkResults <- chunkResult{
-					index:    idx,
-					err:      fmt.Errorf("failed to submit chunk %d: %w", idx, err),
-					duration: chunkDuration,
-				}
-				return
-			}
-
-			s.T().Logf("[Chunk %d timing] total duration: %v",
-				idx, chunkDuration)
-
-			chunkResults <- chunkResult{
-				index:    idx,
-				sig:      sig,
-				duration: chunkDuration,
-			}
-		}(i)
-	}
-
-	// Collect results from all parallel chunk submissions
-	completedChunks := 0
-	for i := 0; i < chunkEnd-chunkStart; i++ {
-		result := <-chunkResults
-		s.Require().NoError(result.err, "Chunk was not submitted")
-		completedChunks++
-		s.T().Logf("✓ Chunk %d/%d uploaded in %v - tx: %s",
-			completedChunks, chunkCount, result.duration, result.sig)
-	}
-	close(chunkResults)
-
-	chunksTotal := time.Since(chunksStart)
-	avgChunkTime := chunksTotal / time.Duration(chunkCount)
-	s.T().Logf("--- Phase 1 Complete: All %d chunks uploaded in %v (avg: %v/chunk) ---",
-		chunkCount, chunksTotal, avgChunkTime)
-
-	// Submit assembly transaction - must be done last (always the last transaction)
-	s.T().Logf("--- Phase 2: Assembling and updating client ---")
-	assemblyStart := time.Now()
-
-	tx, err := solanago.TransactionFromDecoder(bin.NewBinDecoder(batch.Txs[len(batch.Txs)-1]))
-	s.Require().NoError(err, "Failed to decode assembly tx")
-
-	sig, err := s.SolanaChain.SignAndBroadcastTxWithConfirmedStatus(ctx, tx, user)
-	s.Require().NoError(err)
-
-	assemblyDuration := time.Since(assemblyStart)
-	s.T().Logf("✓ Assembly transaction completed in %v - tx: %s", assemblyDuration, sig)
-
-	totalDuration := time.Since(totalStart)
-	s.T().Logf("=== Chunked Update Client Complete ===")
-	s.T().Logf("Total time: %v", totalDuration)
-	s.T().Logf("  - Chunk upload phase: %v (%d chunks in parallel)", chunksTotal, chunkCount)
-	s.T().Logf("  - Assembly phase: %v", assemblyDuration)
-}
-
-func (s *IbcEurekaSolanaTestSuite) submitChunkedRelayPackets(ctx context.Context, resp *relayertypes.RelayByTxResponse, user *solanago.Wallet) solanago.Signature {
-	var batch relayertypes.RelayPacketBatch
-	err := proto.Unmarshal(resp.Tx, &batch)
-	s.Require().NoError(err, "Failed to unmarshal RelayPacketBatch")
-	s.Require().NotEqual(0, len(batch.Packets), "no relay packets provided")
-
-	totalStart := time.Now()
-	s.T().Logf("=== Starting Chunked Relay Packets ===")
-	s.T().Logf("Total packets: %d", len(batch.Packets))
-
-	totalChunks := 0
-	for _, packet := range batch.Packets {
-		totalChunks += len(packet.Chunks)
-	}
-	s.T().Logf("Total chunks across all packets: %d", totalChunks)
-
-	type packetResult struct {
-		packetIdx      int
-		finalSig       solanago.Signature
-		err            error
-		chunksDuration time.Duration
-		finalDuration  time.Duration
-		totalDuration  time.Duration
-	}
-
-	// Process all packets in parallel
-	packetResults := make(chan packetResult, len(batch.Packets))
-
-	for packetIdx, packet := range batch.Packets {
-		go func(pktIdx int, pkt *relayertypes.PacketTransactions) {
-			packetStart := time.Now()
-			s.T().Logf("--- Packet %d: Starting (%d chunks + 1 final tx) ---", pktIdx+1, len(pkt.Chunks))
-
-			type chunkResult struct {
-				chunkIdx int
-				sig      solanago.Signature
-				err      error
-				duration time.Duration
-			}
-
-			// Phase 1: Submit all chunks for this packet in parallel
-			chunksStart := time.Now()
-			chunkResults := make(chan chunkResult, len(pkt.Chunks))
-
-			for chunkIdx, chunkBytes := range pkt.Chunks {
-				go func(chkIdx int, chunkData []byte) {
-					chunkStart := time.Now()
-
-					tx, err := solanago.TransactionFromDecoder(bin.NewBinDecoder(chunkData))
-					if err != nil {
-						chunkResults <- chunkResult{
-							chunkIdx: chkIdx,
-							err:      fmt.Errorf("failed to decode chunk %d: %w", chkIdx, err),
-							duration: time.Since(chunkStart),
-						}
-						return
-					}
-
-					recent, err := s.SolanaChain.RPCClient.GetLatestBlockhash(ctx, rpc.CommitmentFinalized)
-					if err != nil {
-						chunkResults <- chunkResult{
-							chunkIdx: chkIdx,
-							err:      fmt.Errorf("failed to get blockhash for chunk %d: %w", chkIdx, err),
-							duration: time.Since(chunkStart),
-						}
-						return
-					}
-					tx.Message.RecentBlockhash = recent.Value.Blockhash
-
-					sig, err := s.SolanaChain.SignAndBroadcastTx(ctx, tx, user)
-					chunkDuration := time.Since(chunkStart)
-
-					if err != nil {
-						chunkResults <- chunkResult{
-							chunkIdx: chkIdx,
-							err:      fmt.Errorf("failed to submit chunk %d: %w", chkIdx, err),
-							duration: chunkDuration,
-						}
-						return
-					}
-
-					chunkResults <- chunkResult{
-						chunkIdx: chkIdx,
-						sig:      sig,
-						duration: chunkDuration,
-					}
-				}(chunkIdx, chunkBytes)
-			}
-
-			// Collect all chunk results for this packet
-			var chunkErr error
-			for i := 0; i < len(pkt.Chunks); i++ {
-				result := <-chunkResults
-				if result.err != nil {
-					chunkErr = result.err
-					s.T().Logf("✗ Packet %d, Chunk %d failed: %v", pktIdx+1, result.chunkIdx+1, result.err)
-				} else {
-					s.T().Logf("✓ Packet %d, Chunk %d/%d completed in %v - tx: %s",
-						pktIdx+1, result.chunkIdx+1, len(pkt.Chunks), result.duration, result.sig)
-				}
-			}
-			close(chunkResults)
-			chunksDuration := time.Since(chunksStart)
-
-			if chunkErr != nil {
-				packetResults <- packetResult{
-					packetIdx:      pktIdx,
-					err:            fmt.Errorf("packet %d chunk upload failed: %w", pktIdx, chunkErr),
-					chunksDuration: chunksDuration,
-					totalDuration:  time.Since(packetStart),
-				}
-				return
-			}
-
-			s.T().Logf("--- Packet %d: All %d chunks completed in %v, submitting final tx ---",
-				pktIdx+1, len(pkt.Chunks), chunksDuration)
-
-			// Phase 2: Submit final transaction for this packet
-			finalStart := time.Now()
-
-			finalTx, err := solanago.TransactionFromDecoder(bin.NewBinDecoder(pkt.FinalTx))
-			if err != nil {
-				packetResults <- packetResult{
-					packetIdx:      pktIdx,
-					err:            fmt.Errorf("packet %d failed to decode final tx: %w", pktIdx, err),
-					chunksDuration: chunksDuration,
-					finalDuration:  time.Since(finalStart),
-					totalDuration:  time.Since(packetStart),
-				}
-				return
-			}
-
-			recent, err := s.SolanaChain.RPCClient.GetLatestBlockhash(ctx, rpc.CommitmentFinalized)
-			if err != nil {
-				packetResults <- packetResult{
-					packetIdx:      pktIdx,
-					err:            fmt.Errorf("packet %d failed to get blockhash for final tx: %w", pktIdx, err),
-					chunksDuration: chunksDuration,
-					finalDuration:  time.Since(finalStart),
-					totalDuration:  time.Since(packetStart),
-				}
-				return
-			}
-			finalTx.Message.RecentBlockhash = recent.Value.Blockhash
-
-			// For final tx we need finalized status
-			sig, err := s.SolanaChain.SignAndBroadcastTx(ctx, finalTx, user)
-			finalDuration := time.Since(finalStart)
-			totalDuration := time.Since(packetStart)
-
-			if err != nil {
-				packetResults <- packetResult{
-					packetIdx:      pktIdx,
-					err:            fmt.Errorf("packet %d failed to submit final tx: %w", pktIdx, err),
-					chunksDuration: chunksDuration,
-					finalDuration:  finalDuration,
-					totalDuration:  totalDuration,
-				}
-				return
-			}
-
-			s.T().Logf("✓ Packet %d: Final tx completed in %v - tx: %s", pktIdx+1, finalDuration, sig)
-			s.T().Logf("--- Packet %d: Complete in %v (chunks: %v, final: %v) ---",
-				pktIdx+1, totalDuration, chunksDuration, finalDuration)
-
-			packetResults <- packetResult{
-				packetIdx:      pktIdx,
-				finalSig:       sig,
-				chunksDuration: chunksDuration,
-				finalDuration:  finalDuration,
-				totalDuration:  totalDuration,
-			}
-		}(packetIdx, packet)
-	}
-
-	// Collect all packet results
-	var lastSig solanago.Signature
-	var totalChunksDuration time.Duration
-	var totalFinalsDuration time.Duration
-
-	for i := 0; i < len(batch.Packets); i++ {
-		result := <-packetResults
-		s.Require().NoError(result.err, "Packet submission failed")
-		lastSig = result.finalSig
-		totalChunksDuration += result.chunksDuration
-		totalFinalsDuration += result.finalDuration
-	}
-	close(packetResults)
-
-	totalDuration := time.Since(totalStart)
-	avgChunksDuration := totalChunksDuration / time.Duration(len(batch.Packets))
-	avgFinalsDuration := totalFinalsDuration / time.Duration(len(batch.Packets))
-
-	s.T().Logf("=== Chunked Relay Packets Complete ===")
-	s.T().Logf("Total wall time: %v for %d packets (%d total chunks)", totalDuration, len(batch.Packets), totalChunks)
-	s.T().Logf("All packets processed in parallel:")
-	s.T().Logf("  - Avg chunks phase per packet: %v", avgChunksDuration)
-	s.T().Logf("  - Avg final tx per packet: %v", avgFinalsDuration)
-	s.T().Logf("Parallelization: All packets + all chunks within each packet submitted concurrently")
-	return lastSig
-}
-
-func (s *IbcEurekaSolanaTestSuite) verifyPacketCommitmentDeleted(ctx context.Context, clientID string, sequence uint64) {
-	packetCommitmentPDA, _, err := solanago.FindProgramAddress(
-		[][]byte{
-			[]byte("packet_commitment"),
-			[]byte(clientID),
-			binary.LittleEndian.AppendUint64(nil, sequence),
-		},
-		ics26_router.ProgramID,
-	)
-	s.Require().NoError(err)
-
-	// Query the account - it should either not exist or have 0 lamports (closed)
-	accountInfo, err := s.SolanaChain.RPCClient.GetAccountInfo(ctx, packetCommitmentPDA)
-	// The account should either not be found (nil) or have been closed (0 lamports)
-	if err != nil {
-		// Account not found is expected - commitment was deleted
-		s.T().Logf("Packet commitment deleted (account not found) for client %s, sequence %d", clientID, sequence)
-		return
-	}
-
-	if accountInfo.Value == nil || accountInfo.Value.Lamports == 0 {
-		s.T().Logf("Packet commitment deleted (account closed) for client %s, sequence %d", clientID, sequence)
-		return
-	}
-
-	s.Require().Fail("Packet commitment should have been deleted after acknowledgment",
-		"Account %s still exists with %d lamports", packetCommitmentPDA.String(), accountInfo.Value.Lamports)
-}
-
->>>>>>> ae7bced3
 func getSolDenomOnCosmos() transfertypes.Denom {
 	return transfertypes.NewDenom(SolDenom, transfertypes.NewHop("transfer", CosmosClientID))
 }