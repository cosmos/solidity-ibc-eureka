--- conflicted
+++ resolved
@@ -1112,130 +1112,6 @@
 	}))
 }
 
-<<<<<<< HEAD
-func (s *IbcEurekaSolanaTestSuite) Test_TendermintSubmitMisbehaviour_DoubleSign() {
-	ctx := context.Background()
-	s.UseMockWasmClient = true
-	s.SetupSuite(ctx)
-
-	simd := s.CosmosChains[0]
-	cosmosChainID := simd.Config().ChainID
-
-	clientStatePDA, _, err := solanago.FindProgramAddress(
-		[][]byte{
-			[]byte("client"),
-			[]byte(cosmosChainID),
-		},
-		ics07_tendermint.ProgramID,
-	)
-	s.Require().NoError(err)
-
-	s.Require().True(s.Run("Update client to establish consensus states", func() {
-		resp, err := s.RelayerClient.UpdateClient(context.Background(), &relayertypes.UpdateClientRequest{
-			SrcChain:    simd.Config().ChainID,
-			DstChain:    testvalues.SolanaChainID,
-			DstClientId: SolanaClientID,
-		})
-		s.Require().NoError(err)
-		s.Require().NotEmpty(resp.Tx)
-
-		s.SolanaChain.SubmitChunkedUpdateClient(ctx, s.T(), s.Require(), resp, s.SolanaUser)
-	}))
-
-	var trustedHeight uint64
-	var trustedHeader tmclient.Header
-	s.Require().True(s.Run("Get trusted consensus state height", func() {
-		accountInfo, err := s.SolanaChain.RPCClient.GetAccountInfoWithOpts(ctx, clientStatePDA, &rpc.GetAccountInfoOpts{
-			Commitment: rpc.CommitmentConfirmed,
-		})
-		s.Require().NoError(err)
-
-		clientState, err := ics07_tendermint.ParseAccount_ClientState(accountInfo.Value.Data.GetBinary())
-		s.Require().NoError(err)
-
-		trustedHeight = clientState.LatestHeight.RevisionHeight
-		s.T().Logf("Trusted consensus state height: %d", trustedHeight)
-
-		var latestHeight int64
-		trustedHeader, latestHeight, err = ibcclientutils.QueryTendermintHeader(simd.Validators[0].CliContext())
-		s.Require().NoError(err)
-		s.Require().NotZero(latestHeight)
-	}))
-
-	var misbehaviourBytes []byte
-	s.Require().True(s.Run("Create misbehaviour evidence", func() {
-		header1 := s.CreateTMClientHeader(
-			ctx,
-			simd,
-			int64(trustedHeight),
-			trustedHeader.GetTime().Add(time.Minute),
-			trustedHeader,
-		)
-
-		header2 := s.CreateTMClientHeader(
-			ctx,
-			simd,
-			int64(trustedHeight),
-			trustedHeader.GetTime().Add(2*time.Minute),
-			trustedHeader,
-		)
-
-		misbehaviour := tmclient.Misbehaviour{
-			ClientId: SolanaClientID,
-			Header1:  &header1,
-			Header2:  &header2,
-		}
-
-		var err error
-		misbehaviourBytes, err = simd.Config().EncodingConfig.Codec.Marshal(&misbehaviour)
-		s.Require().NoError(err)
-	}))
-
-	s.Require().True(s.Run("Submit misbehaviour", func() {
-		heightBytes := make([]byte, 8)
-		binary.LittleEndian.PutUint64(heightBytes, trustedHeight)
-
-		consensusStatePDA, _, err := solanago.FindProgramAddress(
-			[][]byte{
-				[]byte("consensus_state"),
-				clientStatePDA.Bytes(),
-				heightBytes,
-			},
-			ics07_tendermint.ProgramID,
-		)
-		s.Require().NoError(err)
-
-		msg := ics07_tendermint.MisbehaviourMsg{
-			ClientId:     cosmosChainID,
-			Misbehaviour: misbehaviourBytes,
-		}
-
-		instruction, err := ics07_tendermint.NewSubmitMisbehaviourInstruction(
-			msg,
-			clientStatePDA,
-			consensusStatePDA,
-			consensusStatePDA,
-		)
-		s.Require().NoError(err)
-
-		tx, err := s.SolanaChain.NewTransactionFromInstructions(s.SolanaUser.PublicKey(), instruction)
-		s.Require().NoError(err)
-
-		_, err = s.SolanaChain.SignAndBroadcastTxWithRetry(ctx, tx, rpc.CommitmentConfirmed, s.SolanaUser)
-		s.Require().NoError(err)
-	}))
-
-	s.Require().True(s.Run("Verify client is frozen", func() {
-		accountInfo, err := s.SolanaChain.RPCClient.GetAccountInfoWithOpts(ctx, clientStatePDA, &rpc.GetAccountInfoOpts{
-			Commitment: rpc.CommitmentConfirmed,
-		})
-		s.Require().NoError(err)
-
-		clientState, err := ics07_tendermint.ParseAccount_ClientState(accountInfo.Value.Data.GetBinary())
-		s.Require().NoError(err)
-
-		s.Require().NotEqual(uint64(0), clientState.FrozenHeight.RevisionHeight, "Client should be frozen")
-=======
 func (s *IbcEurekaSolanaTestSuite) Test_CleanupOrphanedChunks() {
 	ctx := context.Background()
 
@@ -1692,7 +1568,131 @@
 				s.Require().Equal(make([]byte, len(data)), data, chunk.name+" data should be zeroed")
 			}
 		}
->>>>>>> 3519a345
+	}))
+}
+
+func (s *IbcEurekaSolanaTestSuite) Test_TendermintSubmitMisbehaviour_DoubleSign() {
+	ctx := context.Background()
+	s.UseMockWasmClient = true
+	s.SetupSuite(ctx)
+
+	simd := s.CosmosChains[0]
+	cosmosChainID := simd.Config().ChainID
+
+	clientStatePDA, _, err := solanago.FindProgramAddress(
+		[][]byte{
+			[]byte("client"),
+			[]byte(cosmosChainID),
+		},
+		ics07_tendermint.ProgramID,
+	)
+	s.Require().NoError(err)
+
+	s.Require().True(s.Run("Update client to establish consensus states", func() {
+		resp, err := s.RelayerClient.UpdateClient(context.Background(), &relayertypes.UpdateClientRequest{
+			SrcChain:    simd.Config().ChainID,
+			DstChain:    testvalues.SolanaChainID,
+			DstClientId: SolanaClientID,
+		})
+		s.Require().NoError(err)
+		s.Require().NotEmpty(resp.Tx)
+
+		s.SolanaChain.SubmitChunkedUpdateClient(ctx, s.T(), s.Require(), resp, s.SolanaUser)
+	}))
+
+	var trustedHeight uint64
+	var trustedHeader tmclient.Header
+	s.Require().True(s.Run("Get trusted consensus state height", func() {
+		accountInfo, err := s.SolanaChain.RPCClient.GetAccountInfoWithOpts(ctx, clientStatePDA, &rpc.GetAccountInfoOpts{
+			Commitment: rpc.CommitmentConfirmed,
+		})
+		s.Require().NoError(err)
+
+		clientState, err := ics07_tendermint.ParseAccount_ClientState(accountInfo.Value.Data.GetBinary())
+		s.Require().NoError(err)
+
+		trustedHeight = clientState.LatestHeight.RevisionHeight
+		s.T().Logf("Trusted consensus state height: %d", trustedHeight)
+
+		var latestHeight int64
+		trustedHeader, latestHeight, err = ibcclientutils.QueryTendermintHeader(simd.Validators[0].CliContext())
+		s.Require().NoError(err)
+		s.Require().NotZero(latestHeight)
+	}))
+
+	var misbehaviourBytes []byte
+	s.Require().True(s.Run("Create misbehaviour evidence", func() {
+		header1 := s.CreateTMClientHeader(
+			ctx,
+			simd,
+			int64(trustedHeight),
+			trustedHeader.GetTime().Add(time.Minute),
+			trustedHeader,
+		)
+
+		header2 := s.CreateTMClientHeader(
+			ctx,
+			simd,
+			int64(trustedHeight),
+			trustedHeader.GetTime().Add(2*time.Minute),
+			trustedHeader,
+		)
+
+		misbehaviour := tmclient.Misbehaviour{
+			ClientId: SolanaClientID,
+			Header1:  &header1,
+			Header2:  &header2,
+		}
+
+		var err error
+		misbehaviourBytes, err = simd.Config().EncodingConfig.Codec.Marshal(&misbehaviour)
+		s.Require().NoError(err)
+	}))
+
+	s.Require().True(s.Run("Submit misbehaviour", func() {
+		heightBytes := make([]byte, 8)
+		binary.LittleEndian.PutUint64(heightBytes, trustedHeight)
+
+		consensusStatePDA, _, err := solanago.FindProgramAddress(
+			[][]byte{
+				[]byte("consensus_state"),
+				clientStatePDA.Bytes(),
+				heightBytes,
+			},
+			ics07_tendermint.ProgramID,
+		)
+		s.Require().NoError(err)
+
+		msg := ics07_tendermint.MisbehaviourMsg{
+			ClientId:     cosmosChainID,
+			Misbehaviour: misbehaviourBytes,
+		}
+
+		instruction, err := ics07_tendermint.NewSubmitMisbehaviourInstruction(
+			msg,
+			clientStatePDA,
+			consensusStatePDA,
+			consensusStatePDA,
+		)
+		s.Require().NoError(err)
+
+		tx, err := s.SolanaChain.NewTransactionFromInstructions(s.SolanaUser.PublicKey(), instruction)
+		s.Require().NoError(err)
+
+		_, err = s.SolanaChain.SignAndBroadcastTxWithRetry(ctx, tx, rpc.CommitmentConfirmed, s.SolanaUser)
+		s.Require().NoError(err)
+	}))
+
+	s.Require().True(s.Run("Verify client is frozen", func() {
+		accountInfo, err := s.SolanaChain.RPCClient.GetAccountInfoWithOpts(ctx, clientStatePDA, &rpc.GetAccountInfoOpts{
+			Commitment: rpc.CommitmentConfirmed,
+		})
+		s.Require().NoError(err)
+
+		clientState, err := ics07_tendermint.ParseAccount_ClientState(accountInfo.Value.Data.GetBinary())
+		s.Require().NoError(err)
+
+		s.Require().NotEqual(uint64(0), clientState.FrozenHeight.RevisionHeight, "Client should be frozen")
 	}))
 }
 
