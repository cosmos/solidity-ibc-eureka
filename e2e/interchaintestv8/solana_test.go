package main

import (
	"context"
	"encoding/binary"
	"encoding/hex"
	"fmt"
	"os"
	"testing"
	"time"

	gmp_counter_app "github.com/cosmos/solidity-ibc-eureka/e2e/interchaintestv8/solana/go-anchor/gmpcounter"
	bin "github.com/gagliardetto/binary"
	"github.com/stretchr/testify/suite"

	solanago "github.com/gagliardetto/solana-go"
	"github.com/gagliardetto/solana-go/rpc"

	sdkmath "cosmossdk.io/math"

	sdk "github.com/cosmos/cosmos-sdk/types"
	banktypes "github.com/cosmos/cosmos-sdk/x/bank/types"

	transfertypes "github.com/cosmos/ibc-go/v10/modules/apps/transfer/types"
	ibcclientutils "github.com/cosmos/ibc-go/v10/modules/core/02-client/client/utils"
	clienttypesv2 "github.com/cosmos/ibc-go/v10/modules/core/02-client/v2/types"
	channeltypesv2 "github.com/cosmos/ibc-go/v10/modules/core/04-channel/v2/types"
	ibcexported "github.com/cosmos/ibc-go/v10/modules/core/exported"
	tmclient "github.com/cosmos/ibc-go/v10/modules/light-clients/07-tendermint"

	dummy_ibc_app "github.com/cosmos/solidity-ibc-eureka/packages/go-anchor/dummyibcapp"
	ics07_tendermint "github.com/cosmos/solidity-ibc-eureka/packages/go-anchor/ics07tendermint"
	ics26_router "github.com/cosmos/solidity-ibc-eureka/packages/go-anchor/ics26router"
	ics27_gmp "github.com/cosmos/solidity-ibc-eureka/packages/go-anchor/ics27gmp"

	"github.com/srdtrk/solidity-ibc-eureka/e2e/v8/e2esuite"
	"github.com/srdtrk/solidity-ibc-eureka/e2e/v8/relayer"
	"github.com/srdtrk/solidity-ibc-eureka/e2e/v8/solana"
	"github.com/srdtrk/solidity-ibc-eureka/e2e/v8/testvalues"
	relayertypes "github.com/srdtrk/solidity-ibc-eureka/e2e/v8/types/relayer"
)

const (
	// General
	DefaultTimeoutSeconds = 30
	SolanaClientID        = testvalues.CustomClientID
	CosmosClientID        = testvalues.FirstWasmClientID
	// Transfer App
	OneSolInLamports   = 1_000_000_000            // 1 SOL in lamports
	TestTransferAmount = OneSolInLamports / 1_000 // 0.001 SOL in lamports
	SolDenom           = "sol"
	TransferPortID     = transfertypes.PortID
	// Compute Units
	DefaultComputeUnits = uint32(400_000)
	// Cosmos Gas Limits
	CosmosDefaultGasLimit      = uint64(200_000)
	CosmosCreateClientGasLimit = uint64(20_000_000)
)

type IbcEurekaSolanaTestSuite struct {
	e2esuite.TestSuite

	SolanaUser *solanago.Wallet

	RelayerClient       relayertypes.RelayerServiceClient
	ICS27GMPProgramID   solanago.PublicKey
	GMPCounterProgramID solanago.PublicKey
	DummyAppProgramID   solanago.PublicKey

	// Mock configuration for tests
	UseMockWasmClient bool

	// ALT configuration - if set, will be used when starting relayer
	SolanaAltAddress string
	RelayerProcess   *os.Process
}

func TestWithIbcEurekaSolanaTestSuite(t *testing.T) {
	suite.Run(t, new(IbcEurekaSolanaTestSuite))
}

func (s *IbcEurekaSolanaTestSuite) TearDownSuite() {
	// Clean up relayer process if it's running
	if s.RelayerProcess != nil {
		s.T().Logf("Cleaning up relayer process (PID: %d)", s.RelayerProcess.Pid)
		err := s.RelayerProcess.Kill()
		if err != nil {
			s.T().Logf("Failed to kill relayer process: %v", err)
		}
	}
}

func (s *IbcEurekaSolanaTestSuite) SetupSuite(ctx context.Context) {
	var err error

	err = os.Chdir("../..")
	s.Require().NoError(err)

	os.Setenv(testvalues.EnvKeyEthTestnetType, testvalues.EthTestnetTypeNone)
	os.Setenv(testvalues.EnvKeySolanaTestnetType, testvalues.SolanaTestnetType_Localnet)
	s.TestSuite.SetupSuite(ctx)

	s.T().Log("Waiting for Solana cluster to be ready...")
	err = s.SolanaChain.WaitForClusterReady(ctx, 30*time.Second)
	s.Require().NoError(err, "Solana cluster failed to initialize")

	simd := s.CosmosChains[0]

	s.Require().True(s.Run("Deploy IBC core contracts", func() {
		solanaUser := solanago.NewWallet()
		s.T().Logf("Created SolanaUser wallet: %s", solanaUser.PublicKey())

		fundWallet := func(name string, pubkey solanago.PublicKey, amount uint64) e2esuite.ParallelTask {
			return e2esuite.ParallelTask{
				Name: fmt.Sprintf("Fund %s", name),
				Run: func() error {
					s.T().Logf("Funding %s...", name)
					_, err := s.SolanaChain.FundUserWithRetry(ctx, pubkey, amount, 5)
					if err == nil {
						s.T().Logf("✓ %s funded: %s", name, pubkey)
					}
					return err
				},
			}
		}

		s.Require().True(s.Run("Fund wallets", func() {
			s.T().Log("Funding wallets in parallel...")
			// Fund single deployer with sufficient funds for all program deployments
			const deployerFunding = 100 * testvalues.InitialSolBalance
			err := e2esuite.RunParallelTasks(
				fundWallet("SolanaUser", solanaUser.PublicKey(), testvalues.InitialSolBalance),
				fundWallet("Deployer", solana.DeployerPubkey, deployerFunding),
			)
			s.Require().NoError(err, "Failed to fund wallets")
			s.SolanaUser = solanaUser
			s.T().Log("All wallets funded successfully")
		}))

		s.Require().True(s.Run("Deploy programs", func() {
			// Deploy ALL programs in parallel using single deployer
			s.T().Log("Deploying Solana programs in parallel...")

			const keypairDir = "e2e/interchaintestv8/solana/keypairs"
			const deployerPath = keypairDir + "/deployer_wallet.json"

			deployProgram := func(displayName, programName string) e2esuite.ParallelTaskWithResult[solanago.PublicKey] {
				return e2esuite.ParallelTaskWithResult[solanago.PublicKey]{
					Name: displayName,
					Run: func() (solanago.PublicKey, error) {
						s.T().Logf("Deploying %s...", displayName)
						keypairPath := fmt.Sprintf("%s/%s-keypair.json", keypairDir, programName)
						programID, err := s.SolanaChain.DeploySolanaProgramAsync(ctx, programName, keypairPath, deployerPath)
						if err == nil {
							s.T().Logf("✓ %s deployed at: %s", displayName, programID)
						}
						return programID, err
					},
				}
			}

			deployResults, err := e2esuite.RunParallelTasksWithResults(
				deployProgram("Deploy ICS07 Tendermint", "ics07_tendermint"),
				deployProgram("Deploy ICS26 Router", "ics26_router"),
				deployProgram("Deploy ICS27 GMP", "ics27_gmp"),
				deployProgram("Deploy GMP Counter App", "gmp_counter_app"),
				deployProgram("Deploy Dummy IBC App", "dummy_ibc_app"),
			)
			s.Require().NoError(err, "Program deployment failed")

			ics07_tendermint.ProgramID = deployResults["Deploy ICS07 Tendermint"]
			ics26_router.ProgramID = deployResults["Deploy ICS26 Router"]
			s.ICS27GMPProgramID = deployResults["Deploy ICS27 GMP"]
			ics27_gmp.ProgramID = s.ICS27GMPProgramID
			s.GMPCounterProgramID = deployResults["Deploy GMP Counter App"]
			gmp_counter_app.ProgramID = s.GMPCounterProgramID
			s.DummyAppProgramID = deployResults["Deploy Dummy IBC App"]
			dummy_ibc_app.ProgramID = s.DummyAppProgramID

			s.T().Log("All programs deployed successfully")
		}))
	}))

	s.Require().True(s.Run("Initialize ICS26 Router", func() {
		routerStateAccount, _ := solana.Ics26Router.RouterStatePDA(ics26_router.ProgramID)
		initInstruction, err := ics26_router.NewInitializeInstruction(s.SolanaUser.PublicKey(), routerStateAccount, s.SolanaUser.PublicKey(), solanago.SystemProgramID)
		s.Require().NoError(err)

		tx, err := s.SolanaChain.NewTransactionFromInstructions(s.SolanaUser.PublicKey(), initInstruction)
		s.Require().NoError(err)
		_, err = s.SolanaChain.SignAndBroadcastTxWithRetryAndTimeout(ctx, tx, rpc.CommitmentConfirmed, 30, s.SolanaUser)
		s.Require().NoError(err)
	}))

	s.Require().True(s.Run("Create Address Lookup Table", func() {
		simd := s.CosmosChains[0]
		cosmosChainID := simd.Config().ChainID
		altAddress := s.SolanaChain.CreateIBCAddressLookupTable(ctx, s.T(), s.Require(), s.SolanaUser, cosmosChainID, GMPPortID, SolanaClientID)
		s.SolanaAltAddress = altAddress.String()
		s.T().Logf("Created Address Lookup Table: %s", s.SolanaAltAddress)
	}))

	// Start relayer asynchronously - it can initialize while we set up IBC clients
	type relayerStartResult struct {
		process *os.Process
		err     error
	}
	relayerReady := make(chan relayerStartResult, 1)

	go func() {
		s.T().Log("Starting relayer asynchronously...")

		configInfo := relayer.SolanaCosmosConfigInfo{
			SolanaChainID:        testvalues.SolanaChainID,
			CosmosChainID:        simd.Config().ChainID,
			SolanaRPC:            testvalues.SolanaLocalnetRPC,
			TmRPC:                simd.GetHostRPCAddress(),
			ICS07ProgramID:       ics07_tendermint.ProgramID.String(),
			ICS26RouterProgramID: ics26_router.ProgramID.String(),
			CosmosSignerAddress:  s.CosmosUsers[0].FormattedAddress(),
			SolanaFeePayer:       s.SolanaUser.PublicKey().String(),
			SolanaAltAddress:     s.SolanaAltAddress,
			MockWasmClient:       s.UseMockWasmClient,
		}

		config := relayer.NewConfig(relayer.CreateSolanaCosmosModules(configInfo))

		err := config.GenerateConfigFile(testvalues.RelayerConfigFilePath)
		if err != nil {
			relayerReady <- relayerStartResult{nil, fmt.Errorf("failed to generate config: %w", err)}
			return
		}

		process, err := relayer.StartRelayer(testvalues.RelayerConfigFilePath)
		if err != nil {
			relayerReady <- relayerStartResult{nil, fmt.Errorf("failed to start relayer: %w", err)}
			return
		}

		if s.SolanaAltAddress != "" {
			s.T().Logf("Started relayer with ALT address: %s", s.SolanaAltAddress)
		}

		s.T().Cleanup(func() {
			os.Remove(testvalues.RelayerConfigFilePath)
		})

		relayerReady <- relayerStartResult{process, nil}
		s.T().Log("Relayer startup complete")
	}()

	// Wait for relayer to be ready and create client
	s.Require().True(s.Run("Wait for Relayer and Create Client", func() {
		s.T().Log("Waiting for relayer to be ready...")
		result := <-relayerReady
		s.Require().NoError(result.err, "Relayer failed to start")
		s.RelayerProcess = result.process
		s.T().Log("Relayer is ready")

		// Create relayer gRPC client
		var err error
		s.RelayerClient, err = relayer.GetGRPCClient(relayer.DefaultRelayerGRPCAddress())
		s.Require().NoError(err, "Relayer must be running and accessible")
		s.T().Log("Relayer client created successfully")
	}))

	// Create clients and setup IBC infrastructure
	s.Require().True(s.Run("Setup IBC Clients", func() {
		s.T().Log("Creating IBC clients in parallel...")

		err := e2esuite.RunParallelTasks(
			e2esuite.ParallelTask{
				Name: "Create Tendermint client on Solana",
				Run: func() error {
					s.T().Log("Creating Tendermint Client on Solana...")

					resp, err := s.RelayerClient.CreateClient(context.Background(), &relayertypes.CreateClientRequest{
						SrcChain:   simd.Config().ChainID,
						DstChain:   testvalues.SolanaChainID,
						Parameters: map[string]string{},
					})
					if err != nil {
						return fmt.Errorf("failed to create client tx: %w", err)
					}
					if len(resp.Tx) == 0 {
						return fmt.Errorf("relayer returned empty tx")
					}
					s.T().Logf("Relayer created client transaction")

					unsignedSolanaTx, err := solanago.TransactionFromDecoder(bin.NewBinDecoder(resp.Tx))
					if err != nil {
						return fmt.Errorf("failed to decode tx: %w", err)
					}

					sig, err := s.SolanaChain.SignAndBroadcastTxWithRetry(ctx, unsignedSolanaTx, rpc.CommitmentConfirmed, s.SolanaUser)
					if err != nil {
						return fmt.Errorf("failed to broadcast tx: %w", err)
					}

					s.T().Logf("✓ Tendermint client created on Solana - tx: %s", sig)
					return nil
				},
			},
			e2esuite.ParallelTask{
				Name: "Create WASM client on Cosmos",
				Run: func() error {
					s.T().Log("Creating WASM Client on Cosmos...")

					checksumHex := s.StoreSolanaLightClient(ctx, simd, s.CosmosUsers[0])
					if checksumHex == "" {
						return fmt.Errorf("failed to store Solana light client")
					}

					resp, err := s.RelayerClient.CreateClient(context.Background(), &relayertypes.CreateClientRequest{
						SrcChain: testvalues.SolanaChainID,
						DstChain: simd.Config().ChainID,
						Parameters: map[string]string{
							testvalues.ParameterKey_ChecksumHex: checksumHex,
						},
					})
					if err != nil {
						return fmt.Errorf("failed to create client tx: %w", err)
					}
					if len(resp.Tx) == 0 {
						return fmt.Errorf("relayer returned empty tx")
					}

					txResp := s.MustBroadcastSdkTxBody(ctx, simd, s.CosmosUsers[0], CosmosCreateClientGasLimit, resp.Tx)
					s.T().Logf("✓ WASM client created on Cosmos - tx: %s", txResp.TxHash)
					return nil
				},
			},
		)
		s.Require().NoError(err, "Failed to create IBC clients")
		s.T().Log("Both IBC clients created successfully")

		// Run final setup steps in parallel
		err = e2esuite.NewParallelExecutor().
			Add("Register counterparty on Cosmos", func() error {
				s.T().Log("Registering counterparty on Cosmos chain...")
				merklePathPrefix := [][]byte{[]byte("")}

				_, err := s.BroadcastMessages(ctx, simd, s.CosmosUsers[0], CosmosDefaultGasLimit, &clienttypesv2.MsgRegisterCounterparty{
					ClientId:                 CosmosClientID,
					CounterpartyMerklePrefix: merklePathPrefix,
					CounterpartyClientId:     SolanaClientID,
					Signer:                   s.CosmosUsers[0].FormattedAddress(),
				})
				if err != nil {
					return fmt.Errorf("failed to register counterparty: %w", err)
				}
				s.T().Log("Counterparty registered on Cosmos")
				return nil
			}).
			Add("Add Client to Router on Solana", func() error {
				s.T().Log("Adding client to Router on Solana...")
				routerStateAccount, _ := solana.Ics26Router.RouterStatePDA(ics26_router.ProgramID)
				clientAccount, _ := solana.Ics26Router.ClientPDA(ics26_router.ProgramID, []byte(SolanaClientID))
				clientSequenceAccount, _ := solana.Ics26Router.ClientSequencePDA(ics26_router.ProgramID, []byte(SolanaClientID))

				counterpartyInfo := ics26_router.CounterpartyInfo{
					ClientId:     CosmosClientID,
					MerklePrefix: [][]byte{[]byte(ibcexported.StoreKey), []byte("")},
				}

				addClientInstruction, err := ics26_router.NewAddClientInstruction(
					SolanaClientID,
					counterpartyInfo,
					s.SolanaUser.PublicKey(),
					routerStateAccount,
					clientAccount,
					clientSequenceAccount,
					s.SolanaUser.PublicKey(),
					ics07_tendermint.ProgramID,
					solanago.SystemProgramID,
				)
				if err != nil {
					return fmt.Errorf("failed to create add client instruction: %w", err)
				}

				tx, err := s.SolanaChain.NewTransactionFromInstructions(s.SolanaUser.PublicKey(), addClientInstruction)
				if err != nil {
					return fmt.Errorf("failed to create transaction: %w", err)
				}

				// Use confirmed commitment - relayer reads Solana state with confirmed commitment
				_, err = s.SolanaChain.SignAndBroadcastTxWithRetry(ctx, tx, rpc.CommitmentConfirmed, s.SolanaUser)
				if err != nil {
					return fmt.Errorf("failed to broadcast tx: %w", err)
				}
				s.T().Logf("Client added to router")
				return nil
			}).
			Run()
		s.Require().NoError(err)
	}))
}

// Tests
func (s *IbcEurekaSolanaTestSuite) Test_Deploy() {
	ctx := context.Background()

	s.UseMockWasmClient = true

	s.SetupSuite(ctx)

	simd := s.CosmosChains[0]

	s.Require().True(s.Run("Verify ics07-svm-tendermint", func() {
		clientStateAccount, _ := solana.Ics07Tendermint.ClientPDA(ics07_tendermint.ProgramID, []byte(simd.Config().ChainID))

		// Use confirmed commitment to match client creation confirmation level
		accountInfo, err := s.SolanaChain.RPCClient.GetAccountInfoWithOpts(ctx, clientStateAccount, &rpc.GetAccountInfoOpts{
			Commitment: rpc.CommitmentConfirmed,
		})
		s.Require().NoError(err)

		clientState, err := ics07_tendermint.ParseAccount_ClientState(accountInfo.Value.Data.GetBinary())
		s.Require().NoError(err)

		s.Require().Equal(simd.Config().ChainID, clientState.ChainId)
		s.Require().Equal(testvalues.DefaultTrustLevel.Denominator, clientState.TrustLevelDenominator)
		s.Require().Equal(testvalues.DefaultTrustLevel.Numerator, clientState.TrustLevelNumerator)
		s.Require().Equal(uint64(testvalues.DefaultTrustPeriod), clientState.TrustingPeriod)
		s.Require().True(clientState.UnbondingPeriod > clientState.TrustingPeriod)
		s.Require().Equal(uint64(testvalues.DefaultMaxClockDrift), clientState.MaxClockDrift)
		s.Require().Equal(uint64(1), clientState.LatestHeight.RevisionNumber)
		s.Require().Equal(uint64(0), clientState.FrozenHeight.RevisionNumber)
		s.Require().Equal(uint64(0), clientState.FrozenHeight.RevisionHeight)
	}))

	s.Require().True(s.Run("Test Relayer Info", func() {
		if s.RelayerClient == nil {
			s.T().Skip("Relayer client not available, skipping info test")
			return
		}

		resp, err := s.RelayerClient.Info(context.Background(), &relayertypes.InfoRequest{
			SrcChain: testvalues.SolanaChainID,
			DstChain: simd.Config().ChainID,
		})
		s.Require().NoError(err)
		s.Require().NotNil(resp)

		s.T().Logf("Relayer Info - Source Chain: %+v", resp.SourceChain)
		s.T().Logf("Relayer Info - Target Chain: %+v", resp.TargetChain)
		s.T().Logf("Relayer Info - Metadata: %+v", resp.Metadata)

		s.Require().NotNil(resp.SourceChain, "Source chain info must be present")
		s.Require().Equal(testvalues.SolanaChainID, resp.SourceChain.ChainId)

		s.Require().NotNil(resp.TargetChain, "Target chain info must be present")
		s.Require().Equal(simd.Config().ChainID, resp.TargetChain.ChainId)
	}))
}

func (s *IbcEurekaSolanaTestSuite) setupDummyApp(ctx context.Context) {
	s.Require().True(s.Run("Initialize Dummy IBC App", func() {
		appStateAccount, _ := solana.DummyIbcApp.AppStateTransferPDA(s.DummyAppProgramID)

		initInstruction, err := dummy_ibc_app.NewInitializeInstruction(
			s.SolanaUser.PublicKey(),
			appStateAccount,
			s.SolanaUser.PublicKey(),
			solanago.SystemProgramID,
		)
		s.Require().NoError(err)

		tx, err := s.SolanaChain.NewTransactionFromInstructions(s.SolanaUser.PublicKey(), initInstruction)
		s.Require().NoError(err)

		_, err = s.SolanaChain.SignAndBroadcastTxWithRetry(ctx, tx, rpc.CommitmentConfirmed, s.SolanaUser)
		s.Require().NoError(err)
		s.T().Logf("Dummy app initialized at: %s", s.DummyAppProgramID)
	}))

	s.Require().True(s.Run("Register Dummy App with Router", func() {
		routerStateAccount, _ := solana.Ics26Router.RouterStatePDA(ics26_router.ProgramID)

		ibcAppAccount, _ := solana.Ics26Router.IbcAppPDA(ics26_router.ProgramID, []byte(transfertypes.PortID))

		registerInstruction, err := ics26_router.NewAddIbcAppInstruction(
			transfertypes.PortID,
			routerStateAccount,
			ibcAppAccount,
			s.DummyAppProgramID,
			s.SolanaUser.PublicKey(),
			s.SolanaUser.PublicKey(),
			solanago.SystemProgramID,
		)
		s.Require().NoError(err)

		tx, err := s.SolanaChain.NewTransactionFromInstructions(s.SolanaUser.PublicKey(), registerInstruction)
		s.Require().NoError(err)

		_, err = s.SolanaChain.SignAndBroadcastTxWithRetry(ctx, tx, rpc.CommitmentConfirmed, s.SolanaUser)
		s.Require().NoError(err)
		s.T().Logf("Dummy app registered with router on transfer port")
	}))
}

func (s *IbcEurekaSolanaTestSuite) Test_SolanaToCosmosTransfer_SendPacket() {
	ctx := context.Background()

	s.UseMockWasmClient = true

	s.SetupSuite(ctx)
	s.setupDummyApp(ctx)

	simd := s.CosmosChains[0]

	var solanaTxSig solanago.Signature
	var cosmosPacketRelayTxHash []byte

	s.Require().True(s.Run("Send ICS20 transfer using send_packet", func() {
		initialBalance := s.SolanaUser.PublicKey()
		balanceResp, err := s.SolanaChain.RPCClient.GetBalance(ctx, initialBalance, "confirmed")
		s.Require().NoError(err)
		initialLamports := balanceResp.Value

		s.T().Logf("Initial SOL balance: %d lamports", initialLamports)

		cosmosUserWallet := s.CosmosUsers[0]
		receiver := cosmosUserWallet.FormattedAddress()

		transferData := transfertypes.NewFungibleTokenPacketData(
			SolDenom,                              // denom
			fmt.Sprintf("%d", TestTransferAmount), // amount as string
			s.SolanaUser.PublicKey().String(),     // sender
			receiver,                              // receiver
			"Test via send_packet",                // memo
		)
		packetData := transferData.GetBytes()

		var appState, routerCaller, routerState, ibcApp, client, clientSequence, packetCommitment solanago.PublicKey
		s.Require().True(s.Run("Prepare accounts", func() {
			appState, _ = solana.DummyIbcApp.AppStateTransferPDA(s.DummyAppProgramID)
			routerCaller, _ = solana.DummyIbcApp.RouterCallerPDA(s.DummyAppProgramID)
			routerState, _ = solana.Ics26Router.RouterStatePDA(ics26_router.ProgramID)
			ibcApp, _ = solana.Ics26Router.IbcAppPDA(ics26_router.ProgramID, []byte(transfertypes.PortID))
			client, _ = solana.Ics26Router.ClientPDA(ics26_router.ProgramID, []byte(SolanaClientID))
			clientSequence, _ = solana.Ics26Router.ClientSequencePDA(ics26_router.ProgramID, []byte(SolanaClientID))

			// Use confirmed commitment to match overall test commitment level
			clientSequenceAccountInfo, err := s.SolanaChain.RPCClient.GetAccountInfoWithOpts(ctx, clientSequence, &rpc.GetAccountInfoOpts{
				Commitment: rpc.CommitmentConfirmed,
			})
			s.Require().NoError(err)

			clientSequenceData, err := ics26_router.ParseAccount_ClientSequence(clientSequenceAccountInfo.Value.Data.GetBinary())
			s.Require().NoError(err)

			nextSequence := clientSequenceData.NextSequenceSend
			nextSequenceBytes := make([]byte, 8)
			binary.LittleEndian.PutUint64(nextSequenceBytes, nextSequence)
			packetCommitment, _ = solana.Ics26Router.PacketCommitmentPDA(ics26_router.ProgramID, []byte(SolanaClientID), nextSequenceBytes)
		}))

		packetMsg := dummy_ibc_app.SendPacketMsg{
			SourceClient:     SolanaClientID,
			SourcePort:       transfertypes.PortID,
			DestPort:         transfertypes.PortID,
			Version:          transfertypes.V1,
			Encoding:         "application/json",
			PacketData:       packetData,
			TimeoutTimestamp: time.Now().Unix() + 3600,
		}

		sendPacketInstruction, err := dummy_ibc_app.NewSendPacketInstruction(
			packetMsg,
			appState,
			s.SolanaUser.PublicKey(),
			routerState,
			ibcApp,
			clientSequence,
			packetCommitment,
			client,
			ics26_router.ProgramID,
			solanago.SystemProgramID,
			routerCaller,
		)
		s.Require().NoError(err)

		tx, err := s.SolanaChain.NewTransactionFromInstructions(s.SolanaUser.PublicKey(), sendPacketInstruction)
		s.Require().NoError(err)

		solanaTxSig, err = s.SolanaChain.SignAndBroadcastTxWithRetry(ctx, tx, rpc.CommitmentConfirmed, s.SolanaUser)
		s.Require().NoError(err)
		s.T().Logf("send_packet transaction: %s", solanaTxSig)
		s.T().Logf("Sent ICS20 transfer packet with %d bytes of data", len(packetData))

		finalBalance, err := s.SolanaChain.RPCClient.GetBalance(ctx, s.SolanaUser.PublicKey(), "confirmed")
		s.Require().NoError(err)
		s.T().Logf("Final SOL balance: %d lamports (change: %d lamports for fees)", finalBalance.Value, initialLamports-finalBalance.Value)
		s.T().Logf("Note: send_packet sends IBC transfer data without local escrow - tokens should be minted on destination")

		s.T().Logf("Solana packet transaction %s ready for relaying", solanaTxSig)
	}))

	s.Require().True(s.Run("Relay acknowledgment back to Cosmos", func() {
		var ackRelayTxBodyBz []byte
		s.Require().True(s.Run("Retrieve relay tx", func() {
			resp, err := s.RelayerClient.RelayByTx(context.Background(), &relayertypes.RelayByTxRequest{
				SrcChain:    testvalues.SolanaChainID,
				DstChain:    simd.Config().ChainID,
				SourceTxIds: [][]byte{[]byte(solanaTxSig.String())},
				SrcClientId: SolanaClientID,
				DstClientId: CosmosClientID,
			})
			s.Require().NoError(err)
			s.Require().NotEmpty(resp.Tx)
			s.Require().Empty(resp.Address)

			ackRelayTxBodyBz = resp.Tx
			s.T().Logf("Retrieved acknowledgment relay transaction with %d bytes", len(ackRelayTxBodyBz))
		}))

		s.Require().True(s.Run("Broadcast acknowledgment relay tx on Cosmos", func() {
			relayTxResult := s.MustBroadcastSdkTxBody(ctx, simd, s.CosmosUsers[0], 200_000, ackRelayTxBodyBz)
			s.T().Logf("Acknowledgment relay transaction: %s (code: %d, gas: %d)",
				relayTxResult.TxHash, relayTxResult.Code, relayTxResult.GasUsed)

			txResp, err := simd.GetTransaction(relayTxResult.TxHash)
			s.Require().NoError(err)
			s.T().Logf("Transaction events count: %d", len(txResp.Events))

			cosmosPacketRelayTxHashBytes, err := hex.DecodeString(relayTxResult.TxHash)
			s.Require().NoError(err)
			cosmosPacketRelayTxHash = cosmosPacketRelayTxHashBytes
		}))
	}))

	var denomOnCosmos transfertypes.Denom
	s.Require().True(s.Run("Verify balances on Cosmos chain", func() {
		cosmosUserAddress := s.CosmosUsers[0].FormattedAddress()

		denomOnCosmos = getSolDenomOnCosmos()

		allBalancesResp, err := e2esuite.GRPCQuery[banktypes.QueryAllBalancesResponse](ctx, simd, &banktypes.QueryAllBalancesRequest{
			Address: cosmosUserAddress,
		})
		s.Require().NoError(err)
		s.T().Logf("All balances for user %s:", cosmosUserAddress)
		for _, balance := range allBalancesResp.Balances {
			s.T().Logf("  - %s: %s", balance.Denom, balance.Amount.String())
		}

		resp, err := e2esuite.GRPCQuery[banktypes.QueryBalanceResponse](ctx, simd, &banktypes.QueryBalanceRequest{
			Address: cosmosUserAddress,
			Denom:   denomOnCosmos.IBCDenom(),
		})
		s.Require().NoError(err, "Balances query failed")
		s.Require().NotNil(resp.Balance, "Balance should not be nil")
		s.T().Logf("Current balance for %s: %s %s", denomOnCosmos.IBCDenom(), resp.Balance.Amount.String(), resp.Balance.Denom)

		expectedAmount := sdkmath.NewInt(TestTransferAmount)
		s.Require().Equal(expectedAmount, resp.Balance.Amount)
		s.Require().Equal(denomOnCosmos.IBCDenom(), resp.Balance.Denom)
	}))

	s.Require().True(s.Run("Acknowledge packet on Solana", func() {
		s.Require().True(s.Run("Update Tendermint client on Solana via chunks", func() {
			resp, err := s.RelayerClient.UpdateClient(context.Background(), &relayertypes.UpdateClientRequest{
				SrcChain:    simd.Config().ChainID,
				DstChain:    testvalues.SolanaChainID,
				DstClientId: SolanaClientID,
			})
			s.Require().NoError(err, "Relayer Update Client failed")
			s.Require().NotEmpty(resp.Tx, "Relayer Update client should return transaction")

			s.SolanaChain.SubmitChunkedUpdateClient(ctx, s.T(), s.Require(), resp, s.SolanaUser)
			s.Require().NoError(err, "Failed to submit chunked update client transactions")
		}))

		s.Require().True(s.Run("Relay acknowledgment", func() {
			resp, err := s.RelayerClient.RelayByTx(context.Background(), &relayertypes.RelayByTxRequest{
				SrcChain:    simd.Config().ChainID,
				DstChain:    testvalues.SolanaChainID,
				SourceTxIds: [][]byte{cosmosPacketRelayTxHash},
				SrcClientId: CosmosClientID,
				DstClientId: SolanaClientID,
			})
			s.Require().NoError(err)
			s.Require().NotEmpty(resp.Tx, "Relay should return transaction")

			_, err = s.SolanaChain.SubmitChunkedRelayPackets(ctx, s.T(), resp, s.SolanaUser)
			s.Require().NoError(err)

			s.SolanaChain.VerifyPacketCommitmentDeleted(ctx, s.T(), s.Require(), SolanaClientID, 1)
		}))
	}))
}

func (s *IbcEurekaSolanaTestSuite) Test_SolanaToCosmosTransfer_SendTransfer() {
	ctx := context.Background()

	s.UseMockWasmClient = true

	s.SetupSuite(ctx)
	s.setupDummyApp(ctx)

	simd := s.CosmosChains[0]

	var solanaTxSig solanago.Signature
	var cosmosRelayTxHash []byte
	s.Require().True(s.Run("Send SOL transfer from Solana", func() {
		initialBalance := s.SolanaUser.PublicKey()
		balanceResp, err := s.SolanaChain.RPCClient.GetBalance(ctx, initialBalance, "confirmed")
		s.Require().NoError(err)
		initialLamports := balanceResp.Value

		s.T().Logf("Initial SOL balance: %d lamports", initialLamports)

		transferAmount := fmt.Sprintf("%d", TestTransferAmount)
		cosmosUserWallet := s.CosmosUsers[0]
		receiver := cosmosUserWallet.FormattedAddress()
		memo := "Test transfer from Solana to Cosmos"

		var appState, routerCaller, routerState, ibcApp, client, clientSequence, packetCommitment, escrow, escrowState solanago.PublicKey
		s.Require().True(s.Run("Prepare accounts", func() {
			appState, _ = solana.DummyIbcApp.AppStateTransferPDA(s.DummyAppProgramID)
			routerCaller, _ = solana.DummyIbcApp.RouterCallerPDA(s.DummyAppProgramID)
			routerState, _ = solana.Ics26Router.RouterStatePDA(ics26_router.ProgramID)
			ibcApp, _ = solana.Ics26Router.IbcAppPDA(ics26_router.ProgramID, []byte(transfertypes.PortID))
			client, _ = solana.Ics26Router.ClientPDA(ics26_router.ProgramID, []byte(SolanaClientID))
			clientSequence, _ = solana.Ics26Router.ClientSequencePDA(ics26_router.ProgramID, []byte(SolanaClientID))

			// Use confirmed commitment to match overall test commitment level
			clientSequenceAccountInfo, err := s.SolanaChain.RPCClient.GetAccountInfoWithOpts(ctx, clientSequence, &rpc.GetAccountInfoOpts{
				Commitment: rpc.CommitmentConfirmed,
			})
			s.Require().NoError(err)

			clientSequenceData, err := ics26_router.ParseAccount_ClientSequence(clientSequenceAccountInfo.Value.Data.GetBinary())
			s.Require().NoError(err)

			nextSequence := clientSequenceData.NextSequenceSend
			nextSequenceBytes := make([]byte, 8)
			binary.LittleEndian.PutUint64(nextSequenceBytes, nextSequence)
			packetCommitment, _ = solana.Ics26Router.PacketCommitmentPDA(ics26_router.ProgramID, []byte(SolanaClientID), nextSequenceBytes)

			escrow, _ = solana.DummyIbcApp.EscrowPDA(s.DummyAppProgramID, []byte(SolanaClientID))
			escrowState, _ = solana.DummyIbcApp.EscrowStatePDA(s.DummyAppProgramID, []byte(SolanaClientID))
		}))

		timeoutTimestamp := time.Now().Unix() + 3600

		transferMsg := dummy_ibc_app.SendTransferMsg{
			Denom:            SolDenom,
			Amount:           transferAmount,
			Receiver:         receiver,
			SourceClient:     SolanaClientID,
			DestPort:         transfertypes.PortID,
			TimeoutTimestamp: timeoutTimestamp,
			Memo:             memo,
		}

		sendTransferInstruction, err := dummy_ibc_app.NewSendTransferInstruction(
			transferMsg,
			appState,
			s.SolanaUser.PublicKey(),
			escrow,
			escrowState,
			routerState,
			ibcApp,
			clientSequence,
			packetCommitment,
			client,
			ics26_router.ProgramID,
			solanago.SystemProgramID,
			routerCaller,
		)
		s.Require().NoError(err)

		computeBudgetInstruction := solana.NewComputeBudgetInstruction(400000)

		tx, err := s.SolanaChain.NewTransactionFromInstructions(
			s.SolanaUser.PublicKey(),
			computeBudgetInstruction,
			sendTransferInstruction,
		)
		s.Require().NoError(err)

		solanaTxSig, err = s.SolanaChain.SignAndBroadcastTxWithRetry(ctx, tx, rpc.CommitmentConfirmed, s.SolanaUser)
		s.Require().NoError(err)
		s.T().Logf("Transfer transaction sent: %s", solanaTxSig)

		finalLamports, balanceChanged := s.SolanaChain.WaitForBalanceChange(ctx, s.SolanaUser.PublicKey(), initialLamports)
		s.Require().True(balanceChanged, "Balance should change after transfer")

		s.T().Logf("Final SOL balance: %d lamports", finalLamports)
		s.T().Logf("SOL transferred: %d lamports", initialLamports-finalLamports)

		s.Require().Less(finalLamports, initialLamports, "Balance should decrease after transfer")

		escrowBalance, balanceChanged := s.SolanaChain.WaitForBalanceChange(ctx, escrow, 0)
		s.Require().True(balanceChanged, "Escrow account should receive SOL")

		s.T().Logf("Escrow account balance: %d lamports", escrowBalance)

		expectedAmount := uint64(TestTransferAmount)
		s.Require().Equal(escrowBalance, expectedAmount,
			"Escrow should contain exactly the transferred amount")

		s.T().Logf("Solana transaction %s ready for relaying to Cosmos", solanaTxSig)
	}))

	s.Require().True(s.Run("Relay transfer to Cosmos", func() {
		var relayTxBodyBz []byte
		s.Require().True(s.Run("Retrieve relay tx", func() {
			resp, err := s.RelayerClient.RelayByTx(context.Background(), &relayertypes.RelayByTxRequest{
				SrcChain:    testvalues.SolanaChainID,
				DstChain:    simd.Config().ChainID,
				SourceTxIds: [][]byte{[]byte(solanaTxSig.String())},
				SrcClientId: SolanaClientID,
				DstClientId: CosmosClientID,
			})
			s.Require().NoError(err)
			s.Require().NotEmpty(resp.Tx)
			s.Require().Empty(resp.Address)

			relayTxBodyBz = resp.Tx
			s.T().Logf("Retrieved relay transaction with %d bytes", len(relayTxBodyBz))
		}))

		s.Require().True(s.Run("Broadcast relay tx on Cosmos", func() {
			relayTxResult := s.MustBroadcastSdkTxBody(ctx, simd, s.CosmosUsers[0], 200_000, relayTxBodyBz)
			s.T().Logf("Relay transaction: %s (code: %d, gas: %d)",
				relayTxResult.TxHash, relayTxResult.Code, relayTxResult.GasUsed)

			cosmosRelayTxHashBytes, err := hex.DecodeString(relayTxResult.TxHash)
			s.Require().NoError(err)
			cosmosRelayTxHash = cosmosRelayTxHashBytes
		}))
	}))

	s.Require().True(s.Run("Verify transfer completion on Cosmos", func() {
		ibc_sol_denom := getSolDenomOnCosmos()

		cosmosUserAddress := s.CosmosUsers[0].FormattedAddress()
		resp, err := e2esuite.GRPCQuery[banktypes.QueryBalanceResponse](ctx, simd, &banktypes.QueryBalanceRequest{
			Address: cosmosUserAddress,
			Denom:   ibc_sol_denom.IBCDenom(),
		})
		s.Require().NoError(err)
		s.Require().NotNil(resp.Balance)
		s.Require().Equal(sdkmath.NewIntFromUint64(TestTransferAmount), resp.Balance.Amount)
		s.Require().Equal(ibc_sol_denom.IBCDenom(), resp.Balance.Denom)
		s.T().Logf("Verified IBC SOL balance on Cosmos: %s %s", resp.Balance.Amount.String(), resp.Balance.Denom)
	}))

	s.Require().True(s.Run("Acknowledge transfer on Solana", func() {
		s.Require().True(s.Run("Update Tendermint client on Solana via chunks", func() {
			resp, err := s.RelayerClient.UpdateClient(context.Background(), &relayertypes.UpdateClientRequest{
				SrcChain:    simd.Config().ChainID,
				DstChain:    testvalues.SolanaChainID,
				DstClientId: SolanaClientID,
			})
			s.Require().NoError(err, "Relayer failed to generate update txs")
			s.Require().NotEmpty(resp.Tx, "Update client should return transaction")

			s.SolanaChain.SubmitChunkedUpdateClient(ctx, s.T(), s.Require(), resp, s.SolanaUser)
			s.Require().NoError(err, "Failed to submit chunked update client transactions")
		}))

		s.Require().True(s.Run("Relay acknowledgment", func() {
			resp, err := s.RelayerClient.RelayByTx(context.Background(), &relayertypes.RelayByTxRequest{
				SrcChain:    simd.Config().ChainID,
				DstChain:    testvalues.SolanaChainID,
				SourceTxIds: [][]byte{cosmosRelayTxHash},
				SrcClientId: CosmosClientID,
				DstClientId: SolanaClientID,
			})
			s.Require().NoError(err)
			s.Require().NotEmpty(resp.Tx, "Relay should return transaction")

			_, err = s.SolanaChain.SubmitChunkedRelayPackets(ctx, s.T(), resp, s.SolanaUser)
			s.Require().NoError(err)

			s.SolanaChain.VerifyPacketCommitmentDeleted(ctx, s.T(), s.Require(), SolanaClientID, 1)
		}))
	}))
}

func (s *IbcEurekaSolanaTestSuite) Test_CosmosToSolanaTransfer() {
	ctx := context.Background()

	s.UseMockWasmClient = true

	s.SetupSuite(ctx)
	s.setupDummyApp(ctx)

	simd := s.CosmosChains[0]

	var cosmosRelayPacketTxHash []byte
	var solanaRelayTxSig solanago.Signature

	s.Require().True(s.Run("Send ICS20 transfer from Cosmos to Solana", func() {
		cosmosUserWallet := s.CosmosUsers[0]
		cosmosUserAddress := cosmosUserWallet.FormattedAddress()
		solanaUserAddress := s.SolanaUser.PublicKey().String()
		transferCoin := sdk.NewCoin(simd.Config().Denom, sdkmath.NewInt(TestTransferAmount))

		var initialBalance int64
		s.Require().True(s.Run("Verify balances on Cosmos before transfer", func() {
			initialResp, err := e2esuite.GRPCQuery[banktypes.QueryBalanceResponse](ctx, simd, &banktypes.QueryBalanceRequest{
				Address: cosmosUserAddress,
				Denom:   transferCoin.Denom,
			})
			s.Require().NoError(err)
			s.Require().NotNil(initialResp.Balance)
			initialBalance = initialResp.Balance.Amount.Int64()
			s.T().Logf("Initial Cosmos balance: %d %s", initialBalance, transferCoin.Denom)
		}))

		s.Require().True(s.Run("Send transfer packet from Cosmos", func() {
			timeout := uint64(time.Now().Add(30 * time.Minute).Unix())

			transferPayload := transfertypes.FungibleTokenPacketData{
				Denom:    transferCoin.Denom,
				Amount:   transferCoin.Amount.String(),
				Sender:   cosmosUserAddress,
				Receiver: solanaUserAddress,
				Memo:     "cosmos-to-solana-transfer",
			}
			encodedPayload, err := transfertypes.MarshalPacketData(transferPayload, transfertypes.V1, transfertypes.EncodingProtobuf)
			s.Require().NoError(err)

			payload := channeltypesv2.Payload{
				SourcePort:      transfertypes.PortID,
				DestinationPort: transfertypes.PortID,
				Version:         transfertypes.V1,
				Encoding:        transfertypes.EncodingProtobuf,
				Value:           encodedPayload,
			}
			msgSendPacket := channeltypesv2.MsgSendPacket{
				SourceClient:     CosmosClientID,
				TimeoutTimestamp: timeout,
				Payloads: []channeltypesv2.Payload{
					payload,
				},
				Signer: cosmosUserWallet.FormattedAddress(),
			}

			resp, err := s.BroadcastMessages(ctx, simd, cosmosUserWallet, 200_000, &msgSendPacket)
			s.Require().NoError(err)
			s.Require().NotEmpty(resp.TxHash)

			cosmosPacketTxHashBytes, err := hex.DecodeString(resp.TxHash)
			s.Require().NoError(err)
			cosmosRelayPacketTxHash = cosmosPacketTxHashBytes

			s.T().Logf("Cosmos packet transaction sent: %s", resp.TxHash)
		}))

		s.Require().True(s.Run("Verify balances on Cosmos after transfer", func() {
			finalResp, err := e2esuite.GRPCQuery[banktypes.QueryBalanceResponse](ctx, simd, &banktypes.QueryBalanceRequest{
				Address: cosmosUserAddress,
				Denom:   transferCoin.Denom,
			})
			s.Require().NoError(err)
			s.Require().NotNil(finalResp.Balance)
			finalBalance := finalResp.Balance.Amount.Int64()
			s.T().Logf("Final Cosmos balance: %d %s (transferred: %d)", finalBalance, transferCoin.Denom, initialBalance-finalBalance)
			s.Require().Equal(initialBalance-TestTransferAmount, finalBalance, "Balance should decrease by transfer amount")
		}))
	}))

	s.Require().True(s.Run("Acknowledge packet on Solana", func() {
		s.Require().True(s.Run("Update Tendermint client on Solana via chunks", func() {
			resp, err := s.RelayerClient.UpdateClient(context.Background(), &relayertypes.UpdateClientRequest{
				SrcChain:    simd.Config().ChainID,
				DstChain:    testvalues.SolanaChainID,
				DstClientId: SolanaClientID,
			})
			s.Require().NoError(err, "Relayer Update Client failed")
			s.Require().NotEmpty(resp.Tx, "Relayer Update client should return transaction")

			s.SolanaChain.SubmitChunkedUpdateClient(ctx, s.T(), s.Require(), resp, s.SolanaUser)
			s.Require().NoError(err, "Failed to submit chunked update client transactions")
		}))

		s.Require().True(s.Run("Relay acknowledgment", func() {
			resp, err := s.RelayerClient.RelayByTx(context.Background(), &relayertypes.RelayByTxRequest{
				SrcChain:    simd.Config().ChainID,
				DstChain:    testvalues.SolanaChainID,
				SourceTxIds: [][]byte{cosmosRelayPacketTxHash},
				SrcClientId: CosmosClientID,
				DstClientId: SolanaClientID,
			})
			s.Require().NoError(err)
			s.Require().NotEmpty(resp.Tx, "Relay should return transaction")

			solanaRelayTxSig, err = s.SolanaChain.SubmitChunkedRelayPackets(ctx, s.T(), resp, s.SolanaUser)
			s.Require().NoError(err)

			s.SolanaChain.VerifyPacketCommitmentDeleted(ctx, s.T(), s.Require(), SolanaClientID, 1)
		}))
	}))

	s.Require().True(s.Run("Verify packet received on Solana", func() {
		// Check that the dummy app state was updated
		dummyAppStateAccount, _ := solana.DummyIbcApp.AppStateTransferPDA(s.DummyAppProgramID)

		// Use confirmed commitment to match relay transaction confirmation level
		accountInfo, err := s.SolanaChain.RPCClient.GetAccountInfoWithOpts(ctx, dummyAppStateAccount, &rpc.GetAccountInfoOpts{
			Commitment: rpc.CommitmentConfirmed,
		})
		s.Require().NoError(err)
		s.Require().NotNil(accountInfo.Value)

		appState, err := dummy_ibc_app.ParseAccount_DummyIbcAppState(accountInfo.Value.Data.GetBinary())
		s.Require().NoError(err)

		s.Require().Greater(appState.PacketsReceived, uint64(0), "Dummy app should have received at least one packet")
		s.T().Logf("Solana dummy app has received %d packets total", appState.PacketsReceived)

		// Check that packet receipt was written
		clientSequenceAccount, _ := solana.Ics26Router.ClientSequencePDA(ics26_router.ProgramID, []byte(SolanaClientID))

		// Use confirmed commitment to match relay transaction confirmation level
		clientSequenceAccountInfo, err := s.SolanaChain.RPCClient.GetAccountInfoWithOpts(ctx, clientSequenceAccount, &rpc.GetAccountInfoOpts{
			Commitment: rpc.CommitmentConfirmed,
		})
		s.Require().NoError(err)

		clientSequenceData, err := ics26_router.ParseAccount_ClientSequence(clientSequenceAccountInfo.Value.Data.GetBinary())
		s.Require().NoError(err)

		s.T().Logf("Solana client sequence - next send: %d",
			clientSequenceData.NextSequenceSend)
		s.Require().Greater(clientSequenceData.NextSequenceSend, uint64(0), "Should have processed packets")
	}))

	s.Require().True(s.Run("Verify balances on Solana", func() {
		s.T().Logf("SKIPPED: Solana balance verification not applicable for dummy IBC app")
		s.T().Logf("The dummy app only processes packets without actual token transfers")
	}))

	s.Require().True(s.Run("Relay acknowledgment back to Cosmos", func() {
		var ackRelayTxBodyBz []byte
		s.Require().True(s.Run("Retrieve relay tx", func() {
			resp, err := s.RelayerClient.RelayByTx(context.Background(), &relayertypes.RelayByTxRequest{
				SrcChain:    testvalues.SolanaChainID,
				DstChain:    simd.Config().ChainID,
				SourceTxIds: [][]byte{[]byte(solanaRelayTxSig.String())},
				SrcClientId: SolanaClientID,
				DstClientId: CosmosClientID,
			})
			s.Require().NoError(err)
			s.Require().NotEmpty(resp.Tx)
			s.Require().Empty(resp.Address)

			ackRelayTxBodyBz = resp.Tx
			s.T().Logf("Retrieved acknowledgment relay transaction with %d bytes", len(ackRelayTxBodyBz))
		}))

		s.Require().True(s.Run("Broadcast acknowledgment relay tx on Cosmos", func() {
			relayTxResult := s.MustBroadcastSdkTxBody(ctx, simd, s.CosmosUsers[0], 200_000, ackRelayTxBodyBz)
			s.T().Logf("Acknowledgment relay transaction: %s (code: %d, gas: %d)",
				relayTxResult.TxHash, relayTxResult.Code, relayTxResult.GasUsed)
		}))
	}))
}

<<<<<<< HEAD
// Test_TendermintSubmitMisbehaviour_DoubleSign tests the misbehaviour detection flow
// TODO: This test needs to be implemented with fixture data or synthetic headers
func (s *IbcEurekaSolanaTestSuite) Test_TendermintSubmitMisbehaviour_DoubleSign() {
	s.T().Skip("TODO: Implement with fixture data - requires exact header matching")
	ctx := context.Background()
	s.UseMockWasmClient = true
	s.SetupSuite(ctx)

	simd := s.CosmosChains[0]
	cosmosChainID := simd.Config().ChainID

	clientStatePDA, _, err := solanago.FindProgramAddress(
		[][]byte{
			[]byte("client"),
			[]byte(cosmosChainID),
		},
		ics07_tendermint.ProgramID,
	)
	s.Require().NoError(err)

	s.Require().True(s.Run("Update client to establish first consensus state", func() {
		resp, err := s.RelayerClient.UpdateClient(context.Background(), &relayertypes.UpdateClientRequest{
			SrcChain:    simd.Config().ChainID,
			DstChain:    testvalues.SolanaChainID,
			DstClientId: SolanaClientID,
		})
		s.Require().NoError(err)
		s.Require().NotEmpty(resp.Tx)

		s.SolanaChain.SubmitChunkedUpdateClient(ctx, s.T(), s.Require(), resp, s.SolanaUser)
	}))

	var trustedHeight1 uint64
	var trustedHeader1 tmclient.Header
	s.Require().True(s.Run("Get first trusted consensus state", func() {
		accountInfo, err := s.SolanaChain.RPCClient.GetAccountInfoWithOpts(ctx, clientStatePDA, &rpc.GetAccountInfoOpts{
			Commitment: rpc.CommitmentConfirmed,
		})
		s.Require().NoError(err)

		clientState, err := ics07_tendermint.ParseAccount_ClientState(accountInfo.Value.Data.GetBinary())
		s.Require().NoError(err)

		trustedHeight1 = clientState.LatestHeight.RevisionHeight
		s.T().Logf("First trusted consensus state height: %d", trustedHeight1)

		var latestHeight int64
		trustedHeader1, latestHeight, err = ibcclientutils.QueryTendermintHeader(simd.Validators[0].CliContext())
		s.Require().NoError(err)
		s.Require().NotZero(latestHeight)
	}))

	var misbehaviourBytes []byte
	s.Require().True(s.Run("Create misbehaviour evidence", func() {
		header1 := s.CreateTMClientHeader(
			ctx,
			simd,
			int64(trustedHeight1),
			trustedHeader1.GetTime().Add(time.Minute),
			trustedHeader1,
		)

		misbehaviour := tmclient.Misbehaviour{
			ClientId: SolanaClientID,
			Header1:  &header1,
			Header2:  &trustedHeader1,
		}

		var err error
		misbehaviourBytes, err = simd.Config().EncodingConfig.Codec.Marshal(&misbehaviour)
		s.Require().NoError(err)
		s.T().Logf("Misbehaviour evidence size: %d bytes", len(misbehaviourBytes))
	}))

	const chunkSize = 700
	var chunkPDAs []solanago.PublicKey

	s.Require().True(s.Run("Upload misbehaviour chunks", func() {
		numChunks := (len(misbehaviourBytes) + chunkSize - 1) / chunkSize
		s.T().Logf("Splitting misbehaviour into %d chunks", numChunks)

		for i := 0; i < numChunks; i++ {
			start := i * chunkSize
			end := start + chunkSize
			if end > len(misbehaviourBytes) {
				end = len(misbehaviourBytes)
			}
			chunkData := misbehaviourBytes[start:end]

			chunkPDA, _, err := solanago.FindProgramAddress(
				[][]byte{
					[]byte("misbehaviour_chunk"),
					s.SolanaUser.PublicKey().Bytes(),
					[]byte(cosmosChainID),
					{uint8(i)},
				},
				ics07_tendermint.ProgramID,
			)
			s.Require().NoError(err)
			chunkPDAs = append(chunkPDAs, chunkPDA)

			uploadInstruction, err := ics07_tendermint.NewUploadMisbehaviourChunkInstruction(
				ics07_tendermint.Ics07TendermintTypesUploadMisbehaviourChunkParams{
					ClientId:   cosmosChainID,
					ChunkIndex: uint8(i),
					ChunkData:  chunkData,
				},
				chunkPDA,
				clientStatePDA,
				s.SolanaUser.PublicKey(),
				solanago.SystemProgramID,
			)
			s.Require().NoError(err)

			tx, err := s.SolanaChain.NewTransactionFromInstructions(s.SolanaUser.PublicKey(), uploadInstruction)
			s.Require().NoError(err)

			_, err = s.SolanaChain.SignAndBroadcastTxWithRetry(ctx, tx, rpc.CommitmentConfirmed, s.SolanaUser)
			s.Require().NoError(err)
			s.T().Logf("✓ Uploaded chunk %d/%d (%d bytes)", i+1, numChunks, len(chunkData))
		}
	}))

	s.Require().True(s.Run("Assemble and submit misbehaviour", func() {
		heightBytes := make([]byte, 8)
		binary.LittleEndian.PutUint64(heightBytes, trustedHeight1)

		consensusStatePDA, _, err := solanago.FindProgramAddress(
			[][]byte{
				[]byte("consensus_state"),
				clientStatePDA.Bytes(),
				heightBytes,
			},
			ics07_tendermint.ProgramID,
		)
		s.Require().NoError(err)

		s.T().Logf("Using consensus state PDA: %s (height %d) for both headers", consensusStatePDA, trustedHeight1)

		assembleInstruction, err := ics07_tendermint.NewAssembleAndSubmitMisbehaviourInstruction(
			cosmosChainID,
			clientStatePDA,
			consensusStatePDA,
			consensusStatePDA,
			s.SolanaUser.PublicKey(),
		)
		s.Require().NoError(err)

		genericInstruction := assembleInstruction.(*solanago.GenericInstruction)
		for _, chunkPDA := range chunkPDAs {
			genericInstruction.AccountValues = append(genericInstruction.AccountValues, &solanago.AccountMeta{
				PublicKey:  chunkPDA,
				IsWritable: true,
				IsSigner:   false,
			})
		}

		tx, err := s.SolanaChain.NewTransactionFromInstructions(s.SolanaUser.PublicKey(), genericInstruction)
		s.Require().NoError(err)

		_, err = s.SolanaChain.SignAndBroadcastTxWithRetry(ctx, tx, rpc.CommitmentConfirmed, s.SolanaUser)
		s.Require().NoError(err)
		s.T().Logf("✓ Misbehaviour assembled and submitted successfully")
	}))

	s.Require().True(s.Run("Verify client is frozen", func() {
		accountInfo, err := s.SolanaChain.RPCClient.GetAccountInfoWithOpts(ctx, clientStatePDA, &rpc.GetAccountInfoOpts{
			Commitment: rpc.CommitmentConfirmed,
		})
		s.Require().NoError(err)

		clientState, err := ics07_tendermint.ParseAccount_ClientState(accountInfo.Value.Data.GetBinary())
		s.Require().NoError(err)

		s.Require().NotEqual(uint64(0), clientState.FrozenHeight.RevisionHeight, "Client should be frozen")
		s.T().Logf("✓ Client frozen at height: %d", clientState.FrozenHeight.RevisionHeight)
	}))
}

func (s *IbcEurekaSolanaTestSuite) Test_CleanupOrphanedMisbehaviourChunks() {
	ctx := context.Background()
	s.UseMockWasmClient = true
	s.SetupSuite(ctx)

	cosmosChainID := s.CosmosChains[0].Config().ChainID
=======
func (s *IbcEurekaSolanaTestSuite) Test_CleanupOrphanedChunks() {
	ctx := context.Background()

	s.UseMockWasmClient = true
	s.SetupSuite(ctx)
	s.setupDummyApp(ctx)

	testClientID := SolanaClientID
	testSequence := uint64(99999)
	relayer := s.SolanaUser.PublicKey()

	payloadData0 := []byte("payload chunk 0 data for testing orphaned chunks cleanup")
	payloadData1 := []byte("payload chunk 1 data for testing orphaned chunks cleanup")
	proofData0 := []byte("proof chunk 0 data for testing orphaned chunks cleanup")
	proofData1 := []byte("proof chunk 1 data for testing orphaned chunks cleanup")

	// PayloadChunk PDA: [b"payload_chunk", relayer, client_id, sequence, payload_idx, chunk_idx]
	// ProofChunk PDA: [b"proof_chunk", relayer, client_id, sequence, chunk_idx]
	sequenceBytes := make([]byte, 8)
	binary.LittleEndian.PutUint64(sequenceBytes, testSequence)

	payloadChunk0PDA, _, _ := solanago.FindProgramAddress(
		[][]byte{
			[]byte("payload_chunk"),
			relayer.Bytes(),
			[]byte(testClientID),
			sequenceBytes,
			{0},
			{0},
		},
		ics26_router.ProgramID,
	)

	payloadChunk1PDA, _, _ := solanago.FindProgramAddress(
		[][]byte{
			[]byte("payload_chunk"),
			relayer.Bytes(),
			[]byte(testClientID),
			sequenceBytes,
			{0},
			{1},
		},
		ics26_router.ProgramID,
	)

	proofChunk0PDA, _, _ := solanago.FindProgramAddress(
		[][]byte{
			[]byte("proof_chunk"),
			relayer.Bytes(),
			[]byte(testClientID),
			sequenceBytes,
			{0},
		},
		ics26_router.ProgramID,
	)

	proofChunk1PDA, _, _ := solanago.FindProgramAddress(
		[][]byte{
			[]byte("proof_chunk"),
			relayer.Bytes(),
			[]byte(testClientID),
			sequenceBytes,
			{1},
		},
		ics26_router.ProgramID,
	)

	var initialRelayerBalance uint64

	s.Require().True(s.Run("Get initial relayer balance", func() {
		balanceResp, err := s.SolanaChain.RPCClient.GetBalance(ctx, relayer, rpc.CommitmentConfirmed)
		s.Require().NoError(err)
		initialRelayerBalance = balanceResp.Value
		s.T().Logf("Initial relayer balance: %d lamports", initialRelayerBalance)
	}))

	s.Require().True(s.Run("Upload orphaned payload chunks", func() {
		uploadPayload0Msg := ics26_router.MsgUploadChunk{
			ClientId:     testClientID,
			Sequence:     testSequence,
			PayloadIndex: 0,
			ChunkIndex:   0,
			ChunkData:    payloadData0,
		}

		uploadPayload0Instruction, err := ics26_router.NewUploadPayloadChunkInstruction(
			uploadPayload0Msg,
			payloadChunk0PDA,
			relayer,
			solanago.SystemProgramID,
		)
		s.Require().NoError(err)

		tx0, err := s.SolanaChain.NewTransactionFromInstructions(relayer, uploadPayload0Instruction)
		s.Require().NoError(err)

		sig0, err := s.SolanaChain.SignAndBroadcastTxWithRetry(ctx, tx0, rpc.CommitmentConfirmed, s.SolanaUser)
		s.Require().NoError(err)
		s.T().Logf("Uploaded payload chunk 0: %s", sig0)

		uploadPayload1Msg := ics26_router.MsgUploadChunk{
			ClientId:     testClientID,
			Sequence:     testSequence,
			PayloadIndex: 0,
			ChunkIndex:   1,
			ChunkData:    payloadData1,
		}

		uploadPayload1Instruction, err := ics26_router.NewUploadPayloadChunkInstruction(
			uploadPayload1Msg,
			payloadChunk1PDA,
			relayer,
			solanago.SystemProgramID,
		)
		s.Require().NoError(err)

		tx1, err := s.SolanaChain.NewTransactionFromInstructions(relayer, uploadPayload1Instruction)
		s.Require().NoError(err)

		sig1, err := s.SolanaChain.SignAndBroadcastTxWithRetry(ctx, tx1, rpc.CommitmentConfirmed, s.SolanaUser)
		s.Require().NoError(err)
		s.T().Logf("Uploaded payload chunk 1: %s", sig1)
	}))

	s.Require().True(s.Run("Upload orphaned proof chunks", func() {
		uploadProof0Msg := ics26_router.MsgUploadChunk{
			ClientId:     testClientID,
			Sequence:     testSequence,
			PayloadIndex: 0, // Not used for proof chunks
			ChunkIndex:   0,
			ChunkData:    proofData0,
		}

		uploadProof0Instruction, err := ics26_router.NewUploadProofChunkInstruction(
			uploadProof0Msg,
			proofChunk0PDA,
			relayer,
			solanago.SystemProgramID,
		)
		s.Require().NoError(err)

		tx0, err := s.SolanaChain.NewTransactionFromInstructions(relayer, uploadProof0Instruction)
		s.Require().NoError(err)

		sig0, err := s.SolanaChain.SignAndBroadcastTxWithRetry(ctx, tx0, rpc.CommitmentConfirmed, s.SolanaUser)
		s.Require().NoError(err)
		s.T().Logf("Uploaded proof chunk 0: %s", sig0)

		// Upload proof chunk 1
		uploadProof1Msg := ics26_router.MsgUploadChunk{
			ClientId:     testClientID,
			Sequence:     testSequence,
			PayloadIndex: 0, // Not used for proof chunks
			ChunkIndex:   1,
			ChunkData:    proofData1,
		}

		uploadProof1Instruction, err := ics26_router.NewUploadProofChunkInstruction(
			uploadProof1Msg,
			proofChunk1PDA,
			relayer,
			solanago.SystemProgramID,
		)
		s.Require().NoError(err)

		tx1, err := s.SolanaChain.NewTransactionFromInstructions(relayer, uploadProof1Instruction)
		s.Require().NoError(err)

		sig1, err := s.SolanaChain.SignAndBroadcastTxWithRetry(ctx, tx1, rpc.CommitmentConfirmed, s.SolanaUser)
		s.Require().NoError(err)
		s.T().Logf("Uploaded proof chunk 1: %s", sig1)
	}))

	s.Require().True(s.Run("Verify chunks exist on-chain", func() {
		// Verify payload chunk 0
		payload0Info, err := s.SolanaChain.RPCClient.GetAccountInfoWithOpts(ctx, payloadChunk0PDA, &rpc.GetAccountInfoOpts{
			Commitment: rpc.CommitmentConfirmed,
		})
		s.Require().NoError(err)
		s.Require().NotNil(payload0Info.Value, "Payload chunk 0 should exist")
		s.Require().Greater(payload0Info.Value.Lamports, uint64(0), "Payload chunk 0 should have rent")
		s.T().Logf("Payload chunk 0 has %d lamports", payload0Info.Value.Lamports)

		// Verify payload chunk 1
		payload1Info, err := s.SolanaChain.RPCClient.GetAccountInfoWithOpts(ctx, payloadChunk1PDA, &rpc.GetAccountInfoOpts{
			Commitment: rpc.CommitmentConfirmed,
		})
		s.Require().NoError(err)
		s.Require().NotNil(payload1Info.Value, "Payload chunk 1 should exist")
		s.Require().Greater(payload1Info.Value.Lamports, uint64(0), "Payload chunk 1 should have rent")
		s.T().Logf("Payload chunk 1 has %d lamports", payload1Info.Value.Lamports)

		// Verify proof chunk 0
		proof0Info, err := s.SolanaChain.RPCClient.GetAccountInfoWithOpts(ctx, proofChunk0PDA, &rpc.GetAccountInfoOpts{
			Commitment: rpc.CommitmentConfirmed,
		})
		s.Require().NoError(err)
		s.Require().NotNil(proof0Info.Value, "Proof chunk 0 should exist")
		s.Require().Greater(proof0Info.Value.Lamports, uint64(0), "Proof chunk 0 should have rent")
		s.T().Logf("Proof chunk 0 has %d lamports", proof0Info.Value.Lamports)

		// Verify proof chunk 1
		proof1Info, err := s.SolanaChain.RPCClient.GetAccountInfoWithOpts(ctx, proofChunk1PDA, &rpc.GetAccountInfoOpts{
			Commitment: rpc.CommitmentConfirmed,
		})
		s.Require().NoError(err)
		s.Require().NotNil(proof1Info.Value, "Proof chunk 1 should exist")
		s.Require().Greater(proof1Info.Value.Lamports, uint64(0), "Proof chunk 1 should have rent")
		s.T().Logf("Proof chunk 1 has %d lamports", proof1Info.Value.Lamports)
	}))

	s.Require().True(s.Run("Call cleanup_chunks instruction", func() {
		cleanupMsg := ics26_router.MsgCleanupChunks{
			ClientId:         testClientID,
			Sequence:         testSequence,
			PayloadChunks:    []byte{2},
			TotalProofChunks: 2,
		}

		cleanupInstruction, err := ics26_router.NewCleanupChunksInstruction(
			cleanupMsg,
			relayer,
		)
		s.Require().NoError(err)

		// Chunk accounts must be ordered: all payload chunks (by payload_idx, then chunk_idx), then all proof chunks
		genericInstruction := cleanupInstruction.(*solanago.GenericInstruction)
		genericInstruction.AccountValues = append(genericInstruction.AccountValues,
			solanago.NewAccountMeta(payloadChunk0PDA, true, false),
			solanago.NewAccountMeta(payloadChunk1PDA, true, false),
			solanago.NewAccountMeta(proofChunk0PDA, true, false),
			solanago.NewAccountMeta(proofChunk1PDA, true, false),
		)
		cleanupInstruction = genericInstruction

		tx, err := s.SolanaChain.NewTransactionFromInstructions(relayer, cleanupInstruction)
		s.Require().NoError(err)

		sig, err := s.SolanaChain.SignAndBroadcastTxWithRetry(ctx, tx, rpc.CommitmentConfirmed, s.SolanaUser)
		s.Require().NoError(err)
		s.T().Logf("Cleanup chunks transaction: %s", sig)
	}))

	s.Require().True(s.Run("Verify chunks are deleted and rent returned", func() {
		finalBalanceResp, err := s.SolanaChain.RPCClient.GetBalance(ctx, relayer, rpc.CommitmentConfirmed)
		s.Require().NoError(err)
		finalRelayerBalance := finalBalanceResp.Value
		s.T().Logf("Final relayer balance: %d lamports", finalRelayerBalance)

		// Relayer should have recovered most rent (minus transaction fees)
		s.Require().Greater(finalRelayerBalance, initialRelayerBalance-10_000_000,
			"Relayer should have recovered most rent (initial: %d, final: %d)",
			initialRelayerBalance, finalRelayerBalance)
		s.T().Logf("Relayer recovered approximately %d lamports in rent", finalRelayerBalance-initialRelayerBalance)

		// Accounts with 0 lamports may be garbage collected
		chunks := []struct {
			pda  solanago.PublicKey
			name string
		}{
			{payloadChunk0PDA, "Payload chunk 0"},
			{payloadChunk1PDA, "Payload chunk 1"},
			{proofChunk0PDA, "Proof chunk 0"},
			{proofChunk1PDA, "Proof chunk 1"},
		}

		for _, chunk := range chunks {
			info, err := s.SolanaChain.RPCClient.GetAccountInfoWithOpts(ctx, chunk.pda, &rpc.GetAccountInfoOpts{
				Commitment: rpc.CommitmentConfirmed,
			})
			if err == nil && info.Value != nil {
				s.Require().Equal(uint64(0), info.Value.Lamports, chunk.name+" should have 0 lamports")
				data := info.Value.Data.GetBinary()
				s.Require().Equal(make([]byte, len(data)), data, chunk.name+" data should be zeroed")
			}
		}
	}))
}

func (s *IbcEurekaSolanaTestSuite) Test_CleanupOrphanedTendermintHeaderChunks() {
	ctx := context.Background()

	s.UseMockWasmClient = true
	s.SetupSuite(ctx)
	s.setupDummyApp(ctx)

	simd := s.CosmosChains[0]
	cosmosChainID := simd.Config().ChainID
	testHeight := uint64(99999)
	submitter := s.SolanaUser.PublicKey()
>>>>>>> 39fdcace

	clientStatePDA, _, err := solanago.FindProgramAddress(
		[][]byte{
			[]byte("client"),
			[]byte(cosmosChainID),
		},
		ics07_tendermint.ProgramID,
	)
	s.Require().NoError(err)

<<<<<<< HEAD
	mockMisbehaviourData := make([]byte, 2100)
	for i := range mockMisbehaviourData {
		mockMisbehaviourData[i] = byte(i % 256)
	}

	const chunkSize = 700
	numChunks := (len(mockMisbehaviourData) + chunkSize - 1) / chunkSize
	var chunkPDAs []solanago.PublicKey

	s.Require().True(s.Run("Upload orphaned misbehaviour chunks", func() {
		s.T().Logf("Uploading %d orphaned misbehaviour chunks", numChunks)

		for i := range numChunks {
			start := i * chunkSize
			end := min(start+chunkSize, len(mockMisbehaviourData))
			chunkData := mockMisbehaviourData[start:end]

			chunkPDA, _, err := solanago.FindProgramAddress(
				[][]byte{
					[]byte("misbehaviour_chunk"),
					s.SolanaUser.PublicKey().Bytes(),
					[]byte(cosmosChainID),
					{uint8(i)},
				},
				ics07_tendermint.ProgramID,
			)
			s.Require().NoError(err)
			chunkPDAs = append(chunkPDAs, chunkPDA)

			uploadInstruction, err := ics07_tendermint.NewUploadMisbehaviourChunkInstruction(
				ics07_tendermint.Ics07TendermintTypesUploadMisbehaviourChunkParams{
					ClientId:   cosmosChainID,
					ChunkIndex: uint8(i),
					ChunkData:  chunkData,
				},
				chunkPDA,
				clientStatePDA,
				s.SolanaUser.PublicKey(),
				solanago.SystemProgramID,
			)
			s.Require().NoError(err)

			tx, err := s.SolanaChain.NewTransactionFromInstructions(s.SolanaUser.PublicKey(), uploadInstruction)
			s.Require().NoError(err)

			_, err = s.SolanaChain.SignAndBroadcastTxWithRetry(ctx, tx, rpc.CommitmentConfirmed, s.SolanaUser)
			s.Require().NoError(err)
		}
	}))

	s.Require().True(s.Run("Verify chunks exist", func() {
		for i, chunkPDA := range chunkPDAs {
			info, err := s.SolanaChain.RPCClient.GetAccountInfoWithOpts(ctx, chunkPDA, &rpc.GetAccountInfoOpts{
				Commitment: rpc.CommitmentConfirmed,
			})
			s.Require().NoError(err)
			s.Require().NotNil(info.Value)
			s.Require().Greater(info.Value.Lamports, uint64(0), "Chunk %d should have rent", i)
		}
	}))

	initialBalance, err := s.SolanaChain.RPCClient.GetBalance(ctx, s.SolanaUser.PublicKey(), rpc.CommitmentConfirmed)
	s.Require().NoError(err)

	s.Require().True(s.Run("Cleanup orphaned chunks", func() {
		cleanupInstruction, err := ics07_tendermint.NewCleanupIncompleteMisbehaviourInstruction(
			cosmosChainID,
			s.SolanaUser.PublicKey(),
			clientStatePDA,
			s.SolanaUser.PublicKey(),
		)
		s.Require().NoError(err)

		genericInstruction := cleanupInstruction.(*solanago.GenericInstruction)
		for _, chunkPDA := range chunkPDAs {
			genericInstruction.AccountValues = append(genericInstruction.AccountValues, &solanago.AccountMeta{
				PublicKey:  chunkPDA,
				IsWritable: true,
				IsSigner:   false,
			})
		}

		tx, err := s.SolanaChain.NewTransactionFromInstructions(s.SolanaUser.PublicKey(), genericInstruction)
		s.Require().NoError(err)

		_, err = s.SolanaChain.SignAndBroadcastTxWithRetry(ctx, tx, rpc.CommitmentConfirmed, s.SolanaUser)
		s.Require().NoError(err)
	}))

	s.Require().True(s.Run("Verify chunks cleaned up", func() {
		chunks := []struct {
			pda  solanago.PublicKey
			name string
		}{}
		for i, pda := range chunkPDAs {
			chunks = append(chunks, struct {
				pda  solanago.PublicKey
				name string
			}{pda, fmt.Sprintf("Chunk %d", i)})
=======
	chunk0Data := []byte("header chunk 0 data for testing orphaned chunks cleanup")
	chunk1Data := []byte("header chunk 1 data for testing orphaned chunks cleanup")

	// HeaderChunk PDA: [b"header_chunk", submitter, chain_id, target_height, chunk_index]
	heightBytes := make([]byte, 8)
	binary.LittleEndian.PutUint64(heightBytes, testHeight)

	chunk0PDA, _, _ := solanago.FindProgramAddress(
		[][]byte{
			[]byte("header_chunk"),
			submitter.Bytes(),
			[]byte(cosmosChainID),
			heightBytes,
			{0},
		},
		ics07_tendermint.ProgramID,
	)

	chunk1PDA, _, _ := solanago.FindProgramAddress(
		[][]byte{
			[]byte("header_chunk"),
			submitter.Bytes(),
			[]byte(cosmosChainID),
			heightBytes,
			{1},
		},
		ics07_tendermint.ProgramID,
	)

	var initialSubmitterBalance uint64

	s.Require().True(s.Run("Get initial submitter balance", func() {
		balanceResp, err := s.SolanaChain.RPCClient.GetBalance(ctx, submitter, rpc.CommitmentConfirmed)
		s.Require().NoError(err)
		initialSubmitterBalance = balanceResp.Value
		s.T().Logf("Initial submitter balance: %d lamports", initialSubmitterBalance)
	}))

	s.Require().True(s.Run("Upload orphaned header chunks", func() {
		chunk0Params := ics07_tendermint.UploadChunkParams{
			ChainId:      cosmosChainID,
			TargetHeight: testHeight,
			ChunkIndex:   0,
			ChunkData:    chunk0Data,
		}

		chunk0Instruction, err := ics07_tendermint.NewUploadHeaderChunkInstruction(
			chunk0Params,
			chunk0PDA,
			clientStatePDA,
			submitter,
			solanago.SystemProgramID,
		)
		s.Require().NoError(err)

		tx0, err := s.SolanaChain.NewTransactionFromInstructions(submitter, chunk0Instruction)
		s.Require().NoError(err)

		sig0, err := s.SolanaChain.SignAndBroadcastTxWithRetry(ctx, tx0, rpc.CommitmentConfirmed, s.SolanaUser)
		s.Require().NoError(err)
		s.T().Logf("Uploaded header chunk 0: %s", sig0)

		chunk1Params := ics07_tendermint.UploadChunkParams{
			ChainId:      cosmosChainID,
			TargetHeight: testHeight,
			ChunkIndex:   1,
			ChunkData:    chunk1Data,
		}

		chunk1Instruction, err := ics07_tendermint.NewUploadHeaderChunkInstruction(
			chunk1Params,
			chunk1PDA,
			clientStatePDA,
			submitter,
			solanago.SystemProgramID,
		)
		s.Require().NoError(err)

		tx1, err := s.SolanaChain.NewTransactionFromInstructions(submitter, chunk1Instruction)
		s.Require().NoError(err)

		sig1, err := s.SolanaChain.SignAndBroadcastTxWithRetry(ctx, tx1, rpc.CommitmentConfirmed, s.SolanaUser)
		s.Require().NoError(err)
		s.T().Logf("Uploaded header chunk 1: %s", sig1)
	}))

	s.Require().True(s.Run("Verify chunks exist on-chain", func() {
		// Verify chunk 0
		chunk0Info, err := s.SolanaChain.RPCClient.GetAccountInfoWithOpts(ctx, chunk0PDA, &rpc.GetAccountInfoOpts{
			Commitment: rpc.CommitmentConfirmed,
		})
		s.Require().NoError(err)
		s.Require().NotNil(chunk0Info.Value, "Header chunk 0 should exist")
		s.T().Logf("Header chunk 0 has %d lamports", chunk0Info.Value.Lamports)

		// Verify chunk 1
		chunk1Info, err := s.SolanaChain.RPCClient.GetAccountInfoWithOpts(ctx, chunk1PDA, &rpc.GetAccountInfoOpts{
			Commitment: rpc.CommitmentConfirmed,
		})
		s.Require().NoError(err)
		s.Require().NotNil(chunk1Info.Value, "Header chunk 1 should exist")
		s.T().Logf("Header chunk 1 has %d lamports", chunk1Info.Value.Lamports)
	}))

	s.Require().True(s.Run("Call cleanup_chunks instruction", func() {
		cleanupInstruction, err := ics07_tendermint.NewCleanupIncompleteUploadInstruction(
			cosmosChainID,
			testHeight,
			submitter,
			clientStatePDA,
			submitter,
		)
		s.Require().NoError(err)

		// Chunk accounts must be ordered by index
		genericInstruction := cleanupInstruction.(*solanago.GenericInstruction)
		genericInstruction.AccountValues = append(genericInstruction.AccountValues,
			solanago.NewAccountMeta(chunk0PDA, true, false),
			solanago.NewAccountMeta(chunk1PDA, true, false),
		)
		cleanupInstruction = genericInstruction

		tx, err := s.SolanaChain.NewTransactionFromInstructions(submitter, cleanupInstruction)
		s.Require().NoError(err)

		sig, err := s.SolanaChain.SignAndBroadcastTxWithRetry(ctx, tx, rpc.CommitmentConfirmed, s.SolanaUser)
		s.Require().NoError(err)
		s.T().Logf("Cleanup header chunks transaction: %s", sig)
	}))

	s.Require().True(s.Run("Verify chunks are deleted and rent returned", func() {
		finalBalanceResp, err := s.SolanaChain.RPCClient.GetBalance(ctx, submitter, rpc.CommitmentConfirmed)
		s.Require().NoError(err)
		finalSubmitterBalance := finalBalanceResp.Value
		s.T().Logf("Final submitter balance: %d lamports", finalSubmitterBalance)

		// Submitter should have recovered most rent (minus transaction fees)
		s.Require().Greater(finalSubmitterBalance, initialSubmitterBalance-10_000_000,
			"Submitter should have recovered most rent (initial: %d, final: %d)",
			initialSubmitterBalance, finalSubmitterBalance)

		// Accounts with 0 lamports may be garbage collected
		chunks := []struct {
			pda  solanago.PublicKey
			name string
		}{
			{chunk0PDA, "Header chunk 0"},
			{chunk1PDA, "Header chunk 1"},
>>>>>>> 39fdcace
		}

		for _, chunk := range chunks {
			info, err := s.SolanaChain.RPCClient.GetAccountInfoWithOpts(ctx, chunk.pda, &rpc.GetAccountInfoOpts{
				Commitment: rpc.CommitmentConfirmed,
			})
			if err == nil && info.Value != nil {
				s.Require().Equal(uint64(0), info.Value.Lamports, chunk.name+" should have 0 lamports")
				data := info.Value.Data.GetBinary()
				s.Require().Equal(make([]byte, len(data)), data, chunk.name+" data should be zeroed")
			}
		}
	}))
<<<<<<< HEAD

	s.Require().True(s.Run("Verify rent recovered", func() {
		finalBalance, err := s.SolanaChain.RPCClient.GetBalance(ctx, s.SolanaUser.PublicKey(), rpc.CommitmentConfirmed)
		s.Require().NoError(err)
		s.Require().Greater(finalBalance.Value, initialBalance.Value, "Balance should increase from rent recovery")
	}))
=======
>>>>>>> 39fdcace
}

// Helpers

func getSolDenomOnCosmos() transfertypes.Denom {
	return transfertypes.NewDenom(SolDenom, transfertypes.NewHop("transfer", CosmosClientID))
}<|MERGE_RESOLUTION|>--- conflicted
+++ resolved
@@ -22,11 +22,9 @@
 	banktypes "github.com/cosmos/cosmos-sdk/x/bank/types"
 
 	transfertypes "github.com/cosmos/ibc-go/v10/modules/apps/transfer/types"
-	ibcclientutils "github.com/cosmos/ibc-go/v10/modules/core/02-client/client/utils"
 	clienttypesv2 "github.com/cosmos/ibc-go/v10/modules/core/02-client/v2/types"
 	channeltypesv2 "github.com/cosmos/ibc-go/v10/modules/core/04-channel/v2/types"
 	ibcexported "github.com/cosmos/ibc-go/v10/modules/core/exported"
-	tmclient "github.com/cosmos/ibc-go/v10/modules/light-clients/07-tendermint"
 
 	dummy_ibc_app "github.com/cosmos/solidity-ibc-eureka/packages/go-anchor/dummyibcapp"
 	ics07_tendermint "github.com/cosmos/solidity-ibc-eureka/packages/go-anchor/ics07tendermint"
@@ -1063,193 +1061,6 @@
 	}))
 }
 
-<<<<<<< HEAD
-// Test_TendermintSubmitMisbehaviour_DoubleSign tests the misbehaviour detection flow
-// TODO: This test needs to be implemented with fixture data or synthetic headers
-func (s *IbcEurekaSolanaTestSuite) Test_TendermintSubmitMisbehaviour_DoubleSign() {
-	s.T().Skip("TODO: Implement with fixture data - requires exact header matching")
-	ctx := context.Background()
-	s.UseMockWasmClient = true
-	s.SetupSuite(ctx)
-
-	simd := s.CosmosChains[0]
-	cosmosChainID := simd.Config().ChainID
-
-	clientStatePDA, _, err := solanago.FindProgramAddress(
-		[][]byte{
-			[]byte("client"),
-			[]byte(cosmosChainID),
-		},
-		ics07_tendermint.ProgramID,
-	)
-	s.Require().NoError(err)
-
-	s.Require().True(s.Run("Update client to establish first consensus state", func() {
-		resp, err := s.RelayerClient.UpdateClient(context.Background(), &relayertypes.UpdateClientRequest{
-			SrcChain:    simd.Config().ChainID,
-			DstChain:    testvalues.SolanaChainID,
-			DstClientId: SolanaClientID,
-		})
-		s.Require().NoError(err)
-		s.Require().NotEmpty(resp.Tx)
-
-		s.SolanaChain.SubmitChunkedUpdateClient(ctx, s.T(), s.Require(), resp, s.SolanaUser)
-	}))
-
-	var trustedHeight1 uint64
-	var trustedHeader1 tmclient.Header
-	s.Require().True(s.Run("Get first trusted consensus state", func() {
-		accountInfo, err := s.SolanaChain.RPCClient.GetAccountInfoWithOpts(ctx, clientStatePDA, &rpc.GetAccountInfoOpts{
-			Commitment: rpc.CommitmentConfirmed,
-		})
-		s.Require().NoError(err)
-
-		clientState, err := ics07_tendermint.ParseAccount_ClientState(accountInfo.Value.Data.GetBinary())
-		s.Require().NoError(err)
-
-		trustedHeight1 = clientState.LatestHeight.RevisionHeight
-		s.T().Logf("First trusted consensus state height: %d", trustedHeight1)
-
-		var latestHeight int64
-		trustedHeader1, latestHeight, err = ibcclientutils.QueryTendermintHeader(simd.Validators[0].CliContext())
-		s.Require().NoError(err)
-		s.Require().NotZero(latestHeight)
-	}))
-
-	var misbehaviourBytes []byte
-	s.Require().True(s.Run("Create misbehaviour evidence", func() {
-		header1 := s.CreateTMClientHeader(
-			ctx,
-			simd,
-			int64(trustedHeight1),
-			trustedHeader1.GetTime().Add(time.Minute),
-			trustedHeader1,
-		)
-
-		misbehaviour := tmclient.Misbehaviour{
-			ClientId: SolanaClientID,
-			Header1:  &header1,
-			Header2:  &trustedHeader1,
-		}
-
-		var err error
-		misbehaviourBytes, err = simd.Config().EncodingConfig.Codec.Marshal(&misbehaviour)
-		s.Require().NoError(err)
-		s.T().Logf("Misbehaviour evidence size: %d bytes", len(misbehaviourBytes))
-	}))
-
-	const chunkSize = 700
-	var chunkPDAs []solanago.PublicKey
-
-	s.Require().True(s.Run("Upload misbehaviour chunks", func() {
-		numChunks := (len(misbehaviourBytes) + chunkSize - 1) / chunkSize
-		s.T().Logf("Splitting misbehaviour into %d chunks", numChunks)
-
-		for i := 0; i < numChunks; i++ {
-			start := i * chunkSize
-			end := start + chunkSize
-			if end > len(misbehaviourBytes) {
-				end = len(misbehaviourBytes)
-			}
-			chunkData := misbehaviourBytes[start:end]
-
-			chunkPDA, _, err := solanago.FindProgramAddress(
-				[][]byte{
-					[]byte("misbehaviour_chunk"),
-					s.SolanaUser.PublicKey().Bytes(),
-					[]byte(cosmosChainID),
-					{uint8(i)},
-				},
-				ics07_tendermint.ProgramID,
-			)
-			s.Require().NoError(err)
-			chunkPDAs = append(chunkPDAs, chunkPDA)
-
-			uploadInstruction, err := ics07_tendermint.NewUploadMisbehaviourChunkInstruction(
-				ics07_tendermint.Ics07TendermintTypesUploadMisbehaviourChunkParams{
-					ClientId:   cosmosChainID,
-					ChunkIndex: uint8(i),
-					ChunkData:  chunkData,
-				},
-				chunkPDA,
-				clientStatePDA,
-				s.SolanaUser.PublicKey(),
-				solanago.SystemProgramID,
-			)
-			s.Require().NoError(err)
-
-			tx, err := s.SolanaChain.NewTransactionFromInstructions(s.SolanaUser.PublicKey(), uploadInstruction)
-			s.Require().NoError(err)
-
-			_, err = s.SolanaChain.SignAndBroadcastTxWithRetry(ctx, tx, rpc.CommitmentConfirmed, s.SolanaUser)
-			s.Require().NoError(err)
-			s.T().Logf("✓ Uploaded chunk %d/%d (%d bytes)", i+1, numChunks, len(chunkData))
-		}
-	}))
-
-	s.Require().True(s.Run("Assemble and submit misbehaviour", func() {
-		heightBytes := make([]byte, 8)
-		binary.LittleEndian.PutUint64(heightBytes, trustedHeight1)
-
-		consensusStatePDA, _, err := solanago.FindProgramAddress(
-			[][]byte{
-				[]byte("consensus_state"),
-				clientStatePDA.Bytes(),
-				heightBytes,
-			},
-			ics07_tendermint.ProgramID,
-		)
-		s.Require().NoError(err)
-
-		s.T().Logf("Using consensus state PDA: %s (height %d) for both headers", consensusStatePDA, trustedHeight1)
-
-		assembleInstruction, err := ics07_tendermint.NewAssembleAndSubmitMisbehaviourInstruction(
-			cosmosChainID,
-			clientStatePDA,
-			consensusStatePDA,
-			consensusStatePDA,
-			s.SolanaUser.PublicKey(),
-		)
-		s.Require().NoError(err)
-
-		genericInstruction := assembleInstruction.(*solanago.GenericInstruction)
-		for _, chunkPDA := range chunkPDAs {
-			genericInstruction.AccountValues = append(genericInstruction.AccountValues, &solanago.AccountMeta{
-				PublicKey:  chunkPDA,
-				IsWritable: true,
-				IsSigner:   false,
-			})
-		}
-
-		tx, err := s.SolanaChain.NewTransactionFromInstructions(s.SolanaUser.PublicKey(), genericInstruction)
-		s.Require().NoError(err)
-
-		_, err = s.SolanaChain.SignAndBroadcastTxWithRetry(ctx, tx, rpc.CommitmentConfirmed, s.SolanaUser)
-		s.Require().NoError(err)
-		s.T().Logf("✓ Misbehaviour assembled and submitted successfully")
-	}))
-
-	s.Require().True(s.Run("Verify client is frozen", func() {
-		accountInfo, err := s.SolanaChain.RPCClient.GetAccountInfoWithOpts(ctx, clientStatePDA, &rpc.GetAccountInfoOpts{
-			Commitment: rpc.CommitmentConfirmed,
-		})
-		s.Require().NoError(err)
-
-		clientState, err := ics07_tendermint.ParseAccount_ClientState(accountInfo.Value.Data.GetBinary())
-		s.Require().NoError(err)
-
-		s.Require().NotEqual(uint64(0), clientState.FrozenHeight.RevisionHeight, "Client should be frozen")
-		s.T().Logf("✓ Client frozen at height: %d", clientState.FrozenHeight.RevisionHeight)
-	}))
-}
-
-func (s *IbcEurekaSolanaTestSuite) Test_CleanupOrphanedMisbehaviourChunks() {
-	ctx := context.Background()
-	s.UseMockWasmClient = true
-	s.SetupSuite(ctx)
-
-	cosmosChainID := s.CosmosChains[0].Config().ChainID
-=======
 func (s *IbcEurekaSolanaTestSuite) Test_CleanupOrphanedChunks() {
 	ctx := context.Background()
 
@@ -1540,7 +1351,6 @@
 	cosmosChainID := simd.Config().ChainID
 	testHeight := uint64(99999)
 	submitter := s.SolanaUser.PublicKey()
->>>>>>> 39fdcace
 
 	clientStatePDA, _, err := solanago.FindProgramAddress(
 		[][]byte{
@@ -1551,107 +1361,6 @@
 	)
 	s.Require().NoError(err)
 
-<<<<<<< HEAD
-	mockMisbehaviourData := make([]byte, 2100)
-	for i := range mockMisbehaviourData {
-		mockMisbehaviourData[i] = byte(i % 256)
-	}
-
-	const chunkSize = 700
-	numChunks := (len(mockMisbehaviourData) + chunkSize - 1) / chunkSize
-	var chunkPDAs []solanago.PublicKey
-
-	s.Require().True(s.Run("Upload orphaned misbehaviour chunks", func() {
-		s.T().Logf("Uploading %d orphaned misbehaviour chunks", numChunks)
-
-		for i := range numChunks {
-			start := i * chunkSize
-			end := min(start+chunkSize, len(mockMisbehaviourData))
-			chunkData := mockMisbehaviourData[start:end]
-
-			chunkPDA, _, err := solanago.FindProgramAddress(
-				[][]byte{
-					[]byte("misbehaviour_chunk"),
-					s.SolanaUser.PublicKey().Bytes(),
-					[]byte(cosmosChainID),
-					{uint8(i)},
-				},
-				ics07_tendermint.ProgramID,
-			)
-			s.Require().NoError(err)
-			chunkPDAs = append(chunkPDAs, chunkPDA)
-
-			uploadInstruction, err := ics07_tendermint.NewUploadMisbehaviourChunkInstruction(
-				ics07_tendermint.Ics07TendermintTypesUploadMisbehaviourChunkParams{
-					ClientId:   cosmosChainID,
-					ChunkIndex: uint8(i),
-					ChunkData:  chunkData,
-				},
-				chunkPDA,
-				clientStatePDA,
-				s.SolanaUser.PublicKey(),
-				solanago.SystemProgramID,
-			)
-			s.Require().NoError(err)
-
-			tx, err := s.SolanaChain.NewTransactionFromInstructions(s.SolanaUser.PublicKey(), uploadInstruction)
-			s.Require().NoError(err)
-
-			_, err = s.SolanaChain.SignAndBroadcastTxWithRetry(ctx, tx, rpc.CommitmentConfirmed, s.SolanaUser)
-			s.Require().NoError(err)
-		}
-	}))
-
-	s.Require().True(s.Run("Verify chunks exist", func() {
-		for i, chunkPDA := range chunkPDAs {
-			info, err := s.SolanaChain.RPCClient.GetAccountInfoWithOpts(ctx, chunkPDA, &rpc.GetAccountInfoOpts{
-				Commitment: rpc.CommitmentConfirmed,
-			})
-			s.Require().NoError(err)
-			s.Require().NotNil(info.Value)
-			s.Require().Greater(info.Value.Lamports, uint64(0), "Chunk %d should have rent", i)
-		}
-	}))
-
-	initialBalance, err := s.SolanaChain.RPCClient.GetBalance(ctx, s.SolanaUser.PublicKey(), rpc.CommitmentConfirmed)
-	s.Require().NoError(err)
-
-	s.Require().True(s.Run("Cleanup orphaned chunks", func() {
-		cleanupInstruction, err := ics07_tendermint.NewCleanupIncompleteMisbehaviourInstruction(
-			cosmosChainID,
-			s.SolanaUser.PublicKey(),
-			clientStatePDA,
-			s.SolanaUser.PublicKey(),
-		)
-		s.Require().NoError(err)
-
-		genericInstruction := cleanupInstruction.(*solanago.GenericInstruction)
-		for _, chunkPDA := range chunkPDAs {
-			genericInstruction.AccountValues = append(genericInstruction.AccountValues, &solanago.AccountMeta{
-				PublicKey:  chunkPDA,
-				IsWritable: true,
-				IsSigner:   false,
-			})
-		}
-
-		tx, err := s.SolanaChain.NewTransactionFromInstructions(s.SolanaUser.PublicKey(), genericInstruction)
-		s.Require().NoError(err)
-
-		_, err = s.SolanaChain.SignAndBroadcastTxWithRetry(ctx, tx, rpc.CommitmentConfirmed, s.SolanaUser)
-		s.Require().NoError(err)
-	}))
-
-	s.Require().True(s.Run("Verify chunks cleaned up", func() {
-		chunks := []struct {
-			pda  solanago.PublicKey
-			name string
-		}{}
-		for i, pda := range chunkPDAs {
-			chunks = append(chunks, struct {
-				pda  solanago.PublicKey
-				name string
-			}{pda, fmt.Sprintf("Chunk %d", i)})
-=======
 	chunk0Data := []byte("header chunk 0 data for testing orphaned chunks cleanup")
 	chunk1Data := []byte("header chunk 1 data for testing orphaned chunks cleanup")
 
@@ -1800,7 +1509,6 @@
 		}{
 			{chunk0PDA, "Header chunk 0"},
 			{chunk1PDA, "Header chunk 1"},
->>>>>>> 39fdcace
 		}
 
 		for _, chunk := range chunks {
@@ -1814,15 +1522,6 @@
 			}
 		}
 	}))
-<<<<<<< HEAD
-
-	s.Require().True(s.Run("Verify rent recovered", func() {
-		finalBalance, err := s.SolanaChain.RPCClient.GetBalance(ctx, s.SolanaUser.PublicKey(), rpc.CommitmentConfirmed)
-		s.Require().NoError(err)
-		s.Require().Greater(finalBalance.Value, initialBalance.Value, "Balance should increase from rent recovery")
-	}))
-=======
->>>>>>> 39fdcace
 }
 
 // Helpers
