--- conflicted
+++ resolved
@@ -57,7 +57,7 @@
 
 		gmp_counter_app.ProgramID = gmpCounterProgramID
 
-		programAvailable := s.SolanaChain.WaitForProgramAvailabilityWithTimeout(ctx, s.T(), gmpCounterProgramID, 120)
+		programAvailable := s.SolanaChain.WaitForProgramAvailabilityWithTimeout(ctx, gmpCounterProgramID, 120)
 		s.Require().True(programAvailable, "GMP Counter program failed to become available within timeout")
 
 		// Initialize GMP counter app state
@@ -91,7 +91,7 @@
 		// Set the program ID in the bindings
 		ics27_gmp.ProgramID = ics27GMPProgramID
 
-		programAvailable := s.SolanaChain.WaitForProgramAvailabilityWithTimeout(ctx, s.T(), ics27GMPProgramID, 120)
+		programAvailable := s.SolanaChain.WaitForProgramAvailabilityWithTimeout(ctx, ics27GMPProgramID, 120)
 		s.Require().True(programAvailable, "ICS27 GMP program failed to become available within timeout")
 
 		// Find GMP app state PDA (using standard pattern with port_id)
@@ -316,14 +316,9 @@
 				DstClientId: SolanaClientID,
 			})
 			s.Require().NoError(err, "Relayer Update Client failed")
-			s.Require().NotEmpty(updateResp.Tx, "Relayer Update client should return chunked transactions")
-
-<<<<<<< HEAD
+			s.Require().NotEmpty(updateResp.Tx, "Relayer Update client should return transaction")
+
 			s.SolanaChain.SubmitChunkedUpdateClient(ctx, s.T(), s.Require(), updateResp, s.SolanaUser)
-			s.T().Logf("%s: Updated Tendermint client on Solana using %d chunked transactions", userLabel, len(updateResp.Txs))
-=======
-			s.submitChunkedUpdateClient(ctx, updateResp, s.SolanaUser)
->>>>>>> ae7bced3
 
 			// Now retrieve and relay the GMP packet
 			resp, err := s.RelayerClient.RelayByTx(context.Background(), &relayertypes.RelayByTxRequest{
@@ -334,7 +329,7 @@
 				DstClientId: SolanaClientID,
 			})
 			s.Require().NoError(err)
-			s.Require().NotEmpty(resp.Tx, "Relay should return chunked transactions")
+			s.Require().NotEmpty(resp.Tx, "Relay should return transaction")
 
 			// Execute on Solana using chunked submission
 			solanaRelayTxSig = s.SolanaChain.SubmitChunkedRelayPackets(ctx, s.T(), s.Require(), resp, s.SolanaUser)
@@ -614,14 +609,9 @@
 				DstClientId: SolanaClientID,
 			})
 			s.Require().NoError(err, "Relayer Update Client failed")
-			s.Require().NotEmpty(updateResp.Tx, "Relayer Update client should return chunked transactions")
-
-<<<<<<< HEAD
+			s.Require().NotEmpty(updateResp.Tx, "Relayer Update client should return transaction")
+
 			s.SolanaChain.SubmitChunkedUpdateClient(ctx, s.T(), s.Require(), updateResp, s.SolanaUser)
-			s.T().Logf("Updated Tendermint client on Solana using %d chunked transactions", len(updateResp.Txs))
-=======
-			s.submitChunkedUpdateClient(ctx, updateResp, s.SolanaUser)
->>>>>>> ae7bced3
 		}))
 
 		s.Require().True(s.Run("Retrieve relay tx from relayer", func() {
@@ -633,7 +623,7 @@
 				DstClientId: SolanaClientID,
 			})
 			s.Require().NoError(err)
-			s.Require().NotEmpty(resp.Tx, "Relay should return chunked transactions")
+			s.Require().NotEmpty(resp.Tx, "Relay should return transaction")
 
 			solanaRelayTxSig = s.SolanaChain.SubmitChunkedRelayPackets(ctx, s.T(), s.Require(), resp, s.SolanaUser)
 			s.T().Logf("SPL transfer executed on Solana: %s", solanaRelayTxSig)
@@ -732,8 +722,8 @@
 		return solanago.PublicKey{}, err
 	}
 
-	// Sign and broadcast with both payer and mint account
-	_, err = s.SolanaChain.SignAndBroadcastTx(ctx, tx, s.SolanaUser, mintAccount)
+	// Sign and broadcast with both payer and mint account (with retry)
+	_, err = s.SolanaChain.SignAndBroadcastTxWithRetry(ctx, tx, s.SolanaUser, mintAccount)
 	if err != nil {
 		return solanago.PublicKey{}, err
 	}
@@ -782,8 +772,8 @@
 		return solanago.PublicKey{}, err
 	}
 
-	// Sign and broadcast with both payer and token account
-	_, err = s.SolanaChain.SignAndBroadcastTx(ctx, tx, s.SolanaUser, tokenAccount)
+	// Sign and broadcast with both payer and token account (with retry)
+	_, err = s.SolanaChain.SignAndBroadcastTxWithRetry(ctx, tx, s.SolanaUser, tokenAccount)
 	if err != nil {
 		return solanago.PublicKey{}, err
 	}
@@ -1084,14 +1074,9 @@
 				DstClientId: SolanaClientID,
 			})
 			s.Require().NoError(err, "Relayer Update Client failed")
-			s.Require().NotEmpty(resp.Tx, "Relayer Update client should return transactions")
-
-<<<<<<< HEAD
+			s.Require().NotEmpty(resp.Tx, "Relayer Update client should return transaction")
+
 			s.SolanaChain.SubmitChunkedUpdateClient(ctx, s.T(), s.Require(), resp, s.SolanaUser)
-			s.T().Logf("Successfully updated Tendermint client on Solana using %d transaction(s)", len(resp.Txs))
-=======
-			s.submitChunkedUpdateClient(ctx, resp, s.SolanaUser)
->>>>>>> ae7bced3
 		}))
 
 		s.Require().True(s.Run("Relay acknowledgement", func() {
@@ -1103,7 +1088,7 @@
 				DstClientId: SolanaClientID,
 			})
 			s.Require().NoError(err)
-			s.Require().NotEmpty(resp.Tx, "Relay should return chunked transactions")
+			s.Require().NotEmpty(resp.Tx, "Relay should return transaction")
 
 			sig := s.SolanaChain.SubmitChunkedRelayPackets(ctx, s.T(), s.Require(), resp, s.SolanaUser)
 			s.T().Logf("Acknowledgement transaction broadcasted: %s", sig)
@@ -1346,14 +1331,9 @@
 				DstClientId: SolanaClientID,
 			})
 			s.Require().NoError(err, "Relayer Update Client failed")
-			s.Require().NotEmpty(resp.Tx, "Relayer Update client should return transactions")
-
-<<<<<<< HEAD
+			s.Require().NotEmpty(resp.Tx, "Relayer Update client should return transaction")
+
 			s.SolanaChain.SubmitChunkedUpdateClient(ctx, s.T(), s.Require(), resp, s.SolanaUser)
-			s.T().Logf("Successfully updated Tendermint client on Solana using %d transaction(s)", len(resp.Txs))
-=======
-			s.submitChunkedUpdateClient(ctx, resp, s.SolanaUser)
->>>>>>> ae7bced3
 		}))
 
 		s.Require().True(s.Run("Relay timeout transaction", func() {
@@ -1365,7 +1345,7 @@
 				DstClientId:  SolanaClientID,
 			})
 			s.Require().NoError(err)
-			s.Require().NotEmpty(resp.Tx, "Relay should return chunked transactions")
+			s.Require().NotEmpty(resp.Tx, "Relay should return transaction")
 
 			sig := s.SolanaChain.SubmitChunkedRelayPackets(ctx, s.T(), s.Require(), resp, s.SolanaUser)
 			s.T().Logf("Timeout transaction broadcasted: %s", sig)
@@ -1580,10 +1560,9 @@
 				DstClientId: SolanaClientID,
 			})
 			s.Require().NoError(err, "Relayer Update Client failed")
-			s.Require().NotEmpty(updateResp.Txs, "Relayer Update client should return chunked transactions")
+			s.Require().NotEmpty(updateResp.Tx, "Relayer Update client should return transaction")
 
 			s.SolanaChain.SubmitChunkedUpdateClient(ctx, s.T(), s.Require(), updateResp, s.SolanaUser)
-			s.T().Logf("Updated Tendermint client on Solana using %d chunked transactions", len(updateResp.Txs))
 		}))
 
 		resp, err := s.RelayerClient.RelayByTx(context.Background(), &relayertypes.RelayByTxRequest{
@@ -1848,10 +1827,9 @@
 				DstClientId: SolanaClientID,
 			})
 			s.Require().NoError(err, "Relayer Update Client failed")
-			s.Require().NotEmpty(updateResp.Txs, "Relayer Update client should return chunked transactions")
+			s.Require().NotEmpty(updateResp.Tx, "Relayer Update client should return transaction")
 
 			s.SolanaChain.SubmitChunkedUpdateClient(ctx, s.T(), s.Require(), updateResp, s.SolanaUser)
-			s.T().Logf("Updated Tendermint client on Solana using %d chunked transactions", len(updateResp.Txs))
 		}))
 
 		s.Require().True(s.Run("Relay packet to Solana (will fail)", func() {
@@ -1863,7 +1841,7 @@
 				DstClientId: SolanaClientID,
 			})
 			s.Require().NoError(err)
-			s.Require().NotEmpty(resp.Txs, "Relay should return chunked transactions")
+			s.Require().NotEmpty(resp.Tx, "Relay should return transaction")
 
 			// Transaction will fail due to CPI error (insufficient balance for SPL token transfer)
 			// Expected error: SPL Token program error indicating insufficient funds
@@ -2067,10 +2045,9 @@
 				DstClientId: SolanaClientID,
 			})
 			s.Require().NoError(err, "Relayer Update Client failed")
-			s.Require().NotEmpty(updateResp.Txs, "Relayer Update client should return chunked transactions")
+			s.Require().NotEmpty(updateResp.Tx, "Relayer Update client should return transaction")
 
 			s.SolanaChain.SubmitChunkedUpdateClient(ctx, s.T(), s.Require(), updateResp, s.SolanaUser)
-			s.T().Logf("Updated Tendermint client on Solana using %d chunked transactions", len(updateResp.Txs))
 		}))
 
 		s.Require().True(s.Run("Get acknowledgment relay transactions", func() {
@@ -2085,8 +2062,7 @@
 				DstClientId: SolanaClientID,
 			})
 			s.Require().NoError(err)
-			s.Require().NotEmpty(resp.Txs)
-			s.T().Logf("Retrieved %d acknowledgment relay transactions", len(resp.Txs))
+			s.Require().NotEmpty(resp.Tx)
 
 			sig := s.SolanaChain.SubmitChunkedRelayPackets(ctx, s.T(), s.Require(), resp, s.SolanaUser)
 			s.T().Logf("Error acknowledgment successfully relayed to Solana: %s", sig)
