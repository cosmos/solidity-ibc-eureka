--- conflicted
+++ resolved
@@ -50,11 +50,7 @@
 	RelayerClient relayertypes.RelayerServiceClient
 
 	// Fixture generation
-<<<<<<< HEAD
-	SolanaFixtures *e2etypes.SolanaFixtureGenerator
-=======
 	TendermintLightClientFixtures *e2etypes.TendermintLightClientFixtureGenerator
->>>>>>> bdb0da94
 }
 
 // TestWithIbcEurekaTestSuite is the boilerplate code that allows the test suite to be run
@@ -70,11 +66,7 @@
 	os.Setenv(testvalues.EnvKeyEthTestnetType, testvalues.EthTestnetTypeNone)
 
 	// Initialize fixture generation
-<<<<<<< HEAD
-	s.SolanaFixtures = e2etypes.NewSolanaFixtureGenerator(&s.Suite)
-=======
 	s.TendermintLightClientFixtures = e2etypes.NewTendermintLightClientFixtureGenerator(&s.Suite)
->>>>>>> bdb0da94
 
 	s.TestSuite.SetupSuite(ctx)
 
@@ -580,12 +572,7 @@
 
 			updateTxBodyBz = resp.Tx
 
-<<<<<<< HEAD
-			// Generate multiple Solana test scenarios if enabled
-			s.SolanaFixtures.GenerateMultipleUpdateClientScenarios(ctx, s.SimdA, updateTxBodyBz)
-=======
 			s.TendermintLightClientFixtures.GenerateUpdateClientHappyPath(ctx, s.SimdA, updateTxBodyBz)
->>>>>>> bdb0da94
 		}))
 
 		s.Require().True(s.Run("Broadcast update client tx", func() {
