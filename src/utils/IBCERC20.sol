--- conflicted
+++ resolved
@@ -7,14 +7,12 @@
 import { IIBCERC20 } from "../interfaces/IIBCERC20.sol";
 
 contract IBCERC20 is IIBCERC20, ERC20, Ownable {
-    /// Default sdkCoin decimals. Used when deploying sdkCoin ERC20 representation.
-    // solhint-disable-next-line
+    /// @notice Default sdkCoin decimals. Used when deploying sdkCoin ERC20 representation.
     uint8 public constant DEFAULT_COSMOS_DECIMALS = 6;
-    // TODO: Figure out naming and symbol for IBC denoms
-<<<<<<< HEAD
 
-    constructor(IICS20Transfer owner_) ERC20("IBC Token", "IBC") Ownable(address(owner_)) { }
-=======
+    /// @notice The full IBC denom path for this token
+    string private _fullDenomPath;
+
     constructor(
         IICS20Transfer owner_,
         string memory ibcDenom_,
@@ -27,14 +25,10 @@
         _fullDenomPath = fullDenomPath_;
     }
 
-    /// @notice The full IBC denom path for this token
-    string private _fullDenomPath;
-
     /// @inheritdoc IIBCERC20
     function fullDenomPath() public view returns (string memory) {
         return _fullDenomPath;
     }
->>>>>>> daf7e2f0
 
     /// @inheritdoc IIBCERC20
     function mint(uint256 amount) external onlyOwner {
