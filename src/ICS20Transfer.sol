// SPDX-License-Identifier: MIT
pragma solidity >=0.8.25;

import { IIBCApp } from "./interfaces/IIBCApp.sol";
import { IICS20Errors } from "./errors/IICS20Errors.sol";
import { ICS20Lib } from "./utils/ICS20Lib.sol";
import { IERC20 } from "@openzeppelin/contracts/token/ERC20/IERC20.sol";
import { SafeERC20 } from "@openzeppelin/contracts/token/ERC20/utils/SafeERC20.sol";
import { Ownable } from "@openzeppelin/contracts/access/Ownable.sol";
import { ReentrancyGuard } from "@openzeppelin/contracts/utils/ReentrancyGuard.sol";
import { IICS20Transfer } from "./interfaces/IICS20Transfer.sol";
import { IICS26Router } from "./interfaces/IICS26Router.sol";
import { IICS26RouterMsgs } from "./msgs/IICS26RouterMsgs.sol";
import { Strings } from "@openzeppelin/contracts/utils/Strings.sol";
import { IBCERC20 } from "./utils/IBCERC20.sol";
import { SdkCoin } from "./utils/SdkCoin.sol";
import { SafeCast } from "@openzeppelin/contracts/utils/math/SafeCast.sol";

using SafeERC20 for IERC20;

/*
 * Things not handled yet:
 * - Separate escrow balance tracking
 * - Related to escrow ^: invariant checking (where to implement that?)
 */
contract ICS20Transfer is IIBCApp, IICS20Transfer, IICS20Errors, Ownable, ReentrancyGuard {
    /// @notice Mapping of non-native denoms to their respective IBCERC20 contracts created here
    mapping(string denom => IBCERC20 ibcERC20Contract) private _foreignDenomContracts;

    /// @param owner_ The owner of the contract
    constructor(address owner_) Ownable(owner_) { }

    /// @inheritdoc IICS20Transfer
    function sendTransfer(SendTransferMsg calldata msg_) external override returns (uint32) {
        if (msg_.amount == 0) {
            revert ICS20InvalidAmount(msg_.amount);
        }

        string memory fullDenomPath = msg_.denom;
        // if the denom is an ibc denom, we need to find the full denom path
        if (ICS20Lib.hasPrefix(bytes(fullDenomPath), bytes(ICS20Lib.IBC_DENOM_PREFIX))) {
            IBCERC20 ibcERC20Contract = _foreignDenomContracts[fullDenomPath];
            if (address(ibcERC20Contract) == address(0)) {
                revert ICS20DenomNotFound(fullDenomPath);
            }

<<<<<<< HEAD
        string memory sender = Strings.toHexString(msg.sender);
        string memory sourcePort = "transfer"; // TODO: Find a way to figure out the source port
        bytes memory packetData;

        // If the denom string resolve properly to an address, that means we are passing a native ERC20 tokens
        (address _contractAddress, bool _success) = ICS20Lib.hexStringToAddress(msg_.denom);
        if (!_success) {
            // If the denom string doesn't resolve properly to an address, it implies that the denom is a sdkCoin denom
            // and
            // that we have created its ERC20 representation. So we must retrieve it from the foreign contract address
            _contractAddress = address(_foreignDenomContracts[msg_.denom]);
        }

        // Use the _sdkCoinAmount to populate the packetData with a uint256 representation of the uint64 supported
        // in the cosmos world that consider the proper decimals conversions.
        (uint64 _sdkCoinAmount,) = SdkCoin._ERC20ToSdkCoin_ConvertAmount(_contractAddress, msg_.amount);

        if (bytes(msg_.memo).length == 0) {
            // _sdkCoinAmount can be use directly as uint64 fit the uint256
            packetData = ICS20Lib.marshalJSON(msg_.denom, _sdkCoinAmount, sender, msg_.receiver);
        } else {
            packetData = ICS20Lib.marshalJSON(msg_.denom, _sdkCoinAmount, sender, msg_.receiver, msg_.memo);
=======
            fullDenomPath = ibcERC20Contract.fullDenomPath();
>>>>>>> daf7e2f0
        }

        bytes memory packetData =
            ICS20Lib.marshalJSON(fullDenomPath, msg_.amount, Strings.toHexString(msg.sender), msg_.receiver, msg_.memo);
        IICS26RouterMsgs.MsgSendPacket memory msgSendPacket = IICS26RouterMsgs.MsgSendPacket({
            sourcePort: ICS20Lib.DEFAULT_PORT_ID,
            sourceChannel: msg_.sourceChannel,
            destPort: msg_.destPort,
            data: packetData,
            timeoutTimestamp: msg_.timeoutTimestamp, // TODO: Default timestamp?
            version: ICS20Lib.ICS20_VERSION
        });

        return IICS26Router(owner()).sendPacket(msgSendPacket);
    }

    /// @inheritdoc IIBCApp
    function onSendPacket(OnSendPacketCallback calldata msg_) external onlyOwner nonReentrant {
        if (keccak256(abi.encodePacked(msg_.packet.version)) != keccak256(abi.encodePacked(ICS20Lib.ICS20_VERSION))) {
            revert ICS20UnexpectedVersion(ICS20Lib.ICS20_VERSION, msg_.packet.version);
        }

        ICS20Lib.PacketDataJSON memory packetData = ICS20Lib.unmarshalJSON(msg_.packet.data);

        if (packetData.amount == 0) {
            revert ICS20InvalidAmount(packetData.amount);
        }

        address sender = ICS20Lib.mustHexStringToAddress(packetData.sender);

        // The packet sender has to be either the packet data sender or the contract itself
        // The scenarios are either the sender sent the packet directly to the router (msg_.sender == packetData.sender)
        // or sender used the sendTransfer function, which makes this contract the sender (msg_.sender == address(this))
        if (msg_.sender != sender && msg_.sender != address(this)) {
            revert ICS20MsgSenderIsNotPacketSender(msg_.sender, sender);
        }
        // Use SdkCoin._SdkCoinToERC20_ConvertAmount to consider the proper decimals conversions.
        (uint256 _convertedAmount) =
            SdkCoin._SdkCoinToERC20_ConvertAmount(packetData.erc20Contract, SafeCast.toUint64(packetData.amount));

        // transfer the tokens to us (requires the allowance to be set)
<<<<<<< HEAD
        _transferFrom(sender, address(this), packetData.erc20Contract, _convertedAmount);
=======
        (address erc20Address, bool originatorChainIsSource) = getSendERC20AddressAndSource(msg_.packet, packetData);
        _transferFrom(sender, address(this), erc20Address, packetData.amount);
>>>>>>> daf7e2f0

        if (!originatorChainIsSource) {
            // receiver chain is source: burn the vouchers
            // TODO: Implement escrow balance tracking (#6)
<<<<<<< HEAD
            IBCERC20 ibcERC20Contract = IBCERC20(packetData.erc20Contract);
            ibcERC20Contract.burn(_convertedAmount);
=======
            IBCERC20 ibcERC20Contract = IBCERC20(erc20Address);
            ibcERC20Contract.burn(packetData.amount);
>>>>>>> daf7e2f0
        }

        emit ICS20Transfer(packetData, erc20Address);
    }

    /// @inheritdoc IIBCApp
    function onRecvPacket(OnRecvPacketCallback calldata msg_) external onlyOwner nonReentrant returns (bytes memory) {
        // Since this function mostly returns acks, also when it fails, the ics26router (the caller) will log the ack
        if (keccak256(abi.encodePacked(msg_.packet.version)) != keccak256(abi.encodePacked(ICS20Lib.ICS20_VERSION))) {
            // TODO: Figure out if should actually error out, or if just error acking is enough
            return ICS20Lib.errorAck(abi.encodePacked("unexpected version: ", msg_.packet.version));
        }

        ICS20Lib.PacketDataJSON memory packetData = ICS20Lib.unmarshalJSON(msg_.packet.data);
        (address erc20Address, bool originatorChainIsSource) = getReceiveERC20AddressAndSource(msg_.packet, packetData);

        if (packetData.amount == 0) {
            return ICS20Lib.errorAck("invalid amount: 0");
        }

        (address receiver, bool receiverConvertSuccess) = ICS20Lib.hexStringToAddress(packetData.receiver);
        if (!receiverConvertSuccess) {
            return ICS20Lib.errorAck(abi.encodePacked("invalid receiver: ", packetData.receiver));
        }

        // Use SdkCoin._SdkCoinToERC20_ConvertAmount to consider the proper decimals conversions.
        (uint256 _convertedAmount) =
            SdkCoin._SdkCoinToERC20_ConvertAmount(packetData.erc20Contract, SafeCast.toUint64(packetData.amount));

        // TODO: Implement escrow balance tracking (#6)
        if (originatorChainIsSource) {
            // sender is source, so we mint vouchers
<<<<<<< HEAD
            // NOTE: The unwrap function already created a new contract with 6 decimals if it didn't exist already
            IBCERC20(packetData.erc20Contract).mint(_convertedAmount);
        }

        IERC20(packetData.erc20Contract).safeTransfer(receiver, _convertedAmount);
        // Note the event don't take into account the conversion
        emit ICS20ReceiveTransfer(packetData);
=======
            // NOTE: getReceiveTokenContractAndSource has already created a new contract if it didn't exist already
            IBCERC20(erc20Address).mint(packetData.amount);
        }

        // transfer the tokens to the receiver
        IERC20(erc20Address).safeTransfer(receiver, packetData.amount);

        emit ICS20ReceiveTransfer(packetData, erc20Address);
>>>>>>> daf7e2f0

        return ICS20Lib.SUCCESSFUL_ACKNOWLEDGEMENT_JSON;
    }

    /// @inheritdoc IIBCApp
    function onAcknowledgementPacket(OnAcknowledgementPacketCallback calldata msg_) external onlyOwner nonReentrant {
        ICS20Lib.PacketDataJSON memory packetData = ICS20Lib.unmarshalJSON(msg_.packet.data);

        if (keccak256(msg_.acknowledgement) != ICS20Lib.KECCAK256_SUCCESSFUL_ACKNOWLEDGEMENT_JSON) {
            (address erc20Address,) = getSendERC20AddressAndSource(msg_.packet, packetData);
            _refundTokens(packetData, erc20Address);
        }

        // Nothing needed to be done if the acknowledgement was successful, tokens are already in escrow or burnt
        emit ICS20Acknowledgement(packetData, msg_.acknowledgement);
    }

    /// @inheritdoc IIBCApp
    function onTimeoutPacket(OnTimeoutPacketCallback calldata msg_) external onlyOwner nonReentrant {
        ICS20Lib.PacketDataJSON memory packetData = ICS20Lib.unmarshalJSON(msg_.packet.data);
        (address erc20Address,) = getSendERC20AddressAndSource(msg_.packet, packetData);
        _refundTokens(packetData, erc20Address);

        emit ICS20Timeout(packetData);
    }

    /// @notice Refund the tokens to the sender
<<<<<<< HEAD
    /// @param data The packet data
    function _refundTokens(ICS20Lib.UnwrappedPacketData memory data) private {
        address refundee = ICS20Lib.mustHexStringToAddress(data.sender);
        // Use SdkCoin._SdkCoinToERC20_ConvertAmount to consider the proper decimals conversions.
        (uint256 _convertedAmount) =
            SdkCoin._SdkCoinToERC20_ConvertAmount(data.erc20Contract, SafeCast.toUint64(data.amount));
        IERC20(data.erc20Contract).safeTransfer(refundee, _convertedAmount);
=======
    /// @param packetData The packet data
    /// @param erc20Address The address of the ERC20 contract
    function _refundTokens(ICS20Lib.PacketDataJSON memory packetData, address erc20Address) private {
        address refundee = ICS20Lib.mustHexStringToAddress(packetData.sender);
        IERC20(erc20Address).safeTransfer(refundee, packetData.amount);
>>>>>>> daf7e2f0
    }

    /// @notice Transfer tokens from sender to receiver
    /// @param sender The sender of the tokens
    /// @param receiver The receiver of the tokens
    /// @param tokenContract The address of the token contract
    /// @param amount The amount of tokens to transfer
    function _transferFrom(address sender, address receiver, address tokenContract, uint256 amount) private {
        // we snapshot current balance of this token
        uint256 ourStartingBalance = IERC20(tokenContract).balanceOf(receiver);

        IERC20(tokenContract).safeTransferFrom(sender, receiver, amount);

        // check what this particular ERC20 implementation actually gave us, since it doesn't
        // have to be at all related to the _amount
        uint256 actualEndingBalance = IERC20(tokenContract).balanceOf(receiver);

        uint256 expectedEndingBalance = ourStartingBalance + amount;
        // a very strange ERC20 may trigger this condition, if we didn't have this we would
        // underflow, so it's mostly just an error message printer
        if (actualEndingBalance <= ourStartingBalance || actualEndingBalance != expectedEndingBalance) {
            revert ICS20UnexpectedERC20Balance(expectedEndingBalance, actualEndingBalance);
        }
    }

    /// @notice For a send packet, get the ERC20 address for the token and whether the originator chain is the source
    /// @param packet The ICS26 packet
    /// @param packetData The unmarshalled packet data
    /// @return The ERC20 address for the token in the packetData
    /// @return Whether the originator (i.e. us) chain of the packet is the source of the token
    function getSendERC20AddressAndSource(
        IICS26RouterMsgs.Packet calldata packet,
        ICS20Lib.PacketDataJSON memory packetData
    )
        private
        view
        returns (address, bool)
    {
        bytes memory denomBz = bytes(packetData.denom);
        bytes memory sourceDenomPrefix = ICS20Lib.getDenomPrefix(packet.sourcePort, packet.sourceChannel);
        bool originatorChainIsSource = !ICS20Lib.hasPrefix(denomBz, sourceDenomPrefix);

        address erc20Address;
        if (originatorChainIsSource) {
            // we are the source of this token, so the denom should be the contract address
            erc20Address = ICS20Lib.mustHexStringToAddress(packetData.denom);
        } else {
            // receiving chain is source of the token, so we've received and mapped this token before
            string memory ibcDenom = ICS20Lib.toIBCDenom(packetData.denom);
            erc20Address = address(_foreignDenomContracts[ibcDenom]);
            if (erc20Address == address(0)) {
                revert ICS20DenomNotFound(packetData.denom);
            }
        }
        return (erc20Address, originatorChainIsSource);
    }

    /// @notice For a receive packet, get the ERC20 address for the token and whether the originator chain is the source
    /// @param packet The ICS26 packet
    /// @param packetData The unmarshalled packet data
    /// @return The ERC20 address for the token in the packetData
    /// @return Whether the originator (i.e. the counterparty) chain of the packet is the source of the token
    function getReceiveERC20AddressAndSource(
        IICS26RouterMsgs.Packet calldata packet,
        ICS20Lib.PacketDataJSON memory packetData
    )
        private
        returns (address, bool)
    {
        bytes memory denomBz = bytes(packetData.denom);
        bytes memory sourceDenomPrefix = ICS20Lib.getDenomPrefix(packet.sourcePort, packet.sourceChannel);
        bool originatorChainIsSource = !ICS20Lib.hasPrefix(denomBz, sourceDenomPrefix);

        address erc20Address;
        if (originatorChainIsSource) {
            // we are not the source of this token: we add a denom trace and find or create a new token contract
            string memory baseDenom = packetData.denom;
            bytes memory newDenomPrefix = ICS20Lib.getDenomPrefix(packet.destPort, packet.destChannel);
            string memory fullDenomPath = string(abi.encodePacked(newDenomPrefix, baseDenom));

            erc20Address = findOrCreateERC20Address(fullDenomPath, baseDenom);
        } else {
            // we are the source of this token: we remove the source prefix and expect the denom to be an erc20 address
            string memory erc20AddressStr =
                string(ICS20Lib.slice(denomBz, sourceDenomPrefix.length, denomBz.length - sourceDenomPrefix.length));
            erc20Address = ICS20Lib.mustHexStringToAddress(erc20AddressStr);
        }

        return (erc20Address, originatorChainIsSource);
    }

    /// @notice Finds a contract in the foreign mapping, or creates a new IBCERC20 contract
    /// @notice This function will never return address(0)
    /// @param fullDenomPath The full path denom to find or create the contract for
    /// @param base The base denom of the token, used when creating a new IBCERC20 contract
    /// @return The address of the erc20 contract
    function findOrCreateERC20Address(string memory fullDenomPath, string memory base) internal returns (address) {
        // check if denom already has a foreign registered contract
        string memory ibcDenom = ICS20Lib.toIBCDenom(fullDenomPath);
        address erc20Contract = address(_foreignDenomContracts[ibcDenom]);
        if (erc20Contract == address(0)) {
            // nothing exists, so we create new erc20 contract and register it in the mapping
            IBCERC20 ibcERC20 = new IBCERC20(IICS20Transfer(address(this)), ibcDenom, base, fullDenomPath);
            _foreignDenomContracts[ibcDenom] = ibcERC20;
            erc20Contract = address(ibcERC20);
        }

        return erc20Contract;
    }
}<|MERGE_RESOLUTION|>--- conflicted
+++ resolved
@@ -36,44 +36,25 @@
             revert ICS20InvalidAmount(msg_.amount);
         }
 
-        string memory fullDenomPath = msg_.denom;
-        // if the denom is an ibc denom, we need to find the full denom path
-        if (ICS20Lib.hasPrefix(bytes(fullDenomPath), bytes(ICS20Lib.IBC_DENOM_PREFIX))) {
-            IBCERC20 ibcERC20Contract = _foreignDenomContracts[fullDenomPath];
-            if (address(ibcERC20Contract) == address(0)) {
-                revert ICS20DenomNotFound(fullDenomPath);
-            }
-
-<<<<<<< HEAD
-        string memory sender = Strings.toHexString(msg.sender);
-        string memory sourcePort = "transfer"; // TODO: Find a way to figure out the source port
-        bytes memory packetData;
-
-        // If the denom string resolve properly to an address, that means we are passing a native ERC20 tokens
-        (address _contractAddress, bool _success) = ICS20Lib.hexStringToAddress(msg_.denom);
-        if (!_success) {
-            // If the denom string doesn't resolve properly to an address, it implies that the denom is a sdkCoin denom
-            // and
-            // that we have created its ERC20 representation. So we must retrieve it from the foreign contract address
-            _contractAddress = address(_foreignDenomContracts[msg_.denom]);
+        // we expect the denom to be an erc20 address
+        address contractAddress = ICS20Lib.mustHexStringToAddress(msg_.denom);
+
+        string memory fullDenomPath;
+        try IBCERC20(contractAddress).fullDenomPath() returns (string memory ibcERC20FullDenomPath) {
+            // if the address is one of our IBCERC20 contracts, we get the correct denom for the packet there
+            fullDenomPath = ibcERC20FullDenomPath;
+        } catch {
+            // otherwise this is just an ERC20 address, so we use it as the denom
+            fullDenomPath = msg_.denom;
         }
 
         // Use the _sdkCoinAmount to populate the packetData with a uint256 representation of the uint64 supported
         // in the cosmos world that consider the proper decimals conversions.
-        (uint64 _sdkCoinAmount,) = SdkCoin._ERC20ToSdkCoin_ConvertAmount(_contractAddress, msg_.amount);
-
-        if (bytes(msg_.memo).length == 0) {
-            // _sdkCoinAmount can be use directly as uint64 fit the uint256
-            packetData = ICS20Lib.marshalJSON(msg_.denom, _sdkCoinAmount, sender, msg_.receiver);
-        } else {
-            packetData = ICS20Lib.marshalJSON(msg_.denom, _sdkCoinAmount, sender, msg_.receiver, msg_.memo);
-=======
-            fullDenomPath = ibcERC20Contract.fullDenomPath();
->>>>>>> daf7e2f0
-        }
-
-        bytes memory packetData =
-            ICS20Lib.marshalJSON(fullDenomPath, msg_.amount, Strings.toHexString(msg.sender), msg_.receiver, msg_.memo);
+        (uint64 _sdkCoinAmount,) = SdkCoin._ERC20ToSdkCoin_ConvertAmount(contractAddress, msg_.amount);
+
+        bytes memory packetData = ICS20Lib.marshalJSON(
+            fullDenomPath, _sdkCoinAmount, Strings.toHexString(msg.sender), msg_.receiver, msg_.memo
+        );
         IICS26RouterMsgs.MsgSendPacket memory msgSendPacket = IICS26RouterMsgs.MsgSendPacket({
             sourcePort: ICS20Lib.DEFAULT_PORT_ID,
             sourceChannel: msg_.sourceChannel,
@@ -100,34 +81,27 @@
 
         address sender = ICS20Lib.mustHexStringToAddress(packetData.sender);
 
-        // The packet sender has to be either the packet data sender or the contract itself
-        // The scenarios are either the sender sent the packet directly to the router (msg_.sender == packetData.sender)
-        // or sender used the sendTransfer function, which makes this contract the sender (msg_.sender == address(this))
-        if (msg_.sender != sender && msg_.sender != address(this)) {
-            revert ICS20MsgSenderIsNotPacketSender(msg_.sender, sender);
-        }
+        // The packet sender has to be the contract itself.
+        // Because of the packetData massaging we do in sendTransfer to convert the amount to sdkCoin, we don't allow
+        // this function to be called by anyone else. They could end up transferring a larger amount than intended.
+        if (msg_.sender != address(this)) {
+            revert ICS20UnauthorizedPacketSender(msg_.sender);
+        }
+
+        (address erc20Address, bool originatorChainIsSource) = getSendERC20AddressAndSource(msg_.packet, packetData);
+
         // Use SdkCoin._SdkCoinToERC20_ConvertAmount to consider the proper decimals conversions.
         (uint256 _convertedAmount) =
-            SdkCoin._SdkCoinToERC20_ConvertAmount(packetData.erc20Contract, SafeCast.toUint64(packetData.amount));
+            SdkCoin._SdkCoinToERC20_ConvertAmount(erc20Address, SafeCast.toUint64(packetData.amount));
 
         // transfer the tokens to us (requires the allowance to be set)
-<<<<<<< HEAD
-        _transferFrom(sender, address(this), packetData.erc20Contract, _convertedAmount);
-=======
-        (address erc20Address, bool originatorChainIsSource) = getSendERC20AddressAndSource(msg_.packet, packetData);
-        _transferFrom(sender, address(this), erc20Address, packetData.amount);
->>>>>>> daf7e2f0
+        _transferFrom(sender, address(this), erc20Address, _convertedAmount);
 
         if (!originatorChainIsSource) {
             // receiver chain is source: burn the vouchers
             // TODO: Implement escrow balance tracking (#6)
-<<<<<<< HEAD
-            IBCERC20 ibcERC20Contract = IBCERC20(packetData.erc20Contract);
+            IBCERC20 ibcERC20Contract = IBCERC20(erc20Address);
             ibcERC20Contract.burn(_convertedAmount);
-=======
-            IBCERC20 ibcERC20Contract = IBCERC20(erc20Address);
-            ibcERC20Contract.burn(packetData.amount);
->>>>>>> daf7e2f0
         }
 
         emit ICS20Transfer(packetData, erc20Address);
@@ -155,29 +129,19 @@
 
         // Use SdkCoin._SdkCoinToERC20_ConvertAmount to consider the proper decimals conversions.
         (uint256 _convertedAmount) =
-            SdkCoin._SdkCoinToERC20_ConvertAmount(packetData.erc20Contract, SafeCast.toUint64(packetData.amount));
+            SdkCoin._SdkCoinToERC20_ConvertAmount(erc20Address, SafeCast.toUint64(packetData.amount));
 
         // TODO: Implement escrow balance tracking (#6)
         if (originatorChainIsSource) {
             // sender is source, so we mint vouchers
-<<<<<<< HEAD
-            // NOTE: The unwrap function already created a new contract with 6 decimals if it didn't exist already
-            IBCERC20(packetData.erc20Contract).mint(_convertedAmount);
-        }
-
-        IERC20(packetData.erc20Contract).safeTransfer(receiver, _convertedAmount);
+            // NOTE: getReceiveTokenContractAndSource has already created a contract with 6 decimals if it didn't exist
+            IBCERC20(erc20Address).mint(_convertedAmount);
+        }
+
+        // transfer the tokens to the receiver
+        IERC20(erc20Address).safeTransfer(receiver, _convertedAmount);
         // Note the event don't take into account the conversion
-        emit ICS20ReceiveTransfer(packetData);
-=======
-            // NOTE: getReceiveTokenContractAndSource has already created a new contract if it didn't exist already
-            IBCERC20(erc20Address).mint(packetData.amount);
-        }
-
-        // transfer the tokens to the receiver
-        IERC20(erc20Address).safeTransfer(receiver, packetData.amount);
-
         emit ICS20ReceiveTransfer(packetData, erc20Address);
->>>>>>> daf7e2f0
 
         return ICS20Lib.SUCCESSFUL_ACKNOWLEDGEMENT_JSON;
     }
@@ -205,21 +169,14 @@
     }
 
     /// @notice Refund the tokens to the sender
-<<<<<<< HEAD
-    /// @param data The packet data
-    function _refundTokens(ICS20Lib.UnwrappedPacketData memory data) private {
-        address refundee = ICS20Lib.mustHexStringToAddress(data.sender);
-        // Use SdkCoin._SdkCoinToERC20_ConvertAmount to consider the proper decimals conversions.
-        (uint256 _convertedAmount) =
-            SdkCoin._SdkCoinToERC20_ConvertAmount(data.erc20Contract, SafeCast.toUint64(data.amount));
-        IERC20(data.erc20Contract).safeTransfer(refundee, _convertedAmount);
-=======
     /// @param packetData The packet data
     /// @param erc20Address The address of the ERC20 contract
     function _refundTokens(ICS20Lib.PacketDataJSON memory packetData, address erc20Address) private {
         address refundee = ICS20Lib.mustHexStringToAddress(packetData.sender);
-        IERC20(erc20Address).safeTransfer(refundee, packetData.amount);
->>>>>>> daf7e2f0
+        // Use SdkCoin._SdkCoinToERC20_ConvertAmount to consider the proper decimals conversions.
+        (uint256 _convertedAmount) =
+            SdkCoin._SdkCoinToERC20_ConvertAmount(erc20Address, SafeCast.toUint64(packetData.amount));
+        IERC20(erc20Address).safeTransfer(refundee, _convertedAmount);
     }
 
     /// @notice Transfer tokens from sender to receiver
