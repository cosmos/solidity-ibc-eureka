// SPDX-License-Identifier: MIT
pragma solidity ^0.8.28;

import { IIBCApp } from "./interfaces/IIBCApp.sol";
import { IICS26Router } from "./interfaces/IICS26Router.sol";
import { IICS02Client } from "./interfaces/IICS02Client.sol";
import { ICS02Client } from "./ICS02Client.sol";
import { IIBCStore } from "./interfaces/IIBCStore.sol";
import { IICS24HostErrors } from "./errors/IICS24HostErrors.sol";
import { IBCStore } from "./utils/IBCStore.sol";
import { IICS26RouterErrors } from "./errors/IICS26RouterErrors.sol";
import { Ownable } from "@openzeppelin/access/Ownable.sol";
import { Strings } from "@openzeppelin/utils/Strings.sol";
import { IBCIdentifiers } from "./utils/IBCIdentifiers.sol";
import { IIBCAppCallbacks } from "./msgs/IIBCAppCallbacks.sol";
import { ICS24Host } from "./utils/ICS24Host.sol";
import { ILightClientMsgs } from "./msgs/ILightClientMsgs.sol";
import { IICS02ClientMsgs } from "./msgs/IICS02ClientMsgs.sol";
import { ReentrancyGuardTransient } from "@openzeppelin/utils/ReentrancyGuardTransient.sol";
import { Multicall } from "@openzeppelin/utils/Multicall.sol";

/// @title IBC Eureka Router
/// @notice ICS26Router is the router for the IBC Eureka protocol
contract ICS26Router is IICS26Router, IICS26RouterErrors, Ownable, ReentrancyGuardTransient, Multicall {
    /// @dev portId => IBC Application contract
    mapping(string portId => IIBCApp app) private apps;
    /// @inheritdoc IICS26Router
    IICS02Client public immutable ICS02_CLIENT;
    /// @inheritdoc IICS26Router
    IIBCStore public immutable IBC_STORE;

    constructor(address owner) Ownable(owner) {
        ICS02_CLIENT = new ICS02Client(owner); // using the same owner
        IBC_STORE = new IBCStore(address(this)); // using this contract as the owner
    }

    /// @notice Returns the address of the IBC application given the port identifier
    /// @param portId The port identifier
    /// @return The address of the IBC application contract
    /// @inheritdoc IICS26Router
    function getIBCApp(string calldata portId) public view returns (IIBCApp) {
        IIBCApp app = apps[portId];
        require(address(app) != address(0), IBCAppNotFound(portId));
        return app;
    }

    /// @notice Adds an IBC application to the router
    /// @dev Only the admin can submit non-empty port identifiers
    /// @param portId The port identifier
    /// @param app The address of the IBC application contract
    /// @inheritdoc IICS26Router
    function addIBCApp(string calldata portId, address app) external {
        string memory newPortId;
        if (bytes(portId).length != 0) {
            Ownable._checkOwner();
            newPortId = portId;
        } else {
            newPortId = Strings.toHexString(app);
        }

        require(address(apps[newPortId]) == address(0), IBCPortAlreadyExists(newPortId));
        require(IBCIdentifiers.validatePortIdentifier(bytes(newPortId)), IBCInvalidPortIdentifier(newPortId));

        apps[newPortId] = IIBCApp(app);

        emit IBCAppAdded(newPortId, app);
    }

    /// @notice Sends a packet
    /// @param msg_ The message for sending packets
    /// @return The sequence number of the packet
    /// @inheritdoc IICS26Router
    function sendPacket(MsgSendPacket calldata msg_) external nonReentrant returns (uint32) {
        // TODO: Support multi-payload packets #93
        require(msg_.payloads.length == 1, IBCMultiPayloadPacketNotSupported());
        Payload calldata payload = msg_.payloads[0];

        string memory counterpartyId = ICS02_CLIENT.getCounterparty(msg_.sourceChannel).clientId;

        // TODO: validate all identifiers
        require(
            msg_.timeoutTimestamp > block.timestamp, IBCInvalidTimeoutTimestamp(msg_.timeoutTimestamp, block.timestamp)
        );

        uint32 sequence = IBC_STORE.nextSequenceSend(msg_.sourceChannel);

        Packet memory packet = Packet({
            sequence: sequence,
            sourceChannel: msg_.sourceChannel,
            destChannel: counterpartyId,
            timeoutTimestamp: msg_.timeoutTimestamp,
            payloads: msg_.payloads
        });

        getIBCApp(payload.sourcePort).onSendPacket(
            IIBCAppCallbacks.OnSendPacketCallback({
                sourceChannel: msg_.sourceChannel,
                destinationChannel: counterpartyId,
                sequence: sequence,
                payload: payload,
                sender: _msgSender()
            })
        );

        IBC_STORE.commitPacket(packet);

        emit SendPacket(packet);
        return sequence;
    }

    /// @notice Receives a packet
    /// @param msg_ The message for receiving packets
    /// @inheritdoc IICS26Router
    function recvPacket(MsgRecvPacket calldata msg_) external nonReentrant {
        // TODO: Support multi-payload packets #93
        require(msg_.packet.payloads.length == 1, IBCMultiPayloadPacketNotSupported());
        Payload calldata payload = msg_.packet.payloads[0];

        IICS02ClientMsgs.CounterpartyInfo memory cInfo = ICS02_CLIENT.getCounterparty(msg_.packet.destChannel);
        require(
            keccak256(bytes(cInfo.clientId)) == keccak256(bytes(msg_.packet.sourceChannel)),
            IBCInvalidCounterparty(cInfo.clientId, msg_.packet.sourceChannel)
        );
        require(
            msg_.packet.timeoutTimestamp > block.timestamp,
            IBCInvalidTimeoutTimestamp(msg_.packet.timeoutTimestamp, block.timestamp)
        );

        bytes memory commitmentPath =
            ICS24Host.packetCommitmentPathCalldata(msg_.packet.sourceChannel, msg_.packet.sequence);
        bytes32 commitmentBz = ICS24Host.packetCommitmentBytes32(msg_.packet);

        ILightClientMsgs.MsgMembership memory membershipMsg = ILightClientMsgs.MsgMembership({
            proof: msg_.proofCommitment,
            proofHeight: msg_.proofHeight,
            path: ICS24Host.prefixedPath(cInfo.merklePrefix, commitmentPath),
            value: abi.encodePacked(commitmentBz)
        });

        ICS02_CLIENT.getClient(msg_.packet.destChannel).membership(membershipMsg);

        // recvPacket will no-op if the packet receipt already exists
        // solhint-disable-next-line no-empty-blocks
        try IBC_STORE.setPacketReceipt(msg_.packet) { }
        catch (bytes memory reason) {
            if (bytes4(reason) == IICS24HostErrors.IBCPacketReceiptAlreadyExists.selector) {
                emit Noop();
                return; // no-op since the packet receipt already exists
            } else {
                // reverts with the same reason
                // solhint-disable-next-line no-inline-assembly
                assembly ("memory-safe") {
                    revert(add(reason, 32), mload(reason))
                }
            }
        }

        bytes[] memory acks = new bytes[](1);
        acks[0] = getIBCApp(payload.destPort).onRecvPacket(
            IIBCAppCallbacks.OnRecvPacketCallback({
                sourceChannel: msg_.packet.sourceChannel,
                destinationChannel: msg_.packet.destChannel,
                sequence: msg_.packet.sequence,
                payload: payload,
                relayer: _msgSender()
            })
        );
        require(acks[0].length != 0, IBCAsyncAcknowledgementNotSupported());

        writeAcknowledgement(msg_.packet, acks);

        emit RecvPacket(msg_.packet);
    }

    /// @notice Acknowledges a packet
    /// @param msg_ The message for acknowledging packets
    /// @inheritdoc IICS26Router
    function ackPacket(MsgAckPacket calldata msg_) external nonReentrant {
        // TODO: Support multi-payload packets #93
        require(msg_.packet.payloads.length == 1, IBCMultiPayloadPacketNotSupported());
        Payload calldata payload = msg_.packet.payloads[0];

        IICS02ClientMsgs.CounterpartyInfo memory cInfo = ICS02_CLIENT.getCounterparty(msg_.packet.sourceChannel);
        require(
            keccak256(bytes(cInfo.clientId)) == keccak256(bytes(msg_.packet.destChannel)),
            IBCInvalidCounterparty(cInfo.clientId, msg_.packet.destChannel)
        );

<<<<<<< HEAD
=======
        // this will revert if the packet commitment does not exist
        bytes32 storedCommitment = IBC_STORE.deletePacketCommitment(msg_.packet);
        require(
            storedCommitment == ICS24Host.packetCommitmentBytes32(msg_.packet),
            IBCPacketCommitmentMismatch(storedCommitment, ICS24Host.packetCommitmentBytes32(msg_.packet))
        );

>>>>>>> e638755b
        bytes memory commitmentPath =
            ICS24Host.packetAcknowledgementCommitmentPathCalldata(msg_.packet.destChannel, msg_.packet.sequence);
        bytes[] memory acks = new bytes[](1);
        acks[0] = msg_.acknowledgement;
        bytes32 commitmentBz = ICS24Host.packetAcknowledgementCommitmentBytes32(acks);

        // verify the packet acknowledgement
        ILightClientMsgs.MsgMembership memory membershipMsg = ILightClientMsgs.MsgMembership({
            proof: msg_.proofAcked,
            proofHeight: msg_.proofHeight,
            path: ICS24Host.prefixedPath(cInfo.merklePrefix, commitmentPath),
            value: abi.encodePacked(commitmentBz)
        });

        ICS02_CLIENT.getClient(msg_.packet.sourceChannel).membership(membershipMsg);

        // ackPacket will no-op if the packet commitment does not exist
        try IBC_STORE.deletePacketCommitment(msg_.packet) returns (bytes32 storedCommitment) {
            if (storedCommitment != ICS24Host.packetCommitmentBytes32(msg_.packet)) {
                revert IBCPacketCommitmentMismatch(storedCommitment, ICS24Host.packetCommitmentBytes32(msg_.packet));
            }
        } catch (bytes memory reason) {
            if (bytes4(reason) == IICS24HostErrors.IBCPacketCommitmentNotFound.selector) {
                emit Noop();
                return; // no-op since the packet commitment already deleted
            } else {
                // reverts with the same reason
                // solhint-disable-next-line no-inline-assembly
                assembly ("memory-safe") {
                    revert(add(reason, 32), mload(reason))
                }
            }
        }

        getIBCApp(payload.sourcePort).onAcknowledgementPacket(
            IIBCAppCallbacks.OnAcknowledgementPacketCallback({
                sourceChannel: msg_.packet.sourceChannel,
                destinationChannel: msg_.packet.destChannel,
                sequence: msg_.packet.sequence,
                payload: payload,
                acknowledgement: msg_.acknowledgement,
                relayer: _msgSender()
            })
        );

        emit AckPacket(msg_.packet, msg_.acknowledgement);
    }

    /// @notice Timeouts a packet
    /// @param msg_ The message for timing out packets
    /// @inheritdoc IICS26Router
    function timeoutPacket(MsgTimeoutPacket calldata msg_) external nonReentrant {
        // TODO: Support multi-payload packets #93
        require(msg_.packet.payloads.length == 1, IBCMultiPayloadPacketNotSupported());
        Payload calldata payload = msg_.packet.payloads[0];

        IICS02ClientMsgs.CounterpartyInfo memory cInfo = ICS02_CLIENT.getCounterparty(msg_.packet.sourceChannel);
        require(
            keccak256(bytes(cInfo.clientId)) == keccak256(bytes(msg_.packet.destChannel)),
            IBCInvalidCounterparty(cInfo.clientId, msg_.packet.destChannel)
        );

<<<<<<< HEAD
=======
        // this will revert if the packet commitment does not exist
        bytes32 storedCommitment = IBC_STORE.deletePacketCommitment(msg_.packet);
        require(
            storedCommitment == ICS24Host.packetCommitmentBytes32(msg_.packet),
            IBCPacketCommitmentMismatch(storedCommitment, ICS24Host.packetCommitmentBytes32(msg_.packet))
        );

>>>>>>> e638755b
        bytes memory receiptPath =
            ICS24Host.packetReceiptCommitmentPathCalldata(msg_.packet.destChannel, msg_.packet.sequence);
        ILightClientMsgs.MsgMembership memory nonMembershipMsg = ILightClientMsgs.MsgMembership({
            proof: msg_.proofTimeout,
            proofHeight: msg_.proofHeight,
            path: ICS24Host.prefixedPath(cInfo.merklePrefix, receiptPath),
            value: bytes("")
        });

        uint256 counterpartyTimestamp = ICS02_CLIENT.getClient(msg_.packet.sourceChannel).membership(nonMembershipMsg);
        require(
            counterpartyTimestamp >= msg_.packet.timeoutTimestamp,
            IBCInvalidTimeoutTimestamp(msg_.packet.timeoutTimestamp, counterpartyTimestamp)
        );

        // timeoutPacket will no-op if the packet commitment does not exist
        try IBC_STORE.deletePacketCommitment(msg_.packet) returns (bytes32 storedCommitment) {
            if (storedCommitment != ICS24Host.packetCommitmentBytes32(msg_.packet)) {
                revert IBCPacketCommitmentMismatch(storedCommitment, ICS24Host.packetCommitmentBytes32(msg_.packet));
            }
        } catch (bytes memory reason) {
            if (bytes4(reason) == IICS24HostErrors.IBCPacketCommitmentNotFound.selector) {
                emit Noop();
                return; // no-op since the packet commitment already deleted
            } else {
                // reverts with the same reason
                // solhint-disable-next-line no-inline-assembly
                assembly ("memory-safe") {
                    revert(add(reason, 32), mload(reason))
                }
            }
        }

        getIBCApp(payload.sourcePort).onTimeoutPacket(
            IIBCAppCallbacks.OnTimeoutPacketCallback({
                sourceChannel: msg_.packet.sourceChannel,
                destinationChannel: msg_.packet.destChannel,
                sequence: msg_.packet.sequence,
                payload: payload,
                relayer: _msgSender()
            })
        );

        emit TimeoutPacket(msg_.packet);
    }

    /// @notice Writes a packet acknowledgement and emits an event
    /// @param packet The packet to acknowledge
    /// @param acks The acknowledgement
    function writeAcknowledgement(Packet calldata packet, bytes[] memory acks) private {
        IBC_STORE.commitPacketAcknowledgement(packet, acks);
        emit WriteAcknowledgement(packet, acks);
    }
}<|MERGE_RESOLUTION|>--- conflicted
+++ resolved
@@ -186,16 +186,6 @@
             IBCInvalidCounterparty(cInfo.clientId, msg_.packet.destChannel)
         );
 
-<<<<<<< HEAD
-=======
-        // this will revert if the packet commitment does not exist
-        bytes32 storedCommitment = IBC_STORE.deletePacketCommitment(msg_.packet);
-        require(
-            storedCommitment == ICS24Host.packetCommitmentBytes32(msg_.packet),
-            IBCPacketCommitmentMismatch(storedCommitment, ICS24Host.packetCommitmentBytes32(msg_.packet))
-        );
-
->>>>>>> e638755b
         bytes memory commitmentPath =
             ICS24Host.packetAcknowledgementCommitmentPathCalldata(msg_.packet.destChannel, msg_.packet.sequence);
         bytes[] memory acks = new bytes[](1);
@@ -214,9 +204,10 @@
 
         // ackPacket will no-op if the packet commitment does not exist
         try IBC_STORE.deletePacketCommitment(msg_.packet) returns (bytes32 storedCommitment) {
-            if (storedCommitment != ICS24Host.packetCommitmentBytes32(msg_.packet)) {
-                revert IBCPacketCommitmentMismatch(storedCommitment, ICS24Host.packetCommitmentBytes32(msg_.packet));
-            }
+            require(
+                storedCommitment == ICS24Host.packetCommitmentBytes32(msg_.packet),
+                IBCPacketCommitmentMismatch(storedCommitment, ICS24Host.packetCommitmentBytes32(msg_.packet))
+            );
         } catch (bytes memory reason) {
             if (bytes4(reason) == IICS24HostErrors.IBCPacketCommitmentNotFound.selector) {
                 emit Noop();
@@ -258,16 +249,6 @@
             IBCInvalidCounterparty(cInfo.clientId, msg_.packet.destChannel)
         );
 
-<<<<<<< HEAD
-=======
-        // this will revert if the packet commitment does not exist
-        bytes32 storedCommitment = IBC_STORE.deletePacketCommitment(msg_.packet);
-        require(
-            storedCommitment == ICS24Host.packetCommitmentBytes32(msg_.packet),
-            IBCPacketCommitmentMismatch(storedCommitment, ICS24Host.packetCommitmentBytes32(msg_.packet))
-        );
-
->>>>>>> e638755b
         bytes memory receiptPath =
             ICS24Host.packetReceiptCommitmentPathCalldata(msg_.packet.destChannel, msg_.packet.sequence);
         ILightClientMsgs.MsgMembership memory nonMembershipMsg = ILightClientMsgs.MsgMembership({
@@ -285,9 +266,10 @@
 
         // timeoutPacket will no-op if the packet commitment does not exist
         try IBC_STORE.deletePacketCommitment(msg_.packet) returns (bytes32 storedCommitment) {
-            if (storedCommitment != ICS24Host.packetCommitmentBytes32(msg_.packet)) {
-                revert IBCPacketCommitmentMismatch(storedCommitment, ICS24Host.packetCommitmentBytes32(msg_.packet));
-            }
+            require(
+                storedCommitment == ICS24Host.packetCommitmentBytes32(msg_.packet),
+                IBCPacketCommitmentMismatch(storedCommitment, ICS24Host.packetCommitmentBytes32(msg_.packet))
+            );
         } catch (bytes memory reason) {
             if (bytes4(reason) == IICS24HostErrors.IBCPacketCommitmentNotFound.selector) {
                 emit Noop();
