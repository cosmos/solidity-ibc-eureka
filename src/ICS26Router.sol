--- conflicted
+++ resolved
@@ -124,26 +124,16 @@
         require(msg_.packet.payloads.length == 1, IBCMultiPayloadPacketNotSupported());
         Payload calldata payload = msg_.packet.payloads[0];
 
-<<<<<<< HEAD
         IICS04ChannelMsgs.Channel memory channel = ICS04_CHANNEL.getChannel(msg_.packet.destChannel);
-        if (keccak256(bytes(channel.counterpartyId)) != keccak256(bytes(msg_.packet.sourceChannel))) {
-            revert IBCInvalidCounterparty(channel.counterpartyId, msg_.packet.sourceChannel);
-        }
-
-        if (msg_.packet.timeoutTimestamp <= block.timestamp) {
-            revert IBCInvalidTimeoutTimestamp(msg_.packet.timeoutTimestamp, block.timestamp);
-        }
-=======
-        IICS02ClientMsgs.CounterpartyInfo memory cInfo = ICS02_CLIENT.getCounterparty(msg_.packet.destChannel);
-        require(
-            keccak256(bytes(cInfo.clientId)) == keccak256(bytes(msg_.packet.sourceChannel)),
-            IBCInvalidCounterparty(cInfo.clientId, msg_.packet.sourceChannel)
-        );
+        require(
+            keccak256(bytes(channel.counterpartyId)) == keccak256(bytes(msg_.packet.sourceChannel)),
+            IBCInvalidCounterparty(channel.counterpartyId, msg_.packet.sourceChannel)
+        );
+
         require(
             msg_.packet.timeoutTimestamp > block.timestamp,
             IBCInvalidTimeoutTimestamp(msg_.packet.timeoutTimestamp, block.timestamp)
         );
->>>>>>> 0d082180
 
         bytes memory commitmentPath =
             ICS24Host.packetCommitmentPathCalldata(msg_.packet.sourceChannel, msg_.packet.sequence);
@@ -190,24 +180,11 @@
         require(msg_.packet.payloads.length == 1, IBCMultiPayloadPacketNotSupported());
         Payload calldata payload = msg_.packet.payloads[0];
 
-<<<<<<< HEAD
         IICS04ChannelMsgs.Channel memory channel = ICS04_CHANNEL.getChannel(msg_.packet.sourceChannel);
-        if (keccak256(bytes(channel.counterpartyId)) != keccak256(bytes(msg_.packet.destChannel))) {
-            revert IBCInvalidCounterparty(channel.counterpartyId, msg_.packet.destChannel);
-        }
-
-        // this will revert if the packet commitment does not exist
-        bytes32 storedCommitment = IBC_STORE.deletePacketCommitment(msg_.packet);
-        if (storedCommitment != ICS24Host.packetCommitmentBytes32(msg_.packet)) {
-            revert IBCPacketCommitmentMismatch(storedCommitment, ICS24Host.packetCommitmentBytes32(msg_.packet));
-        }
-=======
-        IICS02ClientMsgs.CounterpartyInfo memory cInfo = ICS02_CLIENT.getCounterparty(msg_.packet.sourceChannel);
-        require(
-            keccak256(bytes(cInfo.clientId)) == keccak256(bytes(msg_.packet.destChannel)),
-            IBCInvalidCounterparty(cInfo.clientId, msg_.packet.destChannel)
-        );
->>>>>>> 0d082180
+        require(
+            keccak256(bytes(channel.counterpartyId)) == keccak256(bytes(msg_.packet.destChannel)),
+            IBCInvalidCounterparty(channel.counterpartyId, msg_.packet.destChannel)
+        );
 
         bytes memory commitmentPath =
             ICS24Host.packetAcknowledgementCommitmentPathCalldata(msg_.packet.destChannel, msg_.packet.sequence);
@@ -258,24 +235,11 @@
         require(msg_.packet.payloads.length == 1, IBCMultiPayloadPacketNotSupported());
         Payload calldata payload = msg_.packet.payloads[0];
 
-<<<<<<< HEAD
         IICS04ChannelMsgs.Channel memory channel = ICS04_CHANNEL.getChannel(msg_.packet.sourceChannel);
-        if (keccak256(bytes(channel.counterpartyId)) != keccak256(bytes(msg_.packet.destChannel))) {
-            revert IBCInvalidCounterparty(channel.counterpartyId, msg_.packet.destChannel);
-        }
-
-        // this will revert if the packet commitment does not exist
-        bytes32 storedCommitment = IBC_STORE.deletePacketCommitment(msg_.packet);
-        if (storedCommitment != ICS24Host.packetCommitmentBytes32(msg_.packet)) {
-            revert IBCPacketCommitmentMismatch(storedCommitment, ICS24Host.packetCommitmentBytes32(msg_.packet));
-        }
-=======
-        IICS02ClientMsgs.CounterpartyInfo memory cInfo = ICS02_CLIENT.getCounterparty(msg_.packet.sourceChannel);
-        require(
-            keccak256(bytes(cInfo.clientId)) == keccak256(bytes(msg_.packet.destChannel)),
-            IBCInvalidCounterparty(cInfo.clientId, msg_.packet.destChannel)
-        );
->>>>>>> 0d082180
+        require(
+            keccak256(bytes(channel.counterpartyId)) == keccak256(bytes(msg_.packet.destChannel)),
+            IBCInvalidCounterparty(channel.counterpartyId, msg_.packet.destChannel)
+        );
 
         bytes memory receiptPath =
             ICS24Host.packetReceiptCommitmentPathCalldata(msg_.packet.destChannel, msg_.packet.sequence);
