--- conflicted
+++ resolved
@@ -1,13 +1,11 @@
 // SPDX-License-Identifier: UNLICENSED
 pragma solidity >=0.8.25 <0.9.0;
 
-<<<<<<< HEAD
-// solhint-disable gas-custom-errors,custom-errors
-=======
 /*
     This script is used for end-to-end testing with SP1_PROVER=network.
 */
->>>>>>> 43ce11ca
+
+// solhint-disable gas-custom-errors,custom-errors
 
 import { stdJson } from "forge-std/StdJson.sol";
 import { Script } from "forge-std/Script.sol";
